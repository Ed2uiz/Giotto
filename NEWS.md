<<<<<<< HEAD


# Giotto Suite 3.2.1 (release TBD)

## Breaking Changes
- Removed all deprecated accessors from `accessors.R`
- `set_default_feat_type()` error downgraded to warning when no `feat_type`s exist for given `spat_unit`

## Added
- Added `initialize()` method for `exprObj` to automatically format matrix info
- Added `centroids()` method for `giottoPolygon` to get centroid info
- Added `overlaps()` generic for accessing `overlaps` slot of `giottoPolygon`
- Added `[` and `[<-` access generics to main slots of `giottoPolygon` and `giottoPoints`
- Added `dd.R` as a file with dummy documentation to inherit commonly used documentation from
- Added option to return as `giottoPoints` from `getFeatureInfo` (default is still `SpatVector`)
- Added `assign_objnames_2_list()` and `assign_listnames_2_obj()` internals for passing list names to object `@name` slots and vice versa

## Changes
- Update `read_expression_data()` and `evaluate_expr_matrix()` to be compatible with `exprObj`

=======
# Giotto Suite 3.2.1 (2023-02-13)

## Added
- New `check_py_for_scanpy()` function, shifting code around in `anndataToGiotto()`.

## Changes 
- Update `installGiottoEnvironment()` and downstream internal functions to allow custom python installation with a new argument, `mini_install_path`.
- Update `checkGiottoEnvironment()` to account for custom python installations with a new argument, `mini_install_path`.
- Update `removeGiottoEnvironment()` to account for custom python installations with a new argument, `mini_path`.
- Fix bug in `doLouvainCluster()` (sub)functions and made them compatible with new Giotto Suite framework.
- Fix bug in `gefToGiotto()` bin_size arguments.
>>>>>>> c2e7916b

# Giotto Suite 3.2.0 (2023-02-02)

## Breaking Changes
- Removed support for deprecated nesting in `@nn_network` slot
- `createSpatialNetwork()` will now output a `spatialNetworkObj` by default when `return_gobject = FALSE`. It is possible to change this back to the data.table output by setting `output = 'data.table'`
- Set incomplete classes in classes.R as virtual to prevent their instantiation
- Removed `createGiottoCosMxObject()` `aggregate` and `all` workflows until they are updated

## Added
- New `gefToGiotto()` interoperability function to convert gef object from Stereo-seq to giotto
- New `giottoToAnnData()` interoperability function to convert giotto object to squidpy flavor anndata .h5ad file(s)
- New `giottoToSpatialExperiment()` and `spatialExperimentToGiotto()` to convert between Giotto and SpatialExperiment
- New `spatialAutoCorLocal()` and `spatialAutoCorGlobal()` functions to find spatial autocorrelations from expression and cell metadata information
- New `createSpatialWeightMatrix()` function to generate spatial weight matrix from spatial networks for autocorrelation
- Add spatial_interaction_spot.R with functions adapted from master branch for working with the Giotto suite object.
- New exported accessors for slots (experimental)
- New `multiomics` slot in `giotto`
- Add `coord_fix_ratio` param to `spatFeatPlot2D()` and `spatFeatPlot2D_single()`
- Add `order` parameter to `dimFeatPlot2D` and `spatDimFeatPlot2d` to plot and order cells according to the levels of the selected feature ([#477](https://github.com/drieslab/Giotto/issues/477))
- Add `plot()` method for `spatialNetworkObj`
- New `set_row_order_dt()` internal for setting `data.table` to a specific row order by reference
- New `fread_colmatch()` internal for fread loading a subset of rows based on matches in a specified column
- Add missing `create_nn_net_obj()` internal constructor function for S4 `nnNetObj`
- Add `id_col`, `x_col`, `y_col` params to `polyStamp()` to make stamp location input more flexible
- Add `optional` and `custom_msg` params to `package_check()`
- New `wrap()` and `vect()` generics for `giotto`, `giottoPoints`, and `giottoPolygons`
- New `rotate()`, `t()`, and `spatShift` generics for giotto subobject spatial manipulation
- New `spatIDs()` and `featIDs()` generics
- New `objName()` and `objName` generics for setting the names of relevant S4 subobjects
- New `rbind()` generic to append `giottoPolygon` objects
- Add packages `exactextractr` and `sf` to "suggests" packages
- Add package `progressr` to "imports" packages

## Changes
- Move giotto object method-specific creation functions from `giotto.R` to `convenience.R`
- Update `addFeatMetadata()` to handle replacement of existing columns
- Update `show()` method for `giotto`
- Update `show()` method for `spatEnrObj`
- Deprecate older snake_case accessors
- Deprecate `polygon_feat_names` param in favor of `z_indices` in `readPolygonFilesVizgenHDF5()`
- Deprecate `xy_translate_spatial_locations()` in favor of `shift_spatial_locations()`
- Optimize `readPolygonFilesVizgen()`
- Fix bug in `replaceGiottoInstructions()` where instructions with more slots than previous are not allowed
- Fix bug in `loadGiotto()` that prevents proper parsing of filenames when spat_unit or feat_type contains '_' characters
- Fix `loadGiotto()` loss of over-allocation for data.tables-based objects after loading from disk


# Giotto Suite 3.1.0 (2202-12-01)  
  

## Added
- New `initialize()` generic that calls `setalloccol()` for data.table-based S4 subobjects to allow setting by reference
- New `spatUnit`, `spatUnit<-`, `featType`, and `featType<-` feat type generics for S4 subobjects for setting the relevant slots
- Add `hexVertices()` to polygon shape array generation functionality

## Changes  
- Update `createGiottoCosMxObject()` for 3.0 and modularization of functions. 'subcellular' workflow has been tested to work along with an updated tutorial.
- Update grid plotting behavior to set a default number columns to use based on number of elements to plot. Can be overridden by explicitly providing input to `cow_n_col` param
- Fix bug in `annotateGiotto()` after 3.0 update ([#433](https://github.com/drieslab/Giotto/issues/433#issuecomment-1324211224))
- Fix bug in `joinGiottoObjects()` metadata processing
- Update seed setting behavior in [dimension_reduction.R](https://github.com/drieslab/Giotto/blob/suite/R/dimension_reduction.R) and [clustering.R](https://github.com/drieslab/Giotto/blob/suite/R/clustering.R)





# Giotto Suite 3.0.1 (2022-11-20)

## Added
- New system color support detection (based on crayon package logic)
- Add ability to turn off colored text in `show` functions with `options("giotto.color_show" = FALSE)`

## Changes
- Fix bug in `extract_polygon_list()` ([#433](https://github.com/drieslab/Giotto/issues/433#issuecomment-1321221382))
- Update Unicode character printing with `show` functions for Latin1 systems





# Giotto Suite 3.0.0 (2022-11-18)

## Breaking Changes
- S4 subobjects framework will require giotto objects to be remade

## Added
- New `createGiottoXeniumObject()` for loading 10x Xenium data
- New S4 subobjects. Details can be found in [classes.R](https://github.com/drieslab/Giotto/blob/suite/R/classes.R)
- New basic generics for S4 subobjects. Mainly the use of `[]` and `[]<-` to get or set information into the main data slot
- New `@provenance` slot in S4 subobjects to track provenance of aggregated information (z_layers used for example)
- New `calculateOverlapPolygonImages()` for calculating overlapped intensities from image-based information (e.g. IMC, IF, MIBI, ...) and polygon data (e.g. cell)
- New `overlapImagesToMatrix()` converts intensity-polygon overlap info into an expression matrix (e.g. cell by protein)
- New `aggregateStacks()` set of functions work with multiple subcellular layers when generating aggregated expression matrices

## Changes
- Update `setter` functions to read the `@spat_unit` and `@feat_type` slots of subobjects to determine nesting
- Update of `show` functions to display color coded nesting names and tree structure





# Giotto Suite 2.1.0 (2202-11-09)

## Breaking Changes
- Update of python version to **3.10.2** [details](https://giottosuite.readthedocs.io/en/latest/additionalinformation.html#giotto-suite-2-1-0-2202-11-09)

## Added
- New `anndataToGiotto()` to convert scanpy anndata to Giotto






# Giotto Suite 2.0.0.998

## Added
- New `GiottoData` package to work with spatial datasets associated with Giotto
	- Stores the minidatasets: preprocessed giotto objects that are ready to be used in any function
	- Moved: `getSpatialDataset()` and `loadGiottoMini()` functions to this package
- New `saveGiotto()` and `loadGiotto()` for preserving memory-pointer based objects. In [general_help.R](https://github.com/drieslab/Giotto/blob/suite/R/general_help.R)
  - It saves a Giotto object into a folder using a specific structure. Essentially a wrapper around `saveRDS()` that also works with spatVector and spatRaster pointers.
- New `plotInteractivePolygon()` for plot-interactive polygonal selection of points.
- New polygon shape array creation through `polyStamp()`, `circleVertices`, `rectVertices`. In [giotto_structures.R](https://github.com/drieslab/Giotto/blob/suite/R/giotto_structures.R)
- Add accessor functions `get_CellMetadata` (alias of `pDataDT()`), `set_CellMetadata`, `get_FeatMetadata` (alias of `fDataDT()`), `set_FeatMetadata`. See [accessors.R](https://github.com/drieslab/Giotto/blob/suite/R/accessors.R)
- New `filterDistributions()` to generate histogram plots from expression statistics

## Changes
- Deprecate `plotInteractionChangedGenes()` ,`plotICG()`, `plotCPG()` in favor of `plotInteractionChangedFeatures()` and `plotICF()` and `plotCPF()`
- Deprecate `plotCellProximityGenes()`, in favor of `plotCellProximityFeatures()`
- Deprecate `plotCombineInteractionChangedGenes()`, `plotCombineICG()`, `plotCombineCPG()` in favor of `plotCombineInteractionChangedFeatures()` and `plotCombineICF()`
- Deprecate `findInteractionChangedGenes()`, `findICG()`, `findCPG()` in favor of `findInteractionChangedFeats()` and `findICF`
- Deprecate `filterInteractionChangedGenes()`, `filterICG()`, `filterCPG()` in favor of `filterInteractionChangedFeats()` and `filterICF()`
- Deprecate `combineInteractionChangedGenes()`, `combineICG()`, `combineCPG()` in favor of `combineInteractionChangedFeats()` and `combineICF()`
- Deprecate `combineCellProximityGenes_per_interaction()` in favor of `combineCellProximityFeatures_per_interaction()`

## Breaking Changes
- ICF output internal object structure names have changed to use feats instead of genes











<|MERGE_RESOLUTION|>--- conflicted
+++ resolved
@@ -1,37 +1,31 @@
-<<<<<<< HEAD
 
 
-# Giotto Suite 3.2.1 (release TBD)
+
+# Giotto Suite 3.2.1 (2023-02-13)
 
 ## Breaking Changes
 - Removed all deprecated accessors from `accessors.R`
 - `set_default_feat_type()` error downgraded to warning when no `feat_type`s exist for given `spat_unit`
 
 ## Added
-- Added `initialize()` method for `exprObj` to automatically format matrix info
-- Added `centroids()` method for `giottoPolygon` to get centroid info
-- Added `overlaps()` generic for accessing `overlaps` slot of `giottoPolygon`
-- Added `[` and `[<-` access generics to main slots of `giottoPolygon` and `giottoPoints`
-- Added `dd.R` as a file with dummy documentation to inherit commonly used documentation from
-- Added option to return as `giottoPoints` from `getFeatureInfo` (default is still `SpatVector`)
-- Added `assign_objnames_2_list()` and `assign_listnames_2_obj()` internals for passing list names to object `@name` slots and vice versa
+- New `check_py_for_scanpy()` function, shifting code around in `anndataToGiotto()`
+- Add `initialize()` method for `exprObj` to automatically format matrix info
+- Add `centroids()` method for `giottoPolygon` to get centroid info
+- Add `overlaps()` generic for accessing `overlaps` slot of `giottoPolygon`
+- Add `[` and `[<-` access generics to main slots of `giottoPolygon` and `giottoPoints`
+- New `dd.R` as a file with dummy documentation to inherit commonly used documentation from
+- Add option to return as `giottoPoints` from `getFeatureInfo` (default is still `SpatVector`)
+- New `assign_objnames_2_list()` and `assign_listnames_2_obj()` internals for passing list names to object `@name` slots and vice versa
 
 ## Changes
-- Update `read_expression_data()` and `evaluate_expr_matrix()` to be compatible with `exprObj`
-
-=======
-# Giotto Suite 3.2.1 (2023-02-13)
-
-## Added
-- New `check_py_for_scanpy()` function, shifting code around in `anndataToGiotto()`.
-
-## Changes 
 - Update `installGiottoEnvironment()` and downstream internal functions to allow custom python installation with a new argument, `mini_install_path`.
 - Update `checkGiottoEnvironment()` to account for custom python installations with a new argument, `mini_install_path`.
 - Update `removeGiottoEnvironment()` to account for custom python installations with a new argument, `mini_path`.
+- Update `read_expression_data()` and `evaluate_expr_matrix()` to be compatible with `exprObj`
 - Fix bug in `doLouvainCluster()` (sub)functions and made them compatible with new Giotto Suite framework.
 - Fix bug in `gefToGiotto()` bin_size arguments.
->>>>>>> c2e7916b
+
+
 
 # Giotto Suite 3.2.0 (2023-02-02)
 
