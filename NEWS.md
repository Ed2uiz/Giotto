--- conflicted
+++ resolved
@@ -1,22 +1,15 @@
-<<<<<<< HEAD
 
 # Giotto 4.0.4
 
-## Breaking Changes
+## Breaking changes
 * Remove `do_manual_adj` and image adjustment params from `createGiottoVisiumObject()`
 * `createGiottoVisiumObject()` now creates `giottoLargeImage` for spatial images.
-
-## Changes
-* Update `get10Xmatrix()` so it obeys `split_by_type = FALSE`
-=======
-# Giotto 4.0.4
-
-## Breaking changes
 * `exprCellCellcom()` deprecated `gene_set_*` params removed
 
 ## Bug fixes
-* Fix metadata appending/sorting issues introduced by *GiottoClass v0.1.3* (2024/01/12) that affected `addHMRF()`, `addFeatsPerc()`, and `doScrubletDetect()`
-* Provide default `spatial_network_name = NULL` value for `findNetworkNeighbors()`
+* Fix metadata appending/sorting issues introduced by *GiottoClass v0.1.3* (2024/01/12). Affected functions: `addHMRF()`, `addFeatsPerc()`, `doScrubletDetect()`
+* `findNetworkNeighbors()` now has default `spatial_network_name` value of `NULL`
+* `get10Xmatrix()` now obeys `split_by_type = FALSE`
 
 ## Changes
 * Deprecate `set.seed` in favor of `seed` param for `binSpect()`
@@ -27,18 +20,13 @@
 * Use `mixedsort()` for unique clusters metadata info
 * Remove unnecessary matrix densification and expose `seed` param in `doScrubletDetect()`
 
->>>>>>> 930c5366
-
 
 # Giotto 4.0.3 (2024/02/20)
 
-<<<<<<< HEAD
-## Bug Fixes
-- Remove old argument `type_default = list(pal = c('blue', 'yellow', 'red'))` in plotRankSpatvsExpr()
-=======
+
 ## Bug fixes
 * Remove old argument `type_default = list(pal = c('blue', 'yellow', 'red'))` in plotRankSpatvsExpr()
->>>>>>> 930c5366
+
 
 # Giotto 4.0.2 (2023/12/21)
 
@@ -51,7 +39,7 @@
 
 # Giotto 4.0.1 (2023/12/16)
 
-## Breaking Changes
+## Breaking changes
 * Remove `cell_ids` param for `calculateHVF()` in favor of simpler `random_subset`
 * Move *GiottoUtils*, *GiottoClass*, and *GiottoVisuals* to imports
 
@@ -70,7 +58,7 @@
 
 # Giotto 4.0.0 (2023/11/29)
 
-## Breaking Changes
+## Breaking changes
 * Update to modular package organization with the main packages being `GiottoUtils`, `GiottoClass`, `GiottoVisuals`, and `Giotto` as the analytical umbrella package.
 
 ## Added
@@ -93,7 +81,7 @@
 
 # Giotto 3.3.1 (2023/08/02)
 
-## Breaking Changes
+## Breaking changes
 
 * Change `checkGiottoEnvironment()`. Downgrade from error to message and return FALSE when a provided directory does not exist
 
@@ -148,7 +136,7 @@
 
 # Giotto 3.3.0 (2023/04/18)
 
-## Breaking Changes
+## Breaking changes
 
 * Set Suite as default branch
 * Removed all deprecated accessors from `accessors.R`
@@ -206,7 +194,7 @@
 
 # Giotto 3.2.0 (2023/02/02)
 
-## Breaking Changes
+## Breaking changes
 
 * Removed support for deprecated nesting in `@nn_network` slot
 * `createSpatialNetwork()` will now output a `spatialNetworkObj` by default when `return_gobject = FALSE`. It is possible to change this back to the data.table output by setting `output = 'data.table'`
@@ -292,7 +280,7 @@
 
 # Giotto 3.0.0 (2022/11/18)
 
-## Breaking Changes
+## Breaking changes
 
 * S4 subobjects framework will require giotto objects to be remade
 
@@ -317,7 +305,7 @@
 
 # Giotto 2.1.0 (2022/11/09)
 
-## Breaking Changes
+## Breaking changes
 
 * Update of python version to **3.10.2** [details](https://giottosuite.readthedocs.io/en/latest/additionalinformation.html#giotto*suite*2*1*0*2202*11*09)
 
@@ -354,7 +342,7 @@
 * Deprecate `combineInteractionChangedGenes()`, `combineICG()`, `combineCPG()` in favor of `combineInteractionChangedFeats()` and `combineICF()`
 * Deprecate `combineCellProximityGenes_per_interaction()` in favor of `combineCellProximityFeatures_per_interaction()`
 
-## Breaking Changes
+## Breaking changes
 
 * ICF output internal object structure names have changed to use feats instead of genes
 
