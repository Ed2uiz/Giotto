--- conflicted
+++ resolved
@@ -1,3 +1,4 @@
+
 # Giotto Suite 3.3.2 (Release TBD)
 
 ## Breaking Changes
@@ -7,20 +8,8 @@
 ## Changes
 - Improved performance of gefToGiotto()
 
-<<<<<<< HEAD
-# Giotto Suite 3.3.2 (Release TBD)
-
-## Breaking Changes
-
-## Added
-
-## Changes
-
 
 # Giotto Suite 3.3.1 (2023-08-02)
-=======
-# Giotto Suite 3.3.1 (2023-07-26)
->>>>>>> fe3488f0
 
 ## Breaking Changes
 - Change `checkGiottoEnvironment()`. Downgrade from error to message and return FALSE when a provided directory does not exist
