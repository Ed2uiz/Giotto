# Giotto 4.0.3 (2024/02/20)

<<<<<<< HEAD
# Giotto Suite 4.0.3

## Breaking Changes
* Remove `do_manual_adj` and image adjustment params from `createGiottoVisiumObject()`
* Change `createGiottoVisiumObject()` so that it creates `giottoLargeImage` for spatial images.

## Changes
* Update `get10Xmatrix()` so it obeys `split_by_type = FALSE`



# Giotto Suite 4.0.2 (2023/12/21)
=======
## Bug fixes
- Remove old argument `type_default = list(pal = c('blue', 'yellow', 'red'))` in plotRankSpatvsExpr()

# Giotto 4.0.2 (2023/12/21)

## Bug Fixes
- fix bug in `doHclust()`
>>>>>>> d3c1bea9

## Changes
* Move *GiottoClass* back to depends to fix access to some generics

<<<<<<< HEAD

# Giotto Suite 4.0.1 (2023/12/16)
=======
# Giotto 4.0.1 (2023/12/16)
>>>>>>> d3c1bea9

## Breaking Changes
* Remove `cell_ids` param for `calculateHVF` in favor of simpler `random_subset`
* Move *GiottoUtils*, *GiottoClass*, and *GiottoVisuals* to imports

## Added
* Add `parse_affine()` for interpreting affine transform matrices
* Add seed setting to `runGiottoHarmony()`
* Add parallelized calculation for `calculateHVF()` when a *future* plan is set

## Changes
* Fix `createGiottoXeniumObject()` feature metadata reading for `.json` file
* Update `runGiottoHarmony()` to call `harmony::RunHarmony()` 
* Update *Matrix* requirement to >= 1.6.2 (a re-install of *irlba* may resolve issues with Matrix incompatibility.)




# Giotto 4.0.0 (2023/11/29)

## Breaking Changes
* Update to modular package organization with the main packages being `GiottoUtils`, `GiottoClass`, `GiottoVisuals`, and `Giotto` as the analytical umbrella package.

## Added

* New File `spatial_enrichment_visuals.R`
* New function `findCellTypesFromEnrichment()` within `spatial_enrichment_visuals.R` to show most probable cell types based on a provided enrichment
* New function `plotCellTypesFromEnrichment()` within `spatial_enrichment_visuals.R` that generates a bar plot of cell types vs frequency based on a provided enrichment
* New function `pieCellTypesFromEnrichment()` within `spatial_enrichment_visuals.R` that generates a pie chart of cell types based on a provided enrichment
* New function `addVisiumPolygons()` within `convenience.R` (along with its requisite internal functions) that adds  circular polygons centered at the spatial locations of a Giotto Object made with Visium data. Takes a Giotto Object and a path to the Visium output file `scalefactors_json.json` as input arguments.
* Added `addVisiumPolygons()` to `createGiottoVisiumObject()` workflow.
* Add `cell_ids` param to `calculateHVF()` to allow calculation of HVFs on a subset of cells
* Add seed setting to `runGiottoHarmony()`
* Update `runGiottoHarmony()` to call `harmony::RunHarmony()`


## Changes
* Update *Matrix* requirement to >= 1.6.3



# Giotto 3.3.1 (2023/08/02)

## Breaking Changes

* Change `checkGiottoEnvironment()`. Downgrade from error to message and return FALSE when a provided directory does not exist

## Added

* New file `poly_influence.R`
* New function `showPolygonSizeInfluence()` within `poly_influence.R` to show if cells switch clusters when across resized polygon annotations 
* New function `showCellProportionSwitchedPie()` within `poly_influence.R` to visualize results from `showPolygonSizeInfluence()` in a pie chart
* New function `showCellProportionSwitchedSankey()` within `poly_influence.R` to visualize results from `showPolygonSizeInfluence()` in a Sankey diagram
* New function `makePseudoVisium()` within `giotto_structure.R` to generate a pseudo visium grid of circular spots 
* New function `tessellate()` within `giotto_structure.R` to generate a grid of hexagons or squares for spatial binning
* New file `feature_set_enrichment.R`
* New function `doFeatureSetEnrichment()` within `feature_set_enrichment.R` for GSEA analysis
* New function `doGiottoClustree()` within `clustering.R` for visualizations of leiden clusters at varying resolutions
* New `createArchRProj()` and `CreateGiottoObjectFromArchR()` functions to create a `giotto` object with ATAC or epigenetic features using the *ArchR* pipeline.
* New `giottoMasterToSuite()` function to convert a `giotto` object created with the master version to a Giotto suite object.
* New `readPolygonVizgenParquet()` for updated parquet outputs
* Add *checkmate* to Imports for assertions checking
* Add exported `create` function for `exprObj` creation
* New file `spatial_manipulation.R`
* Add `ext()` methods for `giottoPolygon`, `giottoPoints`, `spatialNetworkObj`, `spatLocsObj`, `giottoLargeImage`
* Add `flip()` methods for `giottoPolygon`, `giottoPoints`, `spatialNetworkObj`, `spatLocsObj`, `SpatExtent`, `giottoLargeImage`
* Add access to terra plotting params for `giottoLargeImage` `plot()` method.

## Changes

* Fix bug in `combine_matrices()`
* Fix bug in `createGiottoObject()` that will not allow object creation without supplied expression information
* Updated `polyStamp()` to replace an apply function with a crossjoin for better performance.
* Updated `spatInSituPlotPoints()` with `plot_last` parameter. Default output now plots polygons above points for better visibility.
* Add check for spatLocsObj for spatlocs in polyStamp()
* Removed various print() and cat() statements throughout. 
* Changed default verbose argument to FALSE for createGiottoObject
* Changed default verbose argument to FALSE for joinGiottoObjects
* Changed default verbose argument to FALSE for createGiottoObjectSubcellular
* Default verbose = FALSE argument added to cellProximityEnrichmentSpots
* Default verbose = FALSE argument added to .specific_CCCScores_spots
* Default verbose = FALSE argument added to runWNN
* Default verbose = FALSE argument added to subset_giotto_points_object 
* Default verbose = FALSE argument added to subset_feature_info_data 
* Default verbose = FALSE argument added to subsetGiotto
* Default verbose = FALSE argument added to subsetGiottoLocsSubcellular 
* Default verbose = FALSE argument added to .createGiottoXeniumObject_subcellular
* Update `readPolygonFilesVizgenHDF5()` add option to return as `data.table` and skip `giottoPolygon` creation. Downstream `giottoPolygon` creation refactored as new internal function
* Update cell segmentation workflow to check for *deepcell* and *PIL* python packages
* Update cell segmentation workflow to return grayscale mask images instead of RGB
* Update `createGiottoVisiumObject()` image h5 scalefactors reading to use partial matching for whether hi or lowres image is supplied
* Update `giottoLargeImage` `plot()` method to use `terra::plot()` instead of `terra::plotRGB()` for grayscale images
* Remove unnecessary prints from `subsetGiotto()`
* Fix bug in `readCellMetadata()` and `readFeatMetadata()`


# Giotto 3.3.0 (2023/04/18)

## Breaking Changes

* Set Suite as default branch
* Removed all deprecated accessors from `accessors.R`
* `set_default_feat_type()` error downgraded to warning when no `feat_type`s exist for given `spat_unit`
* update `loadGiotto()` and `saveGiotto()` to allow using long strings as column names in the spatVector objects
* `'active_spat_unit'` and `'active_feat_type'` params that can be set through `instructions()` are now used instead of 'giotto.spat_unit' and 'giotto.feat_type' global options
* removed duplicate `create_dimObject()` internal function. Keeping `create_dim_obj()`



## Added

* New implementations of `anndataToGiotto()` and `giottoToAnnData()` for Nearest Neighbor and Spatial Networks
* New `check_py_for_scanpy()` function, shifting code around in `anndataToGiotto()`
* Add `initialize()` method for `giotto`
* Add exported `create` constructor functions for Giotto S4 subobjects
* Add `activeSpatUnit()` and `activeFeatType()` for getting and setting active defaults on gobject
* New `get_*_list()` internal functions for retrieving list of all objects of a particular class for a spat_unit and feat_type
* Add `instructions()` generic for `giotto` to access and edit `giottoInstructions`
* Add `centroids()` method for `giottoPolygon` to get centroid info
* Add `overlaps()` generic for accessing `overlaps` slot of `giottoPolygon`
* Add `[` and `[<*` (empty) access generics to get the data from main slots of `giottoPolygon` and `giottoPoints`
* Add cores detection to run on package attach. (`getOption('giotto.cores')`)
* Add option to return as `giottoPoints` from `getFeatureInfo` (default is still `SpatVector`)
* Add `spatVector_to_dt2` internal as a barebones alternative to `spatVector_to_dt()`
* Add `getRainbowColors()` color palette
* New `assign_objnames_2_list()` and `assign_listnames_2_obj()` internals for passing list names to object `@name` slots and vice versa
* New test_that `test_createObject.R` script for `read` functions/S4 subobject creation
* New test_that `test_accessors.R` script for `accessor` functions
* New test_that `test_gobject.R` script for gobject consistency checks



## Changes

* Update `installGiottoEnvironment()` and downstream internal functions to allow custom python installation with a new argument, `mini_install_path`.
* Update `checkGiottoEnvironment()` to account for custom python installations with a new argument, `mini_install_path`.
* Update `removeGiottoEnvironment()` to account for custom python installations with a new argument, `mini_path`.
* Update `createGiottoObject()` with new data ingestion pipeline
* Modify `cell_ID`, `feat_ID`, `cell_metadata`, `feat_metadata` slot initialization
* Update `read_expression_data()` and `evaluate_expr_matrix()` to be compatible with `exprObj`
* Change `changeGiottoInstructions()` to allow addition of new params and enforce logical class of known params
* Update and fix bugs in `createGiottoCosMxObject()` associated with polygon placement and generation
* Update `plot()` for `giottoPoints` with faster rasterized plotting option. (Now used by default)
* Fix bug in `doLouvainCluster()` (sub)functions and made them compatible with new Giotto Suite framework.
* Fix bug in `gefToGiotto()` bin_size arguments.
* Update `loadGiotto()` and `saveGiotto()` with path.expand to expand provided file/directory paths
* Organize new and refactored slot `check` functions in `giotto.R` for checking gobject consistency during `initialize()`
* Organize new and refactored `evaluate` functions in `data_evaluation.R` for data wrangling of external data
* Organize new and refactored `read` functions in `data_input.R` for ingesting data and converting to list of Giotto native S4 subobjects
* Organize dummy documentation in `dd.R` for inheriting commonly used documentation
* Moved `create_featureNetwork_object()`, `create_giotto_points_object()`, `create_giotto_polygon_object()` to classes.R
* Moved `depth()` from giotto.R to utilities.R


# Giotto 3.2.0 (2023/02/02)

## Breaking Changes

* Removed support for deprecated nesting in `@nn_network` slot
* `createSpatialNetwork()` will now output a `spatialNetworkObj` by default when `return_gobject = FALSE`. It is possible to change this back to the data.table output by setting `output = 'data.table'`
* Set incomplete classes in classes.R as virtual to prevent their instantiation
* Removed `createGiottoCosMxObject()` `aggregate` and `all` workflows until they are updated

## Added

* New `gefToGiotto()` interoperability function to convert gef object from Stereo*seq to giotto
* New `giottoToAnnData()` interoperability function to convert giotto object to squidpy flavor anndata .h5ad file(s)
* New `giottoToSpatialExperiment()` and `spatialExperimentToGiotto()` to convert between Giotto and SpatialExperiment
* New `spatialAutoCorLocal()` and `spatialAutoCorGlobal()` functions to find spatial autocorrelations from expression and cell metadata information
* New `createSpatialWeightMatrix()` function to generate spatial weight matrix from spatial networks for autocorrelation
* Add spatial_interaction_spot.R with functions adapted from master branch for working with the Giotto suite object.
* New exported accessors for slots (experimental)
* New `multiomics` slot in `giotto`
* Add `coord_fix_ratio` param to `spatFeatPlot2D()` and `spatFeatPlot2D_single()`
* Add `order` parameter to `dimFeatPlot2D` and `spatDimFeatPlot2d` to plot and order cells according to the levels of the selected feature ([#477](https://github.com/drieslab/Giotto/issues/477))
* Add `plot()` method for `spatialNetworkObj`
* New `set_row_order_dt()` internal for setting `data.table` to a specific row order by reference
* New `fread_colmatch()` internal for fread loading a subset of rows based on matches in a specified column
* Add missing `create_nn_net_obj()` internal constructor function for S4 `nnNetObj`
* Add `id_col`, `x_col`, `y_col` params to `polyStamp()` to make stamp location input more flexible
* Add `optional` and `custom_msg` params to `package_check()`
* New `wrap()` and `vect()` generics for `giotto`, `giottoPoints`, and `giottoPolygons`
* New `rotate()`, `t()`, and `spatShift` generics for giotto subobject spatial manipulation
* New `spatIDs()` and `featIDs()` generics
* New `objName()` and `objName` generics for setting the names of relevant S4 subobjects
* New `rbind()` generic to append `giottoPolygon` objects
* Add packages `exactextractr` and `sf` to "suggests" packages
* Add package `progressr` to "imports" packages

## Changes

* Move giotto object method*specific creation functions from `giotto.R` to `convenience.R`
* Update `addFeatMetadata()` to handle replacement of existing columns
* Update `show()` method for `giotto`
* Update `show()` method for `spatEnrObj`
* Deprecate older snake_case accessors
* Deprecate `polygon_feat_names` param in favor of `z_indices` in `readPolygonFilesVizgenHDF5()`
* Deprecate `xy_translate_spatial_locations()` in favor of `shift_spatial_locations()`
* Optimize `readPolygonFilesVizgen()`
* Fix bug in `replaceGiottoInstructions()` where instructions with more slots than previous are not allowed
* Fix bug in `loadGiotto()` that prevents proper parsing of filenames when spat_unit or feat_type contains '_' characters
* Fix `loadGiotto()` loss of over*allocation for data.tables*based objects after loading from disk


# Giotto 3.1.0 (2022/12/01)  
  

## Added
* New `initialize()` generic that calls `setalloccol()` for data.table*based S4 subobjects to allow setting by reference
* New `spatUnit`, `spatUnit<*`, `featType`, and `featType<*` feat type generics for S4 subobjects for setting the relevant slots
* Add `hexVertices()` to polygon shape array generation functionality

## Changes  

* Update `createGiottoCosMxObject()` for 3.0 and modularization of functions. 'subcellular' workflow has been tested to work along with an updated tutorial.
* Update grid plotting behavior to set a default number columns to use based on number of elements to plot. Can be overridden by explicitly providing input to `cow_n_col` param
* Fix bug in `annotateGiotto()` after 3.0 update ([#433](https://github.com/drieslab/Giotto/issues/433#issuecomment*1324211224))
* Fix bug in `joinGiottoObjects()` metadata processing
* Update seed setting behavior in [dimension_reduction.R](https://github.com/drieslab/Giotto/blob/suite/R/dimension_reduction.R) and [clustering.R](https://github.com/drieslab/Giotto/blob/suite/R/clustering.R)





# Giotto 3.0.1 (2022/11/20)

## Added

* New system color support detection (based on crayon package logic)
* Add ability to turn off colored text in `show` functions with `options("giotto.color_show" = FALSE)`

## Changes

* Fix bug in `extract_polygon_list()` ([#433](https://github.com/drieslab/Giotto/issues/433#issuecomment*1321221382))
* Update Unicode character printing with `show` functions for Latin1 systems





# Giotto 3.0.0 (2022/11/18)

## Breaking Changes

* S4 subobjects framework will require giotto objects to be remade

## Added

* New `createGiottoXeniumObject()` for loading 10x Xenium data
* New S4 subobjects. Details can be found in [classes.R](https://github.com/drieslab/Giotto/blob/suite/R/classes.R)
* New basic generics for S4 subobjects. Mainly the use of `[]` and `[]<*` to get or set information into the main data slot
* New `@provenance` slot in S4 subobjects to track provenance of aggregated information (z_layers used for example)
* New `calculateOverlapPolygonImages()` for calculating overlapped intensities from image*based information (e.g. IMC, IF, MIBI, ...) and polygon data (e.g. cell)
* New `overlapImagesToMatrix()` converts intensity*polygon overlap info into an expression matrix (e.g. cell by protein)
* New `aggregateStacks()` set of functions work with multiple subcellular layers when generating aggregated expression matrices

## Changes

* Update `setter` functions to read the `@spat_unit` and `@feat_type` slots of subobjects to determine nesting
* Update of `show` functions to display color coded nesting names and tree structure





# Giotto 2.1.0 (2022/11/09)

## Breaking Changes

* Update of python version to **3.10.2** [details](https://giottosuite.readthedocs.io/en/latest/additionalinformation.html#giotto*suite*2*1*0*2202*11*09)

## Added

* New `anndataToGiotto()` to convert scanpy anndata to Giotto






# Giotto 2.0.0.998

## Added

* New `GiottoData` package to work with spatial datasets associated with Giotto
	* Stores the minidatasets: preprocessed giotto objects that are ready to be used in any function
	* Moved: `getSpatialDataset()` and `loadGiottoMini()` functions to this package
* New `saveGiotto()` and `loadGiotto()` for preserving memory*pointer based objects. In [general_help.R](https://github.com/drieslab/Giotto/blob/suite/R/general_help.R)
  * It saves a Giotto object into a folder using a specific structure. Essentially a wrapper around `saveRDS()` that also works with spatVector and spatRaster pointers.
* New `plotInteractivePolygon()` for plot*interactive polygonal selection of points.
* New polygon shape array creation through `polyStamp()`, `circleVertices`, `rectVertices`. In [giotto_structures.R](https://github.com/drieslab/Giotto/blob/suite/R/giotto_structures.R)
* Add accessor functions `get_CellMetadata` (alias of `pDataDT()`), `set_CellMetadata`, `get_FeatMetadata` (alias of `fDataDT()`), `set_FeatMetadata`. See [accessors.R](https://github.com/drieslab/Giotto/blob/suite/R/accessors.R)
* New `filterDistributions()` to generate histogram plots from expression statistics

## Changes

* Deprecate `plotInteractionChangedGenes()` ,`plotICG()`, `plotCPG()` in favor of `plotInteractionChangedFeatures()` and `plotICF()` and `plotCPF()`
* Deprecate `plotCellProximityGenes()`, in favor of `plotCellProximityFeatures()`
* Deprecate `plotCombineInteractionChangedGenes()`, `plotCombineICG()`, `plotCombineCPG()` in favor of `plotCombineInteractionChangedFeatures()` and `plotCombineICF()`
* Deprecate `findInteractionChangedGenes()`, `findICG()`, `findCPG()` in favor of `findInteractionChangedFeats()` and `findICF`
* Deprecate `filterInteractionChangedGenes()`, `filterICG()`, `filterCPG()` in favor of `filterInteractionChangedFeats()` and `filterICF()`
* Deprecate `combineInteractionChangedGenes()`, `combineICG()`, `combineCPG()` in favor of `combineInteractionChangedFeats()` and `combineICF()`
* Deprecate `combineCellProximityGenes_per_interaction()` in favor of `combineCellProximityFeatures_per_interaction()`

## Breaking Changes

* ICF output internal object structure names have changed to use feats instead of genes











<|MERGE_RESOLUTION|>--- conflicted
+++ resolved
@@ -1,7 +1,5 @@
-# Giotto 4.0.3 (2024/02/20)
-
-<<<<<<< HEAD
-# Giotto Suite 4.0.3
+# Giotto 4.0.3
+
 
 ## Breaking Changes
 * Remove `do_manual_adj` and image adjustment params from `createGiottoVisiumObject()`
@@ -12,26 +10,18 @@
 
 
 
-# Giotto Suite 4.0.2 (2023/12/21)
-=======
-## Bug fixes
+
+# Giotto 4.0.2 (2023/12/21)
+
+## Bug Fixes
 - Remove old argument `type_default = list(pal = c('blue', 'yellow', 'red'))` in plotRankSpatvsExpr()
-
-# Giotto 4.0.2 (2023/12/21)
-
-## Bug Fixes
 - fix bug in `doHclust()`
->>>>>>> d3c1bea9
 
 ## Changes
 * Move *GiottoClass* back to depends to fix access to some generics
 
-<<<<<<< HEAD
-
-# Giotto Suite 4.0.1 (2023/12/16)
-=======
+
 # Giotto 4.0.1 (2023/12/16)
->>>>>>> d3c1bea9
 
 ## Breaking Changes
 * Remove `cell_ids` param for `calculateHVF` in favor of simpler `random_subset`
