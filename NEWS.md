--- conflicted
+++ resolved
@@ -1,6 +1,4 @@
-<<<<<<< HEAD
-# Giotto Suite 4.0.0 2023/11/29)
-=======
+
 
 # Giotto Suite 4.0.1 (release TBD)
 
@@ -22,7 +20,6 @@
 
 
 # Giotto Suite 4.0.0 (2023/11/29)
->>>>>>> 8e968e63
 
 ## Breaking Changes
 * Update to modular package organization with the main packages being `GiottoUtils`, `GiottoClass`, `GiottoVisuals`, and `Giotto` as the analytical umbrella package.
@@ -44,11 +41,7 @@
 * Update *Matrix* requirement to >= 1.6.3
 
 
-<<<<<<< HEAD
-=======
-
-
->>>>>>> 8e968e63
+
 # Giotto Suite 3.3.1 (2023/08/02)
 
 ## Breaking Changes
