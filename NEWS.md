<<<<<<< HEAD
# Giotto Suite 3.2.1 (2023-02-13)

## Added
- New `check_py_for_scanpy()` function, shifting code around in `anndataToGiotto()`.

## Changes 
- Update `installGiottoEnvironment()` and downstream internal functions to allow custom python installation with a new argument, `mini_install_path`.
- Update `checkGiottoEnvironment()` to account for custom python installations with a new argument, `mini_install_path`.
- Update `removeGiottoEnvironment()` to account for custom python installations with a new argument, `mini_path`.
## Bug Fixes
=======


## Giotto Suite 3.2.1 (2023-02-13)

### Changes
- Fix `doLouvainCluster()` (sub)functions and made them compatible with new Giotto Suite framework.

>>>>>>> 1a606511

# Giotto Suite 3.2.0 (2023-02-02)

## Breaking Changes
- Removed support for deprecated nesting in `@nn_network` slot
- `createSpatialNetwork()` will now output a `spatialNetworkObj` by default when `return_gobject = FALSE`. It is possible to change this back to the data.table output by setting `output = 'data.table'`
- Set incomplete classes in classes.R as virtual to prevent their instantiation
- Removed `createGiottoCosMxObject()` `aggregate` and `all` workflows until they are updated

## Added
- New `gefToGiotto()` interoperability function to convert gef object from Stereo-seq to giotto
- New `giottoToAnnData()` interoperability function to convert giotto object to squidpy flavor anndata .h5ad file(s)
- New `giottoToSpatialExperiment()` and `spatialExperimentToGiotto()` to convert between Giotto and SpatialExperiment
- New `spatialAutoCorLocal()` and `spatialAutoCorGlobal()` functions to find spatial autocorrelations from expression and cell metadata information
- New `createSpatialWeightMatrix()` function to generate spatial weight matrix from spatial networks for autocorrelation
- Add spatial_interaction_spot.R with functions adapted from master branch for working with the Giotto suite object.
- New exported accessors for slots (experimental)
- New `multiomics` slot in `giotto`
- Add `coord_fix_ratio` param to `spatFeatPlot2D()` and `spatFeatPlot2D_single()`
- Add `order` parameter to `dimFeatPlot2D` and `spatDimFeatPlot2d` to plot and order cells according to the levels of the selected feature ([#477](https://github.com/drieslab/Giotto/issues/477))
- Add `plot()` method for `spatialNetworkObj`
- New `set_row_order_dt()` internal for setting `data.table` to a specific row order by reference
- New `fread_colmatch()` internal for fread loading a subset of rows based on matches in a specified column
- Add missing `create_nn_net_obj()` internal constructor function for S4 `nnNetObj`
- Add `id_col`, `x_col`, `y_col` params to `polyStamp()` to make stamp location input more flexible
- Add `optional` and `custom_msg` params to `package_check()`
- New `wrap()` and `vect()` generics for `giotto`, `giottoPoints`, and `giottoPolygons`
- New `rotate()`, `t()`, and `spatShift` generics for giotto subobject spatial manipulation
- New `spatIDs()` and `featIDs()` generics
- New `objName()` and `objName` generics for setting the names of relevant S4 subobjects
- New `rbind()` generic to append `giottoPolygon` objects
- Add packages `exactextractr` and `sf` to "suggests" packages
- Add package `progressr` to "imports" packages

## Changes
- Move giotto object method-specific creation functions from `giotto.R` to `convenience.R`
- Update `addFeatMetadata()` to handle replacement of existing columns
- Update `show()` method for `giotto`
- Update `show()` method for `spatEnrObj`
- Deprecate older snake_case accessors
- Deprecate `polygon_feat_names` param in favor of `z_indices` in `readPolygonFilesVizgenHDF5()`
- Deprecate `xy_translate_spatial_locations()` in favor of `shift_spatial_locations()`
- Optimize `readPolygonFilesVizgen()`
- Fix bug in `replaceGiottoInstructions()` where instructions with more slots than previous are not allowed
- Fix bug in `loadGiotto()` that prevents proper parsing of filenames when spat_unit or feat_type contains '_' characters
- Fix `loadGiotto()` loss of over-allocation for data.tables-based objects after loading from disk


# Giotto Suite 3.1.0 (2202-12-01)  
  

## Added
- New `initialize()` generic that calls `setalloccol()` for data.table-based S4 subobjects to allow setting by reference
- New `spatUnit`, `spatUnit<-`, `featType`, and `featType<-` feat type generics for S4 subobjects for setting the relevant slots
- Add `hexVertices()` to polygon shape array generation functionality

## Changes  
- Update `createGiottoCosMxObject()` for 3.0 and modularization of functions. 'subcellular' workflow has been tested to work along with an updated tutorial.
- Update grid plotting behavior to set a default number columns to use based on number of elements to plot. Can be overridden by explicitly providing input to `cow_n_col` param
- Fix bug in `annotateGiotto()` after 3.0 update ([#433](https://github.com/drieslab/Giotto/issues/433#issuecomment-1324211224))
- Fix bug in `joinGiottoObjects()` metadata processing
- Update seed setting behavior in [dimension_reduction.R](https://github.com/drieslab/Giotto/blob/suite/R/dimension_reduction.R) and [clustering.R](https://github.com/drieslab/Giotto/blob/suite/R/clustering.R)





# Giotto Suite 3.0.1 (2022-11-20)

## Added
- New system color support detection (based on crayon package logic)
- Add ability to turn off colored text in `show` functions with `options("giotto.color_show" = FALSE)`

## Changes
- Fix bug in `extract_polygon_list()` ([#433](https://github.com/drieslab/Giotto/issues/433#issuecomment-1321221382))
- Update Unicode character printing with `show` functions for Latin1 systems





# Giotto Suite 3.0.0 (2022-11-18)

## Breaking Changes
- S4 subobjects framework will require giotto objects to be remade

## Added
- New `createGiottoXeniumObject()` for loading 10x Xenium data
- New S4 subobjects. Details can be found in [classes.R](https://github.com/drieslab/Giotto/blob/suite/R/classes.R)
- New basic generics for S4 subobjects. Mainly the use of `[]` and `[]<-` to get or set information into the main data slot
- New `@provenance` slot in S4 subobjects to track provenance of aggregated information (z_layers used for example)
- New `calculateOverlapPolygonImages()` for calculating overlapped intensities from image-based information (e.g. IMC, IF, MIBI, ...) and polygon data (e.g. cell)
- New `overlapImagesToMatrix()` converts intensity-polygon overlap info into an expression matrix (e.g. cell by protein)
- New `aggregateStacks()` set of functions work with multiple subcellular layers when generating aggregated expression matrices

## Changes
- Update `setter` functions to read the `@spat_unit` and `@feat_type` slots of subobjects to determine nesting
- Update of `show` functions to display color coded nesting names and tree structure





# Giotto Suite 2.1.0 (2202-11-09)

## Breaking Changes
- Update of python version to **3.10.2** [details](https://giottosuite.readthedocs.io/en/latest/additionalinformation.html#giotto-suite-2-1-0-2202-11-09)

## Added
- New `anndataToGiotto()` to convert scanpy anndata to Giotto






# Giotto Suite 2.0.0.998

## Added
- New `GiottoData` package to work with spatial datasets associated with Giotto
	- Stores the minidatasets: preprocessed giotto objects that are ready to be used in any function
	- Moved: `getSpatialDataset()` and `loadGiottoMini()` functions to this package
- New `saveGiotto()` and `loadGiotto()` for preserving memory-pointer based objects. In [general_help.R](https://github.com/drieslab/Giotto/blob/suite/R/general_help.R)
  - It saves a Giotto object into a folder using a specific structure. Essentially a wrapper around `saveRDS()` that also works with spatVector and spatRaster pointers.
- New `plotInteractivePolygon()` for plot-interactive polygonal selection of points.
- New polygon shape array creation through `polyStamp()`, `circleVertices`, `rectVertices`. In [giotto_structures.R](https://github.com/drieslab/Giotto/blob/suite/R/giotto_structures.R)
- Add accessor functions `get_CellMetadata` (alias of `pDataDT()`), `set_CellMetadata`, `get_FeatMetadata` (alias of `fDataDT()`), `set_FeatMetadata`. See [accessors.R](https://github.com/drieslab/Giotto/blob/suite/R/accessors.R)
- New `filterDistributions()` to generate histogram plots from expression statistics

## Changes
- Deprecate `plotInteractionChangedGenes()` ,`plotICG()`, `plotCPG()` in favor of `plotInteractionChangedFeatures()` and `plotICF()` and `plotCPF()`
- Deprecate `plotCellProximityGenes()`, in favor of `plotCellProximityFeatures()`
- Deprecate `plotCombineInteractionChangedGenes()`, `plotCombineICG()`, `plotCombineCPG()` in favor of `plotCombineInteractionChangedFeatures()` and `plotCombineICF()`
- Deprecate `findInteractionChangedGenes()`, `findICG()`, `findCPG()` in favor of `findInteractionChangedFeats()` and `findICF`
- Deprecate `filterInteractionChangedGenes()`, `filterICG()`, `filterCPG()` in favor of `filterInteractionChangedFeats()` and `filterICF()`
- Deprecate `combineInteractionChangedGenes()`, `combineICG()`, `combineCPG()` in favor of `combineInteractionChangedFeats()` and `combineICF()`
- Deprecate `combineCellProximityGenes_per_interaction()` in favor of `combineCellProximityFeatures_per_interaction()`

## Breaking Changes
- ICF output internal object structure names have changed to use feats instead of genes











<|MERGE_RESOLUTION|>--- conflicted
+++ resolved
@@ -1,4 +1,3 @@
-<<<<<<< HEAD
 # Giotto Suite 3.2.1 (2023-02-13)
 
 ## Added
@@ -9,15 +8,7 @@
 - Update `checkGiottoEnvironment()` to account for custom python installations with a new argument, `mini_install_path`.
 - Update `removeGiottoEnvironment()` to account for custom python installations with a new argument, `mini_path`.
 ## Bug Fixes
-=======
-
-
-## Giotto Suite 3.2.1 (2023-02-13)
-
-### Changes
 - Fix `doLouvainCluster()` (sub)functions and made them compatible with new Giotto Suite framework.
-
->>>>>>> 1a606511
 
 # Giotto Suite 3.2.0 (2023-02-02)
 
