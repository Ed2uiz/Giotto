
## sp classes ####



## gef object ####
#' @title Convert gef to Giotto
#' @name gefToGiotto
#' @description Converts .gef file (output stereo-seq pipeline) into
#' giotto subcellular object
#' @param gef_file path to .gef file
#' @param bin_size bin size to select from .gef file
#' @param verbose be verbose
#' @details Function in beta. Converts .gef object to Giotto object.
#'
#' There are six possible choices for bin_size: 1, 10, 20, 50, 100, 200.
#'
#' See SAW pipeline for additional information about the gef file.
#' @export
<<<<<<< HEAD
gefToGiotto = function(gef_file, bin_size = 'bin100', verbose = TRUE){
  
  # data.table vars
  genes = y = sdimx = sdimy = cell_ID = count = NULL
  
  # package check
  package_check(pkg_name = 'rhdf5', repository = 'Bioc')
  if(!file.exists(gef_file)) stop('File path to .gef file does not exist')
  
  # check if proper bin_size is selected. These are determined in SAW pipeline.
  bin_size_options = c('bin1', 'bin10', 'bin20', 'bin50', 'bin100', 'bin200')
  if(!(bin_size %in% bin_size_options)) stop('Please select valid bin size,
=======
gefToGiotto = function(gef_file, bin_size = '100', verbose = TRUE){

   # data.table vars
   genes = NULL

   # package check
   package_check(pkg_name = 'rhdf5', repository = 'Bioc')
   if(!file.exists(gef_file)) stop('File path to .gef file does not exist')

   # check if proper bin_size is selected. These are determined in SAW pipeline.
   bin_size_options = c('1', '10', '20', '50', '100', '200')
   if(!(bin_size %in% bin_size_options)) stop('Please select valid bin size,
>>>>>>> 0370e080
                                              see details for choices.')
  
  # step 1: read expression and gene data from gef file
  if(isTRUE(verbose)) wrap_msg('reading in .gef file')
  geneExpData = rhdf5::h5read(file = gef_file, name = 'geneExp')
  exprDT = data.table::as.data.table(geneExpData[[bin_size]][['expression']])
  geneDT = data.table::as.data.table(geneExpData[[bin_size]][['gene']])
  
  # step 2: combine gene information from the geneDT to the exprDT
  exprDT[, genes := rep(x = geneDT$gene, geneDT$count)]
  
  # step 3: bin coordinates according to selected bin_size
  #TODO: update bin_shift for other shapes, not just rect_vertices
  bin_size_int = as.integer(gsub("[^0-9.-]", "", bin_size))
  bin_shift = ceiling(bin_size_int / 2) # ceiling catches bin_1
  bincoord = unique(exprDT[,.(x,y)])
  if(isTRUE(verbose)) wrap_msg('shifting and binning coordinates')
  data.table::setorder(bincoord, x, y)
  data.table::setnames(bincoord, old = c('x', 'y'), new = c('sdimx', 'sdimy'))
  bincoord[, c('sdimx', 'sdimy') := list(sdimx+bin_shift, sdimy+bin_shift)]
  bincoord[, cell_ID := paste0('bin', 1:.N)]
  tx_data = exprDT[,.(genes, x, y, count)]
  tx_data[, c('x', 'y') := list(x+bin_shift, y+bin_shift)]
  
  # step 4: create rectangular polygons (grid) starting from the bin centroids
  if(isTRUE(verbose)) wrap_msg('creating polygon stamp')
  x = polyStamp(stamp_dt = rectVertices(dims = c(x = (bin_size_int - 1),
                                                 y = (bin_size_int - 1))),
                spatlocs = bincoord[,.(cell_ID, sdimx, sdimy)])
  pg = createGiottoPolygonsFromDfr(x)
  
  # step 5: create giotto subcellular object
  stereo = createGiottoObjectSubcellular(
    gpoints = list(rna = tx_data),
    gpolygons = list(cell = pg)
  )
  
  stereo = addSpatialCentroidLocations(gobject = stereo)
  if(isTRUE(verbose)) wrap_msg('giotto subcellular object created')
  
  return(stereo)
}



## anndata object ####

#' @title Convert anndata to Giotto
#' @name anndataToGiotto
#' @description Converts a spatial anndata (e.g. scanpy) .h5ad file into a Giotto object
#'
#' @param anndata_path path to the .h5ad file
#' @param n_key_added equivalent of "key_added" argument from scanpy.pp.neighbors().
#'                    Cannot be "spatial". This becomes the name of the nearest network in the gobject.
#' @param spat_unit desired spatial unit for conversion, default NULL
#' @param feat_type desired feature type for conversion, default NULL
#' @param spatial_key_added Default = NULL
#' @param python_path path to python executable within a conda/miniconda environment
#'
#' @return Giotto object
#' @details Function in beta. Converts a .h5ad file into a Giotto object.
#'    The returned Giotto Object will take default insructions with the
#'    exception of the python path, which may be customized.
#'    See \code{\link{changeGiottoInstructions}} to modify instructions after creation.
#' @export
anndataToGiotto = function(anndata_path = NULL,
                           n_key_added = NULL,
                           spatial_key_added = NULL,
                           spat_unit = NULL,
                           feat_type = NULL,
                           python_path = NULL) {
  
  # Preliminary file checks and guard clauses
  if (is.null(anndata_path)) {
    stop("Please provide a path to an AnnData .h5ad file for conversion.\n")
  }
  
  if(!file.exists(anndata_path)) {
    stop("The provided path to the AnnData .h5ad file does not exist.\n")
  }
  
  # Required step to properly initialize reticualte
  instrs = createGiottoInstructions(python_path = python_path)
  
  # test if scanpy is found
  module_test = reticulate::py_module_available('scanpy')
  py_path = reticulate::py_config()$python
  genv_in_use = grepl(pattern = "giotto_env", x = py_path)
  
  if(module_test == FALSE && !genv_in_use) {
    warning("scanpy python module is not installed:
            install in the environment or python path with:

            'pip install scanpy==1.9.0'

            Alternatively, install in the active python
            environment with reticulate:

            reticulate::py_install(packages = 'scanpy==1.9.0',
                                   pip = TRUE)
            \n
            ")
  } else if (module_test == FALSE && genv_in_use) {
    cat ("Python module scanpy is required for conversion.
          Installing scanpy now in the Giotto Miniconda Environment.\n")
    
    conda_path = reticulate::miniconda_path()
    py_ver = reticulate::py_config()$version_string
    py_ver = strsplit(py_ver,"|", fixed = T)[[1]][1]
    py_ver = gsub(" ","",py_ver, fixed = T)
    conda_full_path = paste0(conda_path,'/','bin/conda')
    full_envname = paste0(conda_path,'/envs/giotto_env')
    
    reticulate::py_install(packages = "scanpy==1.9.0",
                           envname = full_envname,
                           method = 'conda',
                           conda = conda_full_path,
                           pip = TRUE,
                           python_version = py_ver)
  } else cat ("Required Python module scanpy has been previously installed. Proceeding with conversion.\n")
  
  # Import ad2g, a python module for parsing anndata
  ad2g_path <- system.file("python","ad2g.py",package="Giotto")
  reticulate::source_python(ad2g_path)
  adata <- read_anndata_from_path(anndata_path)
  
  ### Set up expression matrix
  X <- extract_expression(adata)
  cID = extract_cell_IDs(adata)
  fID = extract_feat_IDs(adata)
  X@Dimnames[[1]] = fID
  X@Dimnames[[2]] = cID
  # Expression matrix X ready
  
  ### Set up spatial info
  sp = parse_obsm_for_spat_locs(adata)
  #Spatial locations sp ready
  
  ### Set up metadata
  cm = extract_cell_metadata(adata)
  cm = as.data.table(cm)
  if ('leiden' %in% names(cm)) {
    cm$leiden = as.numeric(cm$leiden)
  }
  
  fm = extract_feat_metadata(adata)
  fm = as.data.table(fm)
  # Metadata ready
  
  ### Create Minimal giottoObject
  gobject <- createGiottoObject(expression = X,
                                spatial_locs = sp,
                                instructions = instrs)
  
  ### Add metadata
  gobject = set_cell_metadata(gobject,
                              metadata = cm)
  gobject = set_feature_metadata(gobject,
                                 metadata = fm)
  
  spat_unit = set_default_spat_unit(gobject,
                                    spat_unit = spat_unit)
  feat_type = set_default_feat_type(gobject,
                                    feat_type = feat_type,
                                    spat_unit = spat_unit)
  
  ### Set up PCA
  p = extract_pca(adata)
  if (!is.null(p)) {
    pca = p$pca
    evs = p$eigenvalues
    loads = p$loadings
    # Add PCA to giottoObject
    dobj = create_dimObject(name = 'pca.ad',
                            spat_unit = spat_unit,
                            feat_type = feat_type,
                            reduction_method = 'pca',
                            coordinates = pca,
                            misc = list(eigenvalues = evs,
                                        loadings = loads),
                            my_rownames = colnames(X))
    
    gobject = set_dimReduction(gobject = gobject,
                               spat_unit = spat_unit,
                               feat_type = feat_type,
                               reduction = 'cells',
                               reduction_method = 'pca',
                               name = 'pca.ad',
                               dimObject = dobj)
    
  }
  
  ### Set up UMAP
  u = extract_umap(adata)
  if (!is.null(u)) {
    # Add UMAP to giottoObject
    dobj = create_dimObject(name = 'umap.ad',
                            spat_unit = spat_unit,
                            feat_type = feat_type,
                            reduction_method = 'umap',
                            coordinates = u,
                            misc = NULL,
                            my_rownames = colnames(X))
    
    gobject = set_dimReduction(gobject = gobject,
                               spat_unit = spat_unit,
                               feat_type = feat_type,
                               reduction = 'cells',
                               reduction_method = 'umap',
                               name = 'umap.ad',
                               dimObject = dobj)
    
  }
  ### Set up TSNE
  t = extract_tsne(adata)
  if (!is.null(t)) {
    # Add UMAP to giottoObject
    dobj = create_dimObject(name = 'tsne.ad',
                            spat_unit = spat_unit,
                            feat_type = feat_type,
                            reduction_method = 'tsne',
                            coordinates = t,
                            misc = NULL,
                            my_rownames = colnames(X))
    
    gobject = set_dimReduction(gobject = gobject,
                               spat_unit = spat_unit,
                               feat_type = feat_type,
                               reduction = 'cells',
                               reduction_method = 'tsne',
                               name = 'tsne.ad',
                               dimObject = dobj)
  }
  
  ### NN Network
  
  # Need to create nnNetObj or igraph object to use with setter for NN
  
  weights_ad = NULL
  weights_ad = extract_NN_connectivities(adata, key_added = n_key_added)
  if (!is.null(weights_ad)) {
    distances_ad = extract_NN_distances(adata, key_added = n_key_added)
    ij_matrix = methods::as(distances_ad, "TsparseMatrix")
    from_idx = ij_matrix@i + 1 #zero index!!!
    to_idx = ij_matrix@j + 1 #zero index!!!
    
    #pre-allocate DT variables
    from = to = weight = distance = from_cell_ID = to_cell_ID = uniq_ID = NULL
    nn_dt = data.table::data.table(from = from_idx,
                                   to = to_idx,
                                   weight = weights_ad@x,
                                   distance = distances_ad@x)
    
    nn_dt[, from_cell_ID := cID[from]]
    nn_dt[, to_cell_ID := cID[to]]
    nn_dt[, uniq_ID := paste0(from,to)]
    nn_dt[order(uniq_ID)]
    nn_dt[,uniq_ID := NULL]
    vert = unique(x = c(nn_dt$from_cell_ID, nn_dt$to_cell_ID))
    nn_network_igraph = igraph::graph_from_data_frame(nn_dt[,.(from_cell_ID, to_cell_ID, weight, distance)], directed = TRUE, vertices = vert)
    
    nn_info = extract_NN_info(adata = adata, key_added = n_key_added)
    
    net_type = "kNN" # anndata default
    if(("sNN" %in% n_key_added) & !is.null(n_key_added)){
      net_type = "sNN"
      net_name = paste0(n_key_added, ".", nn_info["method"])
    } else if (!("sNN" %in% n_key_added) & !is.null(n_key_added)) {
      net_name = paste0(n_key_added, ".", nn_info["method"])
    } else {
      net_name = paste0(net_type, ".", nn_info["method"])
    }
    
    gobject = set_NearestNetwork(gobject = gobject,
                                 nn_network = nn_network_igraph,
                                 spat_unit = spat_unit,
                                 feat_type = feat_type,
                                 nn_network_to_use = net_type,
                                 network_name = net_name,
                                 set_defaults = FALSE)
  }
  
  ### Layers
  lay_names = extract_layer_names(adata)
  if (!is.null(lay_names)) {
    for (l_n in lay_names){
      lay = extract_layered_data(adata, layer_name = l_n)
      if ("data.frame" %in% class(lay)){
        names(lay) = fID
        row.names(lay) = cID
      }
      else{
        lay@Dimnames[[1]] = fID
        lay@Dimnames[[2]] = cID
      }
      gobject = set_expression_values(gobject = gobject,
                                      spat_unit = spat_unit,
                                      feat_type = feat_type,
                                      name = l_n,
                                      values = lay)
    }
  }
  
  gobject <- update_giotto_params(gobject = gobject,
                                  description = "_AnnData_Conversion")
  
  wrap_msg("\nAnnData object successfully converted to Giotto.\n")
  return(gobject)
  
}


#' @title Convert Giotto to anndata
#' @name giottoToAnnData
#' @description Converts a Giotto object to a spatial anndata (e.g. scanpy) .h5ad file
#' @param gobject giotto object to be converted
#' @param spat_unit spatial unit which will be used in conversion.
#' @param feat_type feature type which will be used in conversion.
#' @param python_path path to python executable within a conda/miniconda environment
#' @param save_directory directory in which the file will be saved.
#' @return vector containing .h5ad file path(s)
#' @details Function in beta. Converts a Giotto object into .h5ad file(s).
#'
#' If there are multiple spatial units and/or feature types, but only
#' one spatial unit and/or feature type is specified, then only the
#' specified spatial unit and/or feature type will be used. If NULL,
#' by default, all spatial units will be used in conversion.
#'
#' If multiple spatial units or feature types are specified, multiple
#' AnnData object will be created and returned.
#'
#' The save_directory will be created if it does not already exist.
#' The default save_directory is the working directory.
#' @export
giottoToAnnData <- function(gobject = NULL,
                            spat_unit = NULL,
                            feat_type = NULL,
                            python_path = NULL,
                            save_directory = NULL){
  # Check gobject
  invalid_obj = !("giotto" %in% class(gobject))
  if (is.null(gobject) || invalid_obj) {
    stop(wrap_msg("Please provide a valid Giotto Object for conversion."))
  }
  
  # Python module import
  g2ad_path <- system.file("python","g2ad.py",package="Giotto")
  reticulate::source_python(g2ad_path)
  if (!is.null(save_directory)) dir_guard(save_directory)
  
  # Check directory, make it if it doesn't exist
  if (is.null(save_directory)) save_directory = paste0(getwd(),"/")
  else if (!dir.exists(save_directory)) {
    warning(wrap_msg("Provided save directory not found. Creating save directory at location:"))
    cat(save_directory)
    dir.create(save_directory, recursive = TRUE)
    if (dir.exists(save_directory)) cat("Created directory", save_directory)
    else stop(wrap_msg("Unable to create directory. Please change the provided path and try again."))
  }
  else {
    wrap_msg("Directory", save_directory,"found. The converted Giotto object will be saved here as a .h5ad file.")
  }
  
  # Expresion
  expr_dt <- list_expression(gobject)
  # ID spat_unit and feat_type if not already provided.
  if (is.null(spat_unit) && is.null(feat_type)) {
    spat_unit = unique(expr_dt$spat_unit)
    feat_type = unique(expr_dt$feat_type)
  } else if (is.null(spat_unit && !is.null(feat_type))) {
    spat_unit = unique(expr_dt$spat_unit)
  } else if (!is.null(spat_unit && is.null(feat_type))) {
    feat_type = unique(expr_dt$feat_type)
  }
  
  for (su in spat_unit) wrap_msg("Spatial unit(s)", su, "will be used in conversion.")
  for (ft in feat_type) wrap_msg("Feature type(s)", ft, "will be used in conversion.")
  
  # Iterate through spat_unit and feat_type to pull out expression data.
  # By default, the raw expression in the slot of the first spatial unit
  # and first feature type (if multiple are present) will be transferred to
  # the AnnData.anndata.X slot
  # Any other expression data will be inserted into AnnData.anndata.layers
  # By default, layer names are formed by "'spatial_unit'_'feature_type'_'value'"
  
  adata = NULL #scope
  su_ft_length = 0
  
  for (su in spat_unit) {
    for (ft in names(gobject@expression[[su]])) {
      su_ft_length = su_ft_length + 1
    }
  }
  
  
  adata_list = lapply(1:su_ft_length, function(i) adata)
  adata_pos = 1
  
  for (su in spat_unit) {
    for (ft in names(gobject@expression[[su]])) {
      expr_names = list_expression_names(gobject = gobject,
                                         spat_unit = su,
                                         feat_type = ft)
      
      for (en in expr_names) {
        if (en == "raw") {
          raw_x = get_expression_values(gobject = gobject,
                                        values = en,
                                        spat_unit = su,
                                        feat_type = ft,
                                        output = "matrix")
          
          adata = ad_obj(x = raw_x)
        } else {
          ad_layer_name = paste0(su,"_",ft,"_",en)
          
          x = get_expression_values(gobject = gobject,
                                    values = en,
                                    spat_unit = su,
                                    feat_type = ft,
                                    output = "matrix")
          
          if ("dgeMatrix" %in% class(x)) x = methods::as(x,'array')
          
          adata = set_adg_layer_data(adata = adata,
                                     lay = x,
                                     lay_name = ad_layer_name)
        }
        
      }
      adata_list[[adata_pos]] = adata
      adata_pos = adata_pos + 1
      adata = NULL
    }
  }
  # Reset indexing variable
  adata_pos = 1
  
  # Spatial Locations
  for (su in spat_unit){
    for (ft_ in names(gobject@expression[[su]])) {
      sl = get_spatial_locations(gobject = gobject,
                                 output = "data.table",
                                 spat_unit = su)
      n_col_sl = dim(sl)[2]
      
      #preallocate data.table params
      sdimx = sdimy = sdimz = NULL
      
      if (n_col_sl == 3){
        sl = sl[, .(sdimx, sdimy)]
      } else {
        sl = sl[, .(sdimx, sdimy, sdimz)]
      }
      adata = adata_list[[adata_pos]]
      adata = set_adg_spat_locs(adata = adata,
                                spat_locs = sl)
      adata_pos = adata_pos + 1
    }
  }
  # Reset indexing variable
  adata_pos = 1
  
  # Spatial Info
  
  # Cell Metadata
  # Feat Metadata
  for (su in spat_unit){
    for (ft in names(gobject@expression[[su]])){
      
      cm = get_cell_metadata(gobject = gobject,
                             spat_unit = su,
                             feat_type = ft,
                             output = "data.table",
                             set_defaults = FALSE)
      
      fm = get_feature_metadata(gobject = gobject,
                                spat_unit = su,
                                feat_type = ft,
                                output = "data.table",
                                set_defaults = FALSE)
      
      adata_list[[adata_pos]] = set_adg_metadata(adata = adata_list[[adata_pos]],
                                                 cell_meta = cm,
                                                 feat_meta = fm)
      
      adata_pos = adata_pos + 1
      
    }
  }
  # Reset indexing variable
  adata_pos = 1
  
  # Dimension Reductions
  
  # error hanldling wrapper to get_dimReduction
  try_get_dimReduction = function(gobject,
                                  spat_unit,
                                  feat_type,
                                  reduction,
                                  reduction_method,
                                  name,
                                  output,
                                  set_defaults) {
    tryCatch(
      {
        dim_red = get_dimReduction(gobject = gobject,
                                   spat_unit = spat_unit,
                                   feat_type = feat_type,
                                   reduction = reduction,
                                   reduction_method = reduction_method,
                                   name = name,
                                   output = output,
                                   set_defaults = set_defaults)
        return(dim_red)
      },
      error = function(e) {
        return(NULL)
      }
    )
  }
  
  ## PCA
  
  # pca on feats not supported by anndata because of dimensionality agreement reqs
  reduction_options = names(gobject@dimension_reduction)
  dim_red = NULL
  
  for (ro in reduction_options) {
    if (ro != "cells") {
      warning("AnnData does not support storing PCA by features. Skipping PCA data conversion.")
      break
    }
    for (su in spat_unit) {
      for (ft in names(gobject@expression[[su]])) {
        name = "pca"
        if (ft != "rna") name = paste0(ft,".pca")
        dim_red = try_get_dimReduction(gobject = gobject,
                                       spat_unit = su,
                                       feat_type = ft,
                                       reduction = ro,
                                       reduction_method = "pca",
                                       name = name,
                                       output = "dimObj",
                                       set_defaults = FALSE)
        if (is.null(dim_red)){
          adata_pos = adata_pos + 1
          next
        }
        pca_coord = dim_red[]
        pca_loadings = data.table(dim_red@misc$loadings)
        feats_used = dimnames(dim_red@misc$loadings)[[1]]
        evs = dim_red@misc$eigenvalues
        
        adata_list[[adata_pos]] = set_adg_pca(adata = adata_list[[adata_pos]],
                                              pca_coord = pca_coord,
                                              loadings = pca_loadings,
                                              eigenv = evs,
                                              feats_used = feats_used)
        adata_pos = adata_pos + 1
      }
    }
    adata_pos = 1
    
  }
  
  # Reset indexing variable
  adata_pos = 1
  
  ## UMAP
  for (ro in reduction_options) {
    for (su in spat_unit) {
      for (ft in names(gobject@expression[[su]])) {
        name = "umap"
        if (ft != "rna") name = paste0(ft,".umap")
        dim_red = try_get_dimReduction(gobject = gobject,
                                       spat_unit = su,
                                       feat_type = ft,
                                       reduction = ro,
                                       reduction_method = "umap",
                                       name = name,
                                       output = "dimObj",
                                       set_defaults = FALSE)
        
        if (is.null(dim_red)) {
          adata_pos = adata_pos + 1
          next
        }
        umap_data = dim_red[]
        adata_list[[adata_pos]] = set_adg_umap(adata = adata_list[[adata_pos]],
                                               umap_data = umap_data)
        adata_pos = adata_pos + 1
      }
    }
    # Reset indexing variable
    adata_pos = 1
  }
  
  # Reset indexing variable
  adata_pos = 1
  
  ## T-SNE
  for (ro in reduction_options) {
    for (su in spat_unit) {
      for (ft in names(gobject@expression[[su]])) {
        name = "tsne"
        if (ft != "rna") name = paste0(ft,".tsne")
        dim_red = try_get_dimReduction(gobject = gobject,
                                       spat_unit = su,
                                       feat_type = ft,
                                       reduction = ro,
                                       reduction_method = "tsne",
                                       name = name,
                                       output = "dimObj",
                                       set_defaults = FALSE)
        
        if (is.null(dim_red)) {
          adata_pos = adata_pos + 1
          next
        }
        tsne_data = dim_red[]
        adata_list[[adata_pos]] = set_adg_tsne(adata = adata_list[[adata_pos]],
                                               tsne_data = tsne_data)
        adata_pos = adata_pos + 1
      }
    }
    # Reset indexing variable
    adata_pos = 1
  }
  
  # Reset indexing variable
  adata_pos = 1
  
  # Nearest Neighbor Network
  
  # error hanldling wrapper to get_NearestNetwork
  try_get_NN = function(gobject,
                        spat_unit,
                        feat_type,
                        nn_network_to_use,
                        network_name,
                        output,
                        set_defaults) {
    tryCatch(
      {
        nearest_net = get_NearestNetwork(gobject = gobject,
                                         spat_unit = spat_unit,
                                         feat_type = feat_type,
                                         nn_network_to_use = nn_network_to_use,
                                         network_name = network_name,
                                         output = output,
                                         set_defaults = set_defaults)
        return(nearest_net)
      },
      error = function(e) {
        return(NULL)
      }
    )
  }
  
  for (su in spat_unit) {
    for (ft in names(gobject@expression[[su]])) {
      nn_network_to_use = c("sNN","kNN")
      for (nn_net_tu in nn_network_to_use) {
        network_name = list_nearest_networks_names(gobject = gobject,
                                                   spat_unit = su,
                                                   feat_type = ft,
                                                   nn_type = nn_net_tu)
        if (is.null(network_name)) {
          next
        }
        for (n_name in network_name) {
          gob_NN = try_get_NN(gobject = gobject,
                              spat_unit = su,
                              feat_type = ft,
                              nn_network_to_use = nn_net_tu,
                              network_name = n_name,
                              output = "nnNetObj",
                              set_defaults = FALSE)
          
          pidx = grep("nn_network", names(gobject@parameters))
          for (p in pidx) {
            if (gobject@parameters[[p]]["type"] == nn_net_tu) {
              kval = gobject@parameters[[p]]["k"]
              dim_red_used = gobject@parameters[[p]]["dim_red_to_use"]
            }
          }
          
          df_gob_NN = igraph::as_data_frame(gob_NN[])
          
          adata_list[[adata_pos]] = set_adg_nn(adata = adata_list[[adata_pos]],
                                               df_NN = df_gob_NN,
                                               net_name = n_name,
                                               n_neighbors = kval,
                                               dim_red_used = dim_red_used)
          
        }
        
      }
      adata_pos = adata_pos + 1
    }
  }
  
  # Reset indexing variable
  adata_pos = 1
  
  # Pipe non-expression data into AnnData object
  
  # Write AnnData object to .h5ad file
  # Verify it exists, and return upon success
  fname_list = lapply(1:su_ft_length, function(i) NULL)
  wrap_msg("\n")
  for (su in spat_unit) {
    for (ft in names(gobject@expression[[su]])) {
      adata = adata_list[[adata_pos]]
      path_adata = write_ad_h5ad(adata = adata,
                                 save_directory = save_directory,
                                 spat_unit = su,
                                 feat_type = ft)
      if (!is.null(path_adata)) {
        wrap_msg("Spatial unit", su, "and feature type", ft, "converted to:")
        wrap_msg(path_adata)
        fname_list[[adata_pos]] = path_adata
        adata_pos = adata_pos + 1
      } else {
        wrap_msg("Unable to convert spatial unit feature type pair", su, ft)
        stop(wrap_msg("File writing error. Please try again."))
      }
    }
  }
  
  wrap_msg("\nGiotto object successfully converted to .h5ad file(s)\n")
  
  return(fname_list)
}



## Seurat object ####


#' @title Convert Giotto to Seurat
#' @name giottoToSeurat
#' @description Converts Giotto object into a Seurat object. This functions extracts
#' specific sets of data belonging to specified spatial unit.
#' The default values are 'cell' and 'rna' respectively.
#' @param gobject Giotto object
#' @param obj_use Giotto object (deprecated, use gobject)
#' @param spat_unit spatial unit (e.g. 'cell')
#' @param ... additional params to pass to \code{\link{get_spatial_locations}}
#' @return Seurat object
#' @export
giottoToSeurat <- function(gobject,
                           spat_unit = NULL,
                           obj_use = NULL,
                           ...){
  
  # data.table vars
  feat_type = name = dim_type = nn_type = NULL
  
  if(!is.null(obj_use)) {
    warning('obj_use param is deprecated. Please use "gobject')
    gobject = obj_use
  }
  
  # set default spat_unit and feat_type to be extracted as a Seurat assay
  spat_unit = set_default_spat_unit(gobject = gobject,
                                    spat_unit = spat_unit)
  
  # verify if optional package is installed
  package_check(pkg_name = "Seurat", repository = "CRAN")
  requireNamespace('Seurat')
  
  # check whether any raw data exist -- required for Seurat
  avail_expr = list_expression(gobject = gobject, spat_unit = spat_unit)
  raw_exist = avail_expr[, 'raw' %in% name, by = feat_type]
  # raw_exist <- sapply(gobject@expression_feat,function(x)
  #   'raw' %in% names(gobject@expression[[x]]))
  if (nrow(raw_exist) > 0){
    assays_all = raw_exist[, feat_type]
    # assays_all <- names(raw_exist[1])
    # assays_all <- union(assays_all,gobject@expression_feat)
  } else {
    stop("Raw count data not found. Required for Seurat object.")
  }
  
  # create Seurat object when at least one raw data is available
  for (i in seq_along(assays_all)){
    assay_use <- assays_all[i]
    expr_use = lapply(avail_expr[feat_type == assay_use, name],
                      function(x) {
                        get_expression_values(gobject = gobject,
                                              spat_unit = spat_unit,
                                              feat_type = assay_use,
                                              values = x,
                                              output = 'exprObj')
                      })
    # expr_use <- gobject@expression[[assay_use]]
    names(expr_use) = unlist(lapply(expr_use, objName))
    slot_use <- names(expr_use)
    if (i == 1){
      data_raw <- expr_use[['raw']][]
      sobj <- Seurat::CreateSeuratObject(counts = data_raw,
                                         assay = assay_use)
      if ('normalized' %in% slot_use){
        sobj <- Seurat::SetAssayData(sobj,slot = 'data',
                                     new.data = expr_use[['normalized']][],
                                     assay = assay_use)
      }
      if ('scaled' %in% slot_use){
        sobj <- Seurat::SetAssayData(sobj,slot = 'scale.data',
                                     # does not accept 'dgeMatrix'
                                     new.data = as.matrix(expr_use[['scaled']][]),
                                     assay = assay_use)
      }
    } else {
      if ('raw' %in% slot_use){
        data_raw <- expr_use[['raw']][]
        flag_raw <- 1
      } else {
        flag_raw <- 0
      }
      if ('normalized' %in% slot_use){
        data_norm <- expr_use[['normalized']][]
        flag_norm <- 1
      } else {
        flag_norm <- 0
      }
      if (flag_raw == 1){
        assay_obj <- Seurat::CreateAssayObject(counts = data_raw)
      } else if (flag_raw == 0 & flag_norm == 1){
        assay_obj <- Seurat::CreateAssayObject(data = data_norm)
      } else {
        stop(paste0('Raw and normalized data not found for assay ',assay_use))
      }
      sobj[[assay_use]] <- assay_obj
      if ('scaled' %in% slot_use){
        data_scale <- as.matrix(expr_use[['scaled']][])
        sobj <- Seurat::SetAssayData(sobj,slot = "scale.data",
                                     new.data = data_scale,
                                     assay = assay_use)
      }
    }
    
    # add cell metadata
    meta_cells <- data.table::setDF(
      get_cell_metadata(
        gobject = gobject,
        spat_unit = spat_unit,
        feat_type = assay_use,
        output = 'data.table',
        copy_obj = TRUE
      )
    )
    rownames(meta_cells) <- meta_cells$cell_ID
    meta_cells <- meta_cells[,-which(colnames(meta_cells) == 'cell_ID')]
    if(ncol(meta_cells) > 0) {
      colnames(meta_cells) <- paste0(assay_use,"_",colnames(meta_cells))
    }
    sobj <- Seurat::AddMetaData(sobj,metadata = meta_cells[Seurat::Cells(sobj),])
    
    # add feature metadata
    meta_genes <- data.table::setDF(
      get_feature_metadata(
        gobject = gobject,
        spat_unit = spat_unit,
        feat_type = assay_use,
        output = 'data.table',
        copy_obj = TRUE
      )
    )
    rownames(meta_genes) <- meta_genes$feat_ID
    sobj[[assay_use]]@meta.features <- cbind(sobj[[assay_use]]@meta.features,meta_genes)
    
    
    # dim reduction
    # note: Seurat requires assay name specification for each dim reduc
    avail_dr = list_dim_reductions(gobject = gobject, spat_unit = spat_unit, feat_type = assay_use,)
    if (nrow(avail_dr) > 0){
      dr_use = avail_dr[, name]
      for (i in seq(nrow(avail_dr))){
        dr_name = avail_dr[i, name]
        dr_type = avail_dr[i, dim_type]
        dr_obj <- get_dimReduction(
          gobject = gobject,
          output = 'dimObj',
          spat_unit = spat_unit,
          feat_type = assay_use,
          reduction_method = dr_type,
          name = dr_name
        )
        emb_use <- dr_obj[][Seurat::Cells(sobj),]
        if (sum(c('loadings','eigenvalues') %in% names(slot(dr_obj, 'misc'))) == 2){
          loadings_use <- slot(dr_obj, 'misc')$loadings
          stdev_use <- slot(dr_obj, 'misc')$eigenvalues
          sobj[[dr_name]] <- Seurat::CreateDimReducObject(embeddings = as.matrix(emb_use),
                                                          loadings = loadings_use,
                                                          key = paste0(dr_name, '_'),
                                                          stdev = stdev_use,
                                                          assay = assay_use)
        } else {
          sobj[[dr_name]] <- Seurat::CreateDimReducObject(embeddings = as.matrix(emb_use),
                                                          key = paste0(dr_name, '_'),
                                                          assay = assay_use)
        }
      }
    }
    
    
    
    # network objects
    # expression network
    avail_nn = list_nearest_networks(gobject = gobject, spat_unit = spat_unit, feat_type = assay_use)
    if (nrow(avail_nn) > 0){
      for (i in seq(nrow(avail_nn))){
        nn_name = avail_nn[i, name]
        nn_type = avail_nn[i, nn_type]
        nn_use <- get_NearestNetwork(
          gobject = gobject,
          spat_unit = spat_unit,
          feat_type = assay_use,
          nn_network_to_use = nn_type,
          network_name = nn_name,
          output = 'data.table'
        )
        idx1 <- match(nn_use$from,Seurat::Cells(sobj))
        idx2 <- match(nn_use$to,Seurat::Cells(sobj))
        edge_weight <- nn_use$weight
        nn_mtx <- Matrix::sparseMatrix(i = idx1,j = idx2,x = edge_weight,dims = c(ncol(sobj),ncol(sobj)))
        rownames(nn_mtx) <- colnames(nn_mtx) <- Seurat::Cells(sobj)
        nn_name <- paste0('expr_',nn_name)
        sGraph <- Seurat::as.Graph(nn_mtx)
        sGraph@assay.used = assay_use
        sobj[[nn_name]] = sGraph
      }
    }
    
  }
  
  # spatial coordinates
  loc_use <- data.table::setDF(
    get_spatial_locations(
      gobject = gobject,
      spat_unit = spat_unit,
      output = 'data.table',
      copy_obj = TRUE,
      ... # allow setting of spat_loc_name through additional params
    )
  )
  rownames(loc_use) <- loc_use$cell_ID
  sobj <- Seurat::AddMetaData(sobj, metadata = loc_use)
  # add spatial coordinates as new dim reduct object
  loc_2 <- loc_use[,c('sdimx','sdimy')]
  colnames(loc_2) <- c('spatial_1','spatial_2')
  sobj[['spatial']] <- Seurat::CreateDimReducObject(embeddings = as.matrix(loc_2),
                                                    assay = names(sobj@assays)[1],
                                                    key = 'spatial_')
  
  
  
  # spatial network
  avail_sn = list_spatial_networks(gobject = gobject, spat_unit = spat_unit)
  if (nrow(avail_sn) > 0){
    sn_all = avail_sn[, name]
    for (i in sn_all){
      snt_use <- get_spatialNetwork(gobject = gobject,
                                    spat_unit = spat_unit,
                                    name = i,
                                    output = 'networkDT')
      idx1 <- match(snt_use$from,Seurat::Cells(sobj))
      idx2 <- match(snt_use$to,Seurat::Cells(sobj))
      edge_weight <- snt_use$weight
      nn_mtx <- Matrix::sparseMatrix(i = idx1,j = idx2,x = edge_weight,dims = c(ncol(sobj),ncol(sobj)))
      rownames(nn_mtx) <- colnames(nn_mtx) <- Seurat::Cells(sobj)
      nn_name <- paste0('spatial_',i)
      spatGraph = Seurat::as.Graph(nn_mtx)
      spatGraph@assay.used = names(sobj@assays)[1]
      sobj[[nn_name]] <- spatGraph
    }
  }
  
  return (sobj)
}


#' @title seuratToGiotto_OLD
#' @name seuratToGiotto_OLD
#' @description Converts Seurat object into a Giotto object. Deprecated, see \code{\link{giottoToSeurat}}
#' @param obj_use Seurat object
#' @param ... additional params to pass
#' @return Giotto object
#' @export
seuratToGiotto_OLD <- function(obj_use = NULL,
                               ...){
  requireNamespace('Seurat')
  requireNamespace('Giotto')
  
  # get general info in basic seurat structures
  obj_assays <- names(obj_use@assays)
  if ('Spatial' %in% obj_assays){
    obj_assays <- c('Spatial',obj_assays[-which(obj_assays == 'Spatial')])
  }
  
  obj_dimReduc <- names(obj_use@reductions)
  obj_dimReduc_assay <- sapply(obj_dimReduc,function(x)
    obj_use[[x]]@assay.used)
  
  obj_graph_expr <- names(obj_use@graphs)
  obj_graph_expr_assay <- sapply(obj_graph_expr,function(x)
    obj_use[[x]]@assay.used)
  
  obj_meta_cells <- obj_use@meta.data
  obj_meta_genes <- lapply(obj_assays,function(x)
    obj_use[[x]]@meta.features)
  names(obj_meta_genes) <- obj_assays
  
  obj_img <- obj_use@images
  obj_img_names <- names(obj_img)
  loc_use <- lapply(obj_img_names,function(x){
    temp <- obj_img[[x]]@coordinates
    temp <- as.data.frame(temp[,c('col','row')])
    # temp$region <- x
    return (temp)
  })
  loc_use <- Reduce(rbind,loc_use)
  
  # add assay data: raw, normalized & scaled
  for (i in 1:length(obj_assays)){
    data_raw <- Seurat::GetAssayData(obj_use,slot = 'counts',assay = obj_assays[i])
    data_norm <- Seurat::GetAssayData(obj_use,slot = 'data',assay = obj_assays[i])
    data_scale <- Seurat::GetAssayData(obj_use,slot = 'scale.data',assay = obj_assays[i])
    
    if (i == 1 & obj_assays[i] == 'Spatial'){
      feat_use <- 'rna'
      test <- createGiottoObject(expression = obj_use[[obj_assays[i]]]@counts,
                                 spatial_locs = loc_use,
                                 expression_feat = 'rna')
      test <- addCellMetadata(test,feat_type = feat_use,new_metadata = obj_meta_cells)
    } else {
      feat_use <- obj_assays[i]
      test@expression[[feat_use]][['raw']] <- data_raw
      test@feat_ID[[feat_use]] = rownames(data_raw)
      test@feat_metadata[[feat_use]] = data.table::data.table(feat_ID = test@feat_ID[[feat_use]])
    }
    if (nrow(data_norm) > 0){
      test@expression[[feat_use]][['normalized']] <- data_norm
    }
    if (nrow(data_scale) > 0){
      test@expression[[feat_use]][['scaled']] <- data_scale
    }
    
    # gene metadata
    if (length(obj_meta_genes[[i]]) > 0){
      test <- addFeatMetadata(test,feat_type = feat_use,
                              new_metadata = obj_meta_genes[[i]])
    }
  }
  
  # add dim reduction
  for (i in obj_dimReduc){
    if (!i %in% c('pca','umap','tsne')){
      next
    } else {
      dimReduc_name <- i
      dimReduc_method <- i
      dimReduc_coords <- obj_use[[i]]@cell.embeddings
      dimReduc_misc <- list(obj_use[[i]]@stdev,
                            obj_use[[i]]@feature.loadings,
                            obj_use[[i]]@feature.loadings.projected)
      names(dimReduc_misc) <- c('eigenvalues','loadings','loadings_projected')
      dimObject <- create_dimObject(name = dimReduc_name,reduction_method = dimReduc_method,
                                    coordinates = dimReduc_coords,misc = dimReduc_misc)
      test@dimension_reduction[['cells']][[dimReduc_method]][[dimReduc_name]] <- dimObject
    }
  }
  
  # add expr nearest neighbors
  for (i in obj_graph_expr){
    mtx_use <- obj_use[[i]]
    ig_use <- igraph::graph_from_adjacency_matrix(mtx_use,weighted = T)
    g_type <- unlist(strsplit(i,split = "_"))[2]
    g_val <- i
    test@nn_network[[g_type]][[g_val]][['igraph']] <- ig_use
  }
  return (test)
  
}




#' Convert a Seurat object to a Giotto object
#'
#' @param sobject Input Seurat object to convert to Giotto object
#' @param spatial_assay Specify name of the spatial assay slot in Seurat. Default is \code{"Spatial"}.
#' @param dim_reduction Specify which dimensional reduction computations to fetch from
#'  input Seurat object. Default is \code{"c('pca', 'umap')"}.
#' @param subcellular_assay Specify name of the subcellular assay in input object.
#'  Default is \code{"Vizgen"}.
#' @return A Giotto object converted from Seurat object with all computations stored in it.
#' @export
seuratToGiotto = function(sobject,
                          spatial_assay = 'Spatial',
                          dim_reduction = c('pca','umap'),
                          subcellular_assay = 'Vizgen'){
  package_check('Seurat')
  
  if(is.null(Seurat::GetAssayData(object = sobject, slot = "counts", assay = spatial_assay))) {
    wrap_msg('No raw expression values are provided in spatial_assay')
    return(sobject)
    
  } else {
    
    exp = Seurat::GetAssayData(object = sobject, slot = "counts", assay = spatial_assay)
    if(!is.null(sobject@assays$SCT)){
      normexp = Seurat::GetAssayData(object = sobject, slot = "counts", assay = 'SCT')
    }
    
    if(!is.null(slot(sobject, 'assays')[[spatial_assay]]@data)){
      normexp = Seurat::GetAssayData(object = sobject, slot = "data", assay = spatial_assay)
    }
    
    # Cell Metadata
    cell_metadata = sobject@meta.data
    
    # Dimension Reduction
    if(sum(sapply(dim_reduction,function(x) length(sobject@reductions[[x]]))) == 0) {
      dimReduc_list = NULL
    } else {
      dimReduc_list = lapply(dim_reduction,function(x){
        dim_coord = as.matrix(Seurat::Embeddings(object = sobject,reduction = x))
        dim_load = as.matrix(Seurat::Loadings(object = sobject, reduction = x))
        dim_eig = Seurat::Stdev(sobject, reduction = x)
        if (length(dim_eig) > 0){
          dim_eig = sapply(dim_eig, function(x) x ^ 2)
        }
        colnames(dim_coord) = paste0('Dim.',1:ncol(dim_coord))
        if (length(dim_load) > 0){
          colnames(dim_load) = paste0('Dim.',1:ncol(dim_load))
        }
        dimReduc = list(type = "cells",
                        spat_unit = "cell",
                        name = x,
                        reduction_method = x,
                        coordinates = dim_coord,
                        feat_type = 'rna',
                        misc =list(eigenvalues = dim_eig, loadings = dim_load))
        return (dimReduc)
      })
      # names(dimReduc_list) <- dim_reduction
    }
    
    # Spatial Locations
    if(length(sobject@assays[[spatial_assay]]) == 0) {
      spat_loc = NULL
    } else {
      
      # !requires image objects!
      spat_coord = Seurat::GetTissueCoordinates(sobject)
      spat_coord = cbind(rownames(spat_coord), data.frame(spat_coord, row.names=NULL))
      colnames(spat_coord) = c("cell_ID", "sdimy", "sdimx")
      spat_loc = spat_coord
    }
    
    
    # Subcellular
    name = names(sobject@images)
    if(length(sobject@assays[[subcellular_assay]]) == 1) {
      
      spat_coord = Seurat::GetTissueCoordinates(sobject)
      colnames(spat_coord) = c("sdimx", "sdimy", "cell_ID")
      exp = exp[  , c(intersect(spat_coord$cell_ID, colnames(exp)))]
      spat_loc = spat_coord
    }
    if (!length(sobject@images) == 0) {
      if ("molecules" %in% methods::slotNames(sobject@images[[name]]) == TRUE) {
        if(!length(sobject@images[[name]][["molecules"]]) == 0) {
          
          assay = names(sobject@assays)
          featnames = rownames(sobject@assays[[assay]]@meta.features)
          mol_spatlocs = data.table::data.table()
          
          for (x in featnames) {
            df = (Seurat::FetchData(sobject[[name]][["molecules"]], vars = x))
            mol_spatlocs = rbind(mol_spatlocs, df)
          }
          gpoints = createGiottoPoints(mol_spatlocs, feat_type = "rna")
          
        }
      }
    }
  }
  
  gobject = createGiottoObject(exp,
                               spatial_locs = spat_loc,
                               dimension_reduction = dimReduc_list)
  if (exists('normexp') == TRUE) {
    exprObj = create_expr_obj(name = 'normalized',
                              exprMat = normexp,
                              spat_unit = 'cell',
                              feat_type = 'rna',
                              provenance = 'cell')
    gobject = set_expression_values(gobject = gobject, values = exprObj, set_defaults = FALSE)
    # gobject@expression$cell$rna$normalized = normexp
  }
  gobject = addCellMetadata(gobject = gobject, new_metadata = cell_metadata)
  
  
  if (exists('gpoints') == TRUE) {
    gobject = addGiottoPoints(gobject = gobject,
                              gpoints = list(gpoints))
  }
  
  return (gobject)
}


## SpatialExperiment object ####

#' Utility function to convert a Giotto object to a SpatialExperiment object.
#'
#' @param giottoObj Input Giotto object to convert to a SpatialExperiment object.
#' @param verbose A boolean value specifying if progress messages should be displayed
#' or not. Default \code{TRUE}.
#'
#' @return A SpatialExperiment object that contains data from the input Giotto object.
#' @examples
#' \donttest{
#' mini_gobject <- GiottoData::loadGiottoMini('vizgen')
#' giottoToSpatialExperiment(mini_gobject)
#' }
#' @export
giottoToSpatialExperiment <- function(giottoObj, verbose = TRUE){
  
  spat_unit = NULL
  
  # Load required packages
  # package_check(pkg_name = "SummarizedExperiment", repository = 'Bioc') # SP should load this?
  # package_check(pkg_name = "SingleCellExperiment", repository = 'Bioc') # SP should load this?
  package_check(pkg_name = "SpatialExperiment", repository = 'Bioc')
  package_check(pkg_name = "S4Vectors", repository = 'Bioc')
  
  # SpatialExperiment objects list (one object for each spatial unit)
  speList <- list()
  
  # Expression Matrices
  giottoExpr <- list_expression(giottoObj)
  
  # Iterate over spatial units
  spatialUnits <- unique(giottoExpr$spat_unit) # a function to get spat units?
  for(su in seq(spatialUnits)){
    if(verbose) message("Processing spatial unit: '", spatialUnits[su], "'")
    # Check if expression matrices exist in input object
    if(!is.null(giottoExpr)){
      if(verbose) message("Copying expression matrix: '", giottoExpr[1]$name, "' for spatial unit: '", spatialUnits[su], "'")
      exprMat <- get_expression_values(
        gobject = giottoObj,
        spat_unit = spatialUnits[su],
        feat_type = giottoExpr[1]$feat_type,
        values = giottoExpr[1]$name,
        output = "matrix")
      names(rownames(exprMat)) <- NULL
      names(colnames(exprMat)) <- NULL
      exprMat <- list(exprMat)
      names(exprMat)[1] <- giottoExpr[1]$name
      # Creating SPE object with first expression matrix
      spe <- SpatialExperiment::SpatialExperiment(assays = exprMat)
      SummarizedExperiment::assayNames(spe) <- paste0(giottoExpr[1]$name, "_",
                                                      giottoExpr[1]$feat_type, "_",
                                                      spatialUnits[su])
      giottoExpr <- giottoExpr[-1, ]
    } else{
      stop("The input Giotto object must contain atleast one expression matrix.")
    }
    
    # Copying remaining expression matrices if they exist
    if(nrow(giottoExpr[spat_unit == spatialUnits[su]]) > 0){
      for(i in seq(nrow(giottoExpr))){
        if(verbose) message("Copying expression matrix: '", giottoExpr[i]$name, "' for spatial unit: '", spatialUnits[su], "'")
        # SPE does not have specific slots for different units, instead joining multiple unit names to identify them
        SummarizedExperiment::assay(
          spe,
          paste0(giottoExpr[i]$name, "_",
                 giottoExpr[i]$feat_type, "_",
                 spatialUnits[su]),
          withDimnames = FALSE) <- get_expression_values(
            gobject = giottoObj,
            spat_unit = spatialUnits[su],
            feat_type = giottoExpr[i]$feat_type,
            values = giottoExpr[i]$name,
            output = "matrix")
      }
    }
    
    # Cell Metadata to ColData
    pData <- pDataDT(gobject = giottoObj, spat_unit = spatialUnits[su])
    if(nrow(pData) > 0){
      if(verbose) message("Copying phenotype data for spatial unit: '", spatialUnits[su], "'")
      SummarizedExperiment::colData(spe) <- S4Vectors::DataFrame(pData, row.names = pData$cell_ID)
    } else{
      if(verbose)  message("No phenotype data found in input Giotto object")
    }
    
    # Feature Metadata to RowData
    fData <- fDataDT(gobject = giottoObj, spat_unit = spatialUnits[su])
    if(nrow(fData) > 0){
      if(verbose) message("Copying feature metadata for spatial unit: '", spatialUnits[su], "'")
      SummarizedExperiment::rowData(spe) <- fData
    } else{
      if(verbose) message("No feature metadata found in input Giotto object")
    }
    
    # Spatial Locations to Spatial Coordinates
    spatialLocs <- get_spatial_locations(gobject = giottoObj,
                                         spat_unit = spatialUnits[su],
                                         output = "data.table")
    if(!is.null(spatialLocs)){
      if(verbose) message("Copying spatial locations for spatial unit: '", spatialUnits[su], "'")
      SpatialExperiment::spatialCoords(spe) <- data.matrix(spatialLocs[, 1:2])
    } else{
      if(verbose) message("No spatial locations found in the input Giotto object")
    }
    
    # DimReductions
    giottoReductions <- list_dim_reductions(gobject = giottoObj, spat_unit = spatialUnits[su])
    if(!is.null(giottoReductions)){
      if(verbose) message("Copying reduced dimensions for spatial unit: '", spatialUnits[su], "'")
      for(i in seq(nrow(giottoReductions))){
        SingleCellExperiment::reducedDim(spe, giottoReductions[i]$name) <- get_dimReduction(
          gobject = giottoObj,
          reduction = "cells",
          spat_unit = spatialUnits[su],
          feat_type = giottoReductions[i]$feat_type,
          reduction_method = giottoReductions[i]$dim_type,
          name = giottoReductions[i]$name,
          output = "data.table")
      }
    } else{
      if(verbose) message("No reduced dimensions found in the input Giotto object")
    }
    
    
    # NN Graph
    giottoNearestNetworks <- list_nearest_networks(gobject = giottoObj, spat_unit = spatialUnits[su])
    if(!is.null(giottoNearestNetworks)){
      if(verbose) message("Copying nearest networks for spatial unit: '", spatialUnits[su], "'")
      for(i in seq(nrow(giottoNearestNetworks))){
        nn_network <- get_NearestNetwork(
          gobject = giottoObj,
          spat_unit = spatialUnits[su],
          nn_network_to_use = giottoNearestNetworks[i]$type,
          network_name = giottoNearestNetworks[i]$name,
          output = "data.table")
        
        # SPE stores in colpairs, with col indices instead of colnames
        cell1 <- match(nn_network$from, pData$cell_ID)
        cell2 <- match(nn_network$to, pData$cell_ID)
        
        SingleCellExperiment::colPair(spe, giottoNearestNetworks[i]$name) <- S4Vectors::SelfHits(
          cell1, cell2, nnode=ncol(spe),
          nn_network[, -1:-2] #removing from and to
        )
      }
    } else{
      if(verbose) message("No nearest networks found in the input Giotto object")
    }
    
    # Spatial Networks
    giottoSpatialNetworks <- list_spatial_networks(gobject = giottoObj, spat_unit = spatialUnits[su])
    if(!is.null(giottoSpatialNetworks)){
      if(verbose) message("Copying spatial networks for spatial unit: '", spatialUnits[su], "'")
      for(i in seq(nrow(giottoSpatialNetworks))){
        sp_network <- get_spatialNetwork(
          gobject = giottoObj,
          spat_unit = spatialUnits[su],
          name = giottoSpatialNetworks[i]$name,
          output = "networkDT")
        
        # spe stores in colpairs, with col indices instead of colnames
        cell1 <- match(sp_network$from, pData$cell_ID)
        cell2 <- match(sp_network$to, pData$cell_ID)
        
        SingleCellExperiment::colPair(spe, giottoSpatialNetworks[i]$name) <- S4Vectors::SelfHits(
          cell1, cell2, nnode=ncol(spe),
          sp_network[, -1:-2] #removing from and to
        )
      }
    } else{
      if(verbose) message("No spatial networks found in the input Giotto object")
    }
    
    # SpatialImages
    giottoImages <- list_images(gobject = giottoObj)
    if(!is.null(giottoImages)){
      for(i in seq(nrow(giottoImages))){
        
        img <- get_giottoImage(
          gobject = giottoObj,
          image_type = giottoImages[i]$img_type,
          name = giottoImages[i]$name)
        
        if(!is.null(img@file_path)){
          
          if(verbose) message("Copying spatial image: ", img@name)
          
          spe <- SpatialExperiment::addImg(spe,
                                           sample_id = spe$sample_id[i],
                                           image_id = img@name,
                                           imageSource = img@file_path,
                                           scaleFactor = mean(img@scale_factor),
                                           load = TRUE)
        }
        else{
          if(verbose) message("\t - Skipping image with NULL file path: ", img@name)
        }
        S4Vectors::metadata(spe)[[img@name]] <- img
      }
    } else{
      if(verbose) message("No spatial images found in the input Giotto object")
    }
    
    if(verbose) message("")
    
    # Add spe for current spatial unit to speList
    speList[[su]] <- spe
  }
  
  # return list of spe objects
  return(speList)
}


#' Utility function to convert a SpatialExperiment object to a Giotto object
#'
#' @param spe Input SpatialExperiment object to convert to a Giotto object.
#' @param nn_network Specify the name of the nearest neighbour network(s)
#' in the input SpatialExperiment object. Default \code{NULL} will use
#' all existing networks.
#' @param sp_network Specify the name of the spatial network(s) in the input
#' SpatialExperiment object. Default \code{NULL} will use all existing
#' networks.
#' @param verbose A boolean value specifying if progress messages should
#' be displayed or not. Default \code{TRUE}.
#' @import data.table
#' @return Giotto object
#' @examples
#' \donttest{
#' library(SpatialExperiment)
#' example(read10xVisium, echo = FALSE)
#' spatialExperimentToGiotto(spe)
#' }
#' @export
spatialExperimentToGiotto <- function(spe,
                                      nn_network = NULL,
                                      sp_network = NULL,
                                      verbose = TRUE){
  
  # Create Giotto object with first matrix
  exprMats <- SummarizedExperiment::assays(spe)
  exprMatsNames <- SummarizedExperiment::assayNames(spe)
  firstMatrix <- exprMats[[1]]
  
  #check unique colnames
  if(length(unique(colnames(firstMatrix))) != length(colnames(firstMatrix))){
    colnames(firstMatrix) <- make.names(colnames(firstMatrix), unique = TRUE)
  }
  
  if(verbose) message("Creating Giotto object with ", exprMatsNames[1], " matrix")
  suppressWarnings(suppressMessages(giottoObj <- createGiottoObject(expression = firstMatrix)))
  exprMats[[1]] <- NULL
  exprMatsNames <- exprMatsNames[-1]
  
  # Copying remaining matrices
  if(length(exprMats) > 0){
    for(i in seq(exprMats)){
      if(verbose) message("Copying expression matrix: ", exprMatsNames[i])
      giottoObj <- set_expression_values(gobject = giottoObj, name = exprMatsNames[i], values = exprMats[[i]])
    }
  }
  
  # Phenotype Data
  pData <- SummarizedExperiment::colData(spe)
  if(nrow(pData) > 0){
    if(verbose) message("Copying phenotype data")
    giottoObj <- addCellMetadata(gobject = giottoObj, new_metadata = as.data.table(pData))
  }
  
  # Feature Metadata
  fData <- SummarizedExperiment::rowData(spe)
  if(nrow(fData) > 0){
    if(verbose) message("Copying feature metadata")
    giottoObj <- addFeatMetadata(gobject = giottoObj, new_metadata = as.data.table(fData))
  }
  
  # Reduced Dimensions
  redDims <- SingleCellExperiment::reducedDims(spe)
  redDimsNames <- SingleCellExperiment::reducedDimNames(spe)
  if(length(redDims) > 0){
    for(i in seq(length(redDims))){
      if(verbose) message("Copying reduced dimensions")
      dimRedObj <- create_dimObject(name = redDimsNames[i],
                                    coordinates = redDims[[i]],
                                    reduction_method = redDimsNames[i])
      giottoObj <- set_dimReduction(gobject = giottoObj, dimObject = dimRedObj)
    }
  }
  
  # Spatial Locations
  spatialLocs <- SpatialExperiment::spatialCoords(spe)
  if(ncol(spatialLocs) > 0){
    if(verbose) message("Copying spatial locations")
    spatialLocsDT <- data.table(sdimx = spatialLocs[, 1], sdimy = spatialLocs[, 2], cell_ID = rownames(spatialLocs))
    giottoObj <- set_spatial_locations(gobject = giottoObj, spatlocs = cbind(spatialLocsDT, cell_ID = colnames(spe)))
  }
  
  # Spatial Images
  spatialImages <- SpatialExperiment::imgData(spe)
  if(nrow(spatialImages) > 0){
    for(i in seq(nrow(spatialImages))){
      if(verbose) message("Copying spatial images")
      spImg <- SpatialExperiment::getImg(spe,
                                         spatialImages[i, "sample_id"],
                                         spatialImages[i, "image_id"])
      mObject <- magick::image_read(grDevices::as.raster(spImg))
      giottoImage <- createGiottoImage(gobject = giottoObj,
                                       mg_object = mObject,
                                       scale_factor = spatialImages[i, "scaleFactor"])
      giottoObj <- addGiottoImage(gobject = giottoObj,
                                  images = list(giottoImage))
      
    }
  }
  
  # Networks
  networks <- SingleCellExperiment::colPairs(spe)
  # Spatial Networks
  if(!is.null(sp_network)){
    if(sp_network %in% names(networks)){
      for(i in seq(sp_network)){
        if(verbose) message("Copying spatial networks")
        spatNetObj <- create_spat_net_obj(
          networkDT = as.data.table(networks[[sp_network[i]]]))
        giottoObj <- set_spatialNetwork(gobject = giottoObj,
                                        spatial_network = spatNetObj,
                                        name = sp_network[i])
        networks[[sp_network[i]]] <- NULL
      }
    }
  }
  
  # Nearest Neighbour Networks
  if(!is.null(nn_network)){
    if(nn_network %in% names(networks)){
      for(i in seq(nn_network)){
        if(verbose) message("Copying nearest neighbour networks")
        giottoObj <- set_NearestNetwork(gobject = giottoObj,
                                        nn_network = networks[[nn_network[i]]],
                                        network_name = nn_network[i])
        networks[[nn_network[i]]] <- NULL
      }
    }
  }
  
  # if not specified, storing remaining as NN
  if(length(networks) > 0){
    for(i in seq(networks)){
      if(verbose) message("Copying additional networks")
      giottoObj <- set_NearestNetwork(gobject = giottoObj,
                                      nn_network = networks[[i]],
                                      network_name = names(networks)[i])
    }
  }
  
  return(giottoObj)
}


<|MERGE_RESOLUTION|>--- conflicted
+++ resolved
@@ -17,8 +17,8 @@
 #'
 #' See SAW pipeline for additional information about the gef file.
 #' @export
-<<<<<<< HEAD
-gefToGiotto = function(gef_file, bin_size = 'bin100', verbose = TRUE){
+
+gefToGiotto = function(gef_file, bin_size = '100', verbose = TRUE){
   
   # data.table vars
   genes = y = sdimx = sdimy = cell_ID = count = NULL
@@ -28,23 +28,8 @@
   if(!file.exists(gef_file)) stop('File path to .gef file does not exist')
   
   # check if proper bin_size is selected. These are determined in SAW pipeline.
-  bin_size_options = c('bin1', 'bin10', 'bin20', 'bin50', 'bin100', 'bin200')
-  if(!(bin_size %in% bin_size_options)) stop('Please select valid bin size,
-=======
-gefToGiotto = function(gef_file, bin_size = '100', verbose = TRUE){
-
-   # data.table vars
-   genes = NULL
-
-   # package check
-   package_check(pkg_name = 'rhdf5', repository = 'Bioc')
-   if(!file.exists(gef_file)) stop('File path to .gef file does not exist')
-
-   # check if proper bin_size is selected. These are determined in SAW pipeline.
-   bin_size_options = c('1', '10', '20', '50', '100', '200')
-   if(!(bin_size %in% bin_size_options)) stop('Please select valid bin size,
->>>>>>> 0370e080
-                                              see details for choices.')
+  bin_size_options = c('1', '10', '20', '50', '100', '200')
+  if(!(bin_size %in% bin_size_options)) stop('Please select valid bin size,see details for choices.')
   
   # step 1: read expression and gene data from gef file
   if(isTRUE(verbose)) wrap_msg('reading in .gef file')
