
## sp classes ####




## anndata object ####

#' @title Convert anndata to Giotto
#' @name anndataToGiotto
#' @description Converts a spatial anndata (e.g. scanpy) .h5ad file into a Giotto object
#' @param anndata_path path to the .h5ad file
#' @param python_path path to python executable within a conda/miniconda environment
#' @return Giotto object
#' @details Function in beta. Converts a .h5ad file into a Giotto object.
#'    The returned Giotto Object will take default insructions with the 
#'    exception of the python path, which may be customized. 
#'    See \code{\link{changeGiottoInstructions} to modify instructions after creation.
#' @export
anndataToGiotto = function(anndata_path = NULL,
                           python_path = NULL) {

  # Preliminary file checks and guard clauses
  if (is.null(anndata_path)) {
    stop("Please provide a path to an AnnData .h5ad file for conversion.\n")
  }

  if(!file.exists(anndata_path)) {
    stop("The provided path to the AnnData .h5ad file does not exist.\n")
  }
  
  # Required step to properly initialize reticualte
  instrs = createGiottoInstructions(python_path = python_path)

  # test if scanpy is found
  module_test = reticulate::py_module_available('scanpy')
  py_path = reticulate::py_config()$python
  genv_in_use = grepl(pattern = "giotto_env", x = py_path)

  if(module_test == FALSE && !genv_in_use) {
    warning("scanpy python module is not installed:
            install in the environment or python path with:

            'pip install scanpy==1.9.0'

            Alternatively, install in the active python
            environment with reticulate:

            reticulate::py_install(packages = 'scanpy==1.9.0',
                                   pip = TRUE)
            \n
            ")
  } else if (module_test == FALSE && genv_in_use) {
    cat ("Python module scanpy is required for conversion.
          Installing scanpy now in the Giotto Miniconda Environment.\n")

    py_ver = reticulate::py_config()$version_string
    py_ver = strsplit(py_ver,"|", fixed = T)[[1]][1]
    py_ver = gsub(" ","",py_ver, fixed = T)
    conda_full_path = paste0(conda_path,'/','bin/conda')
    full_envname = paste0(conda_path,'/envs/giotto_env')

    reticulate::py_install(packages = "scanpy==1.9.0",
                        envname = full_envname,
                        method = 'conda',
                        conda = conda_full_path,
                        pip = TRUE,
                        python_version = py_ver)
  } else cat ("Required Python module scanpy has been previously installed. Proceeding with conversion.\n")

  # Import ad2g, a python module for parsing anndata
  ad2g_path <- system.file("python","ad2g.py",package="Giotto")
  reticulate::source_python(ad2g_path)
  adata <- read_anndata_from_path(anndata_path)

  spat_unit = NULL
  feat_type = NULL

  ### Set up expression matrix
  X <- extract_expression(adata)
  cID = extract_cell_IDs(adata)
  fID = extract_feat_IDs(adata)
  X@Dimnames[[1]] = fID
  X@Dimnames[[2]] = cID
  # Expression matrix X ready

  ### Set up spatial info
  sp = parse_obsm_for_spat_locs(adata)
  #Spatial locations sp ready

  ### Set up metadata
  cm <- extract_cell_metadata(adata)
  cm <- as.data.table(cm)
  if ('leiden' %in% names(cm)) {
    cm$leiden = as.numeric(cm$leiden)
  }

  fm <- extract_feat_metadata(adata)
  fm <- as.data.table(fm)
  # Metadata ready

  ### Create Minimal giottoObject
<<<<<<< HEAD
  gobject <- createGiottoObject(expression = X,
                                spatial_locs = sp)
=======
  gobject <- createGiottoObject(expression = X, 
                                spatial_locs = sp,
                                instructions = instrs)
>>>>>>> 04163c9a

  ### Add metadata
  gobject <- set_CellMetadata(gobject,
                              meta_dt = cm)
  gobject <- set_FeatMetadata(gobject,
                              meta_dt = fm)

  spat_unit = set_default_spat_unit(gobject,
                                    spat_unit = spat_unit)
  feat_type = set_default_feat_type(gobject,
                                    feat_type = feat_type,
                                    spat_unit = spat_unit)

  ### Set up PCA
  p = extract_pca(adata)
  if (!is.null(p)) {
    pca = p$pca
    evs = p$eigenvalues
    loads = p$loadings
    # Add PCA to giottoObject
    dobj = Giotto:::create_dimObject(name = 'pca.ad',
                                    spat_unit = spat_unit,
                                    feat_type = feat_type,
                                    reduction_method = 'pca',
                                    coordinates = pca,
                                    misc = list(eigenvalues = evs,
                                                loadings = loads),
                                    my_rownames = colnames(X))

    gobject = set_dimReduction(gobject = gobject,
                          spat_unit = spat_unit,
                          feat_type = feat_type,
                          reduction = 'cells',
                          reduction_method = 'pca',
                          name = 'pca.ad',
                          dimObject = dobj)

  }
  
  ### Set up UMAP
  u = extract_umap(adata)
  if (!is.null(u)) {
    # Add UMAP to giottoObject
    dobj = Giotto:::create_dimObject(name = 'umap.ad',
                                    spat_unit = spat_unit,
                                    feat_type = feat_type,
                                    reduction_method = 'umap',
                                    coordinates = u,
                                    misc = NULL,
                                    my_rownames = colnames(X))

    gobject = set_dimReduction(gobject = gobject,
                          spat_unit = spat_unit,
                          feat_type = feat_type,
                          reduction = 'cells',
                          reduction_method = 'umap',
                          name = 'umap.ad',
                          dimObject = dobj)
  
  }
  ### Set up TSNE
  t = extract_tsne(adata)
  if (!is.null(t)) {
    # Add UMAP to giottoObject
    dobj = Giotto:::create_dimObject(name = 'tsne.ad',
                                    spat_unit = spat_unit,
                                    feat_type = feat_type,
                                    reduction_method = 'tsne',
                                    coordinates = t,
                                    misc = NULL,
                                    my_rownames = colnames(X))

    gobject = set_dimReduction(gobject = gobject,
                          spat_unit = spat_unit,
                          feat_type = feat_type,
                          reduction = 'cells',
                          reduction_method = 'tsne',
                          name = 'tsne.ad',
                          dimObject = dobj)
  }
  
  ### Layers
  lay_names = extract_layer_names(adata)
  if (!is.null(lay_names)) {
    for (l_n in lay_names){
      lay = extract_layered_data(adata, layer_name = l_n)
      lay@Dimnames[[1]] = fID
      lay@Dimnames[[2]] = cID
      gobject = set_expression_values(gobject = gobject,
                                  spat_unit = spat_unit,
                                  feat_type = feat_type,
                                  name = l_n,
                                  values = lay)
    }
  }

  gobject <- update_giotto_params(gobject = gobject,
                                  description = "_AnnData_Conversion")


  return(gobject)

}



## Seurat object ####


#' @title Convert Giotto to Seurat
#' @name giottoToSeurat
#' @description Converts Giotto object into a Seurat object
#' @param obj_use Giotto object
#' @param ... additional params to pass to \code{\link{get_spatial_locations}}
#' @return Seurat object
#' @export
giottoToSeurat <- function(obj_use = NULL,
                           ...){

  # verify if optional package is installed
  package_check(pkg_name = "Seurat", repository = "CRAN")
  requireNamespace('Seurat')

  # check whether any raw data exist -- required for Seurat
  raw_exist <- sapply(obj_use@expression_feat,function(x)
    'raw' %in% names(obj_use@expression[[x]]))
  if (length(raw_exist) > 0){
    assays_all <- names(raw_exist[1])
    assays_all <- union(assays_all,obj_use@expression_feat)
  } else {
    stop("Raw count data not found. Required for Seurat object.")
  }

  # create Seurat object when at least one raw data is available
  for (i in 1:length(assays_all)){
    assay_use <- assays_all[i]
    expr_use <- obj_use@expression[[assay_use]]
    slot_use <- names(expr_use)
    if (i == 1){
      data_raw <- expr_use[['raw']]
      sobj <- Seurat::CreateSeuratObject(counts = data_raw,
                                         assay = assay_use)
      if ('normalized' %in% slot_use){
        sobj <- Seurat::SetAssayData(sobj,slot = 'data',
                                     new.data = expr_use[['normalized']],
                                     assay = assay_use)
      }
      if ('scaled' %in% slot_use){
        sobj <- Seurat::SetAssayData(sobj,slot = 'scale.data',
                                     new.data = expr_use[['scaled']],
                                     assay = assay_use)
      }
    } else {
      if ('raw' %in% slot_use){
        data_raw <- expr_use[['raw']]
        flag_raw <- 1
      } else {
        flag_raw <- 0
      }
      if ('normalized' %in% slot_use){
        data_norm <- expr_use[['normalized']]
        flag_norm <- 1
      } else {
        flag_norm <- 0
      }
      if (flag_raw == 1){
        assay_obj <- Seurat::CreateAssayObject(counts = data_raw)
      } else if (flag_raw == 0 & flag_norm == 1){
        assay_obj <- Seurat::CreateAssayObject(data = data_norm)
      } else {
        stop(paste0('Raw and normalized data not found for assay ',assay_use))
      }
      sobj[[assay_use]] <- assay_obj
      if ('scaled' %in% slot_use){
        data_scale <- expr_use[['scaled']]
        sobj <- Seurat::SetAssayData(sobj,slot = "scale.data",
                                     new.data = data_scale,
                                     assay = assay_use)
      }
    }

    # add cell metadata
    meta_cells <- data.table::setDF(get_cell_metadata(obj_use,
                                                      feat_type = assay_use,
                                                      output = 'data.table',
                                                      copy_obj = TRUE))
    rownames(meta_cells) <- meta_cells$cell_ID
    meta_cells <- meta_cells[,-which(colnames(meta_cells) == 'cell_ID')]
    colnames(meta_cells) <- paste0(assay_use,"_",colnames(meta_cells))
    sobj <- Seurat::AddMetaData(sobj,metadata = meta_cells[Seurat::Cells(sobj),])

    # add feature metadata
    meta_genes <- data.table::setDF(get_feature_metadata(obj_use,
                                                         feat_type = assay_use,
                                                         output = 'data.table',
                                                         copy_obj = TRUE))
    rownames(meta_genes) <- meta_genes$feat_ID
    sobj[[assay_use]]@meta.features <- cbind(sobj[[assay_use]]@meta.features,meta_genes)
  }

  # spatial coordinates
  loc_use <- as.data.frame(select_spatial_locations(gobject = obj_use,...))
  rownames(loc_use) <- loc_use$cell_ID
  sobj <- Seurat::AddMetaData(sobj,metadata = loc_use)
  # add spatial coordinates as new dim reduct object
  loc_2 <- loc_use[,c('sdimx','sdimy')]
  colnames(loc_2) <- c('spatial_1','spatial_2')
  sobj[['spatial']] <- Seurat::CreateDimReducObject(embeddings = as.matrix(loc_2),
                                            assay = names(sobj@assays)[1],
                                            key = 'spatial_')

  # dim reduction
  # note: Seurat requires assay name specification for each dim reduc
  if (!is.null(obj_use@dimension_reduction)){
    dr_use <- names(obj_use@dimension_reduction[[1]])
    for (i in dr_use){
      dr_name <- i
      dr_obj <- get_dimReduction(gobject = obj_use,
                                 output = 'dimObj',
                                 reduction_method = dr_name,
                                 name = dr_name)
      emb_use <- slot(dr_obj, 'coordinates')[Seurat::Cells(sobj),]
      if (sum(c('loadings','eigenvalues') %in% names(slot(dr_obj, 'misc'))) == 2){
        loadings_use <- slot(dr_obj, 'misc')$loadings
        stdev_use <- slot(dr_obj, 'misc')$eigenvalues
        sobj[[dr_name]] <- Seurat::CreateDimReducObject(embeddings = as.matrix(emb_use),
                                                        loadings = loadings_use,
                                                        key = dr_name,
                                                        stdev = stdev_use,
                                                        assay = names(sobj@assays)[1])
      } else {
        sobj[[dr_name]] <- Seurat::CreateDimReducObject(embeddings = as.matrix(emb_use),
                                                        key = dr_name,
                                                        assay = names(sobj@assays)[1])
      }
    }
  }

  # network objects
  # expression network
  nn_all <- names(obj_use@nn_network)
  if (!is.null(nn_all)){
    for (i in nn_all){
      nn_use <- select_NearestNetwork(gobject = obj_use,
                                      nn_network_to_use = i,
                                      output = 'data.table',
                                      network_name = names(obj_use@nn_network[[i]]))
      idx1 <- match(nn_use$from,Seurat::Cells(sobj))
      idx2 <- match(nn_use$to,Seurat::Cells(sobj))
      edge_weight <- nn_use$weight
      nn_mtx <- Matrix::sparseMatrix(i = idx1,j = idx2,x = edge_weight,dims = c(ncol(sobj),ncol(sobj)))
      rownames(nn_mtx) <- colnames(nn_mtx) <- Seurat::Cells(sobj)
      nn_name <- paste0('expr_',i)
      sobj[[nn_name]] <- Seurat::as.Graph(nn_mtx)
      sobj[[nn_name]]@assay.used <- names(sobj@assays)[1]
    }
  }

  # spatial network
  sn_all <- names(obj_use@spatial_network)
  if (!is.null(sn_all)){
    for (i in sn_all){
      snt_use <- select_spatialNetwork(gobject = obj_use,name = i)
      idx1 <- match(snt_use$from,Seurat::Cells(sobj))
      idx2 <- match(snt_use$to,Seurat::Cells(sobj))
      edge_weight <- snt_use$weight
      nn_mtx <- Matrix::sparseMatrix(i = idx1,j = idx2,x = edge_weight,dims = c(ncol(sobj),ncol(sobj)))
      rownames(nn_mtx) <- colnames(nn_mtx) <- Seurat::Cells(sobj)
      nn_name <- paste0('spatial_',i)
      sobj[[nn_name]] <- Seurat::as.Graph(nn_mtx)
      sobj[[nn_name]]@assay.used <- names(sobj@assays)[1]
    }
  }

  return (sobj)
}


#' @title seuratToGiotto_OLD
#' @name seuratToGiotto_OLD
#' @description Converts Seurat object into a Giotto object. Deprecated, see \code{\link{giottoToSeurat}}
#' @param obj_use Seurat object
#' @param ... additional params to pass
#' @return Giotto object
#' @export
seuratToGiotto_OLD <- function(obj_use = NULL,
                               ...){
  requireNamespace('Seurat')
  requireNamespace('Giotto')

  # get general info in basic seurat structures
  obj_assays <- names(obj_use@assays)
  if ('Spatial' %in% obj_assays){
    obj_assays <- c('Spatial',obj_assays[-which(obj_assays == 'Spatial')])
  }

  obj_dimReduc <- names(obj_use@reductions)
  obj_dimReduc_assay <- sapply(obj_dimReduc,function(x)
    obj_use[[x]]@assay.used)

  obj_graph_expr <- names(obj_use@graphs)
  obj_graph_expr_assay <- sapply(obj_graph_expr,function(x)
    obj_use[[x]]@assay.used)

  obj_meta_cells <- obj_use@meta.data
  obj_meta_genes <- lapply(obj_assays,function(x)
    obj_use[[x]]@meta.features)
  names(obj_meta_genes) <- obj_assays

  obj_img <- obj_use@images
  obj_img_names <- names(obj_img)
  loc_use <- lapply(obj_img_names,function(x){
    temp <- obj_img[[x]]@coordinates
    temp <- as.data.frame(temp[,c('col','row')])
    # temp$region <- x
    return (temp)
  })
  loc_use <- Reduce(rbind,loc_use)

  # add assay data: raw, normalized & scaled
  for (i in 1:length(obj_assays)){
    data_raw <- Seurat::GetAssayData(obj_use,slot = 'counts',assay = obj_assays[i])
    data_norm <- Seurat::GetAssayData(obj_use,slot = 'data',assay = obj_assays[i])
    data_scale <- Seurat::GetAssayData(obj_use,slot = 'scale.data',assay = obj_assays[i])

    if (i == 1 & obj_assays[i] == 'Spatial'){
      feat_use <- 'rna'
      test <- createGiottoObject(expression = obj_use[[obj_assays[i]]]@counts,
                                 spatial_locs = loc_use,
                                 expression_feat = 'rna')
      test <- addCellMetadata(test,feat_type = feat_use,new_metadata = obj_meta_cells)
    } else {
      feat_use <- obj_assays[i]
      test@expression[[feat_use]][['raw']] <- data_raw
      test@feat_ID[[feat_use]] = rownames(data_raw)
      test@feat_metadata[[feat_use]] = data.table::data.table(feat_ID = test@feat_ID[[feat_use]])
    }
    if (nrow(data_norm) > 0){
      test@expression[[feat_use]][['normalized']] <- data_norm
    }
    if (nrow(data_scale) > 0){
      test@expression[[feat_use]][['scaled']] <- data_scale
    }

    # gene metadata
    if (length(obj_meta_genes[[i]]) > 0){
      test <- addFeatMetadata(test,feat_type = feat_use,
                              new_metadata = obj_meta_genes[[i]])
    }
  }

  # add dim reduction
  for (i in obj_dimReduc){
    if (!i %in% c('pca','umap','tsne')){
      next
    } else {
      dimReduc_name <- i
      dimReduc_method <- i
      dimReduc_coords <- obj_use[[i]]@cell.embeddings
      dimReduc_misc <- list(obj_use[[i]]@stdev,
                            obj_use[[i]]@feature.loadings,
                            obj_use[[i]]@feature.loadings.projected)
      names(dimReduc_misc) <- c('eigenvalues','loadings','loadings_projected')
      dimObject <- create_dimObject(name = dimReduc_name,reduction_method = dimReduc_method,
                                             coordinates = dimReduc_coords,misc = dimReduc_misc)
      test@dimension_reduction[['cells']][[dimReduc_method]][[dimReduc_name]] <- dimObject
    }
  }

  # add expr nearest neighbors
  for (i in obj_graph_expr){
    mtx_use <- obj_use[[i]]
    ig_use <- igraph::graph_from_adjacency_matrix(mtx_use,weighted = T)
    g_type <- unlist(strsplit(i,split = "_"))[2]
    g_val <- i
    test@nn_network[[g_type]][[g_val]][['igraph']] <- ig_use
  }
  return (test)

}




#' Convert a Seurat object to a Giotto object
#'
#' @param sobject Input Seurat object to convert to Giotto object
#' @param spatial_assay Specify name of the spatial assay slot in Seurat. Default is \code{"Spatial"}.
#' @param dim_reduction Specify which dimensional reduction computations to fetch from
#'  input Seurat object. Default is \code{"c('pca', 'umap')"}.
#' @param subcellular_assay Specify name of the subcellular assay in input object.
#'  Default is \code{"Vizgen"}.
#' @return A Giotto object converted from Seurat object with all computations stored in it.
#' @export
seuratToGiotto = function(sobject,
                          spatial_assay = 'Spatial',
                          dim_reduction = c('pca','umap'),
                          subcellular_assay = 'Vizgen'){
  package_check('Seurat')

  if(is.null(Seurat::GetAssayData(object = sobject, slot = "counts", assay = spatial_assay))) {
    cat('No raw expression values are provided in spatial_assay\n')
    return(sobject)

  } else {

    exp = Seurat::GetAssayData(object = sobject, slot = "counts", assay = spatial_assay)
    if(!is.null(sobject@assays$SCT)){
        normexp = Seurat::GetAssayData(object = sobject, slot = "counts", assay = 'SCT')
      }

      if(!is.null(sobject@assays$Spatial@data)){
        normexp = Seurat::GetAssayData(object = sobject, slot = "data", assay = 'Spatial')
      }

    # Cell Metadata
    cell_metadata = sobject@meta.data

    # Dimension Reduction
    if(sum(sapply(dim_reduction,function(x) length(sobject@reductions[[x]]))) == 0) {
      dim_reduc = NULL
    } else {
      dimReduc_list = lapply(dim_reduction,function(x){
        dim_coord = as.matrix(Seurat::Embeddings(object = sobject,reduction = x))
        dim_load = as.matrix(Seurat::Loadings(object = sobject, reduction = x))
        dim_eig = Seurat::Stdev(sobject, reduction = x)
        if (length(dim_eig) > 0){
          dim_eig = sapply(dim_eig, function(x) x ^ 2)
        }
        colnames(dim_coord) = paste0('Dim.',1:ncol(dim_coord))
        if (length(dim_load) > 0){
          colnames(dim_load) = paste0('Dim.',1:ncol(dim_load))
        }
        dimReduc = list(type = "cells",
                        spat_unit = "cell",
                        name = x,
                        reduction_method = x,
                        coordinates = dim_coord,
                        feat_type = 'rna',
                        misc =list(eigenvalues = dim_eig, loadings = dim_load))
        return (dimReduc)
      })
      # names(dimReduc_list) <- dim_reduction
    }

    # Spatial Locations
    if(length(sobject@assays[[spatial_assay]]) == 0) {
      spat_loc = NULL
    } else {

      spat_coord = Seurat::GetTissueCoordinates(sobject)
      spat_coord = cbind(rownames(spat_coord), data.frame(spat_coord, row.names=NULL))
      colnames(spat_coord) = c("cell_ID", "sdimy", "sdimx")
      spat_loc = spat_coord
    }


    # Subcellular
    name = names(sobject@images)
    if(length(sobject@assays[[subcellular_assay]]) == 1) {

      spat_coord = Seurat::GetTissueCoordinates(sobject)
      colnames(spat_coord) = c("sdimx", "sdimy", "cell_ID")
      exp = exp[  , c(intersect(spat_coord$cell_ID, colnames(exp)))]
      spat_loc = spat_coord
    }
    if (!length(sobject@images) == 0) {
      if ("molecules" %in% methods::slotNames(sobject@images[[name]]) == TRUE) {
        if(!length(sobject@images[[name]][["molecules"]]) == 0) {

          assay = names(sobject@assays)
          featnames = rownames(sobject@assays[[assay]]@meta.features)
          mol_spatlocs = data.table::data.table()

          for (x in featnames) {
            df = (Seurat::FetchData(sobject[[name]][["molecules"]], vars = x))
            mol_spatlocs = rbind(mol_spatlocs, df)
          }
          gpoints = createGiottoPoints(mol_spatlocs, feat_type = "rna")

        }
      }
    }
  }

  gobject = createGiottoObject(exp,
                               spatial_locs = spat_loc,
                               dimension_reduction = dimReduc_list)
   if (exists('normexp') == TRUE) {
    gobject@expression$cell$rna$normalized = normexp
    }
  gobject = addCellMetadata(gobject = gobject, new_metadata = cell_metadata)


  if (exists('gpoints') == TRUE) {
    gobject = addGiottoPoints(gobject = gobject,
                              gpoints = list(gpoints))
  }

  return (gobject)
}




## SpatialExperiment object ####

#' Utility function to convert a Giotto object to a SpatialExperiment object.
#'
#' @param giottoObj Input Giotto object to convert to a SpatialExperiment object.
#'
#' @return A SpatialExperiment object that contains data from the input Giotto object.
#' @export
giottoToSpatialExperiment <- function(giottoObj){

  # Load required packages
  package_check(pkg_name = "SummarizedExperiment", repository = 'Bioc')
  package_check(pkg_name = "SingleCellExperiment", repository = 'Bioc')
  package_check(pkg_name = "SpatialExperiment", repository = 'Bioc')
  package_check(pkg_name = "S4Vectors", repository = 'Bioc')

  # Expression Matrices
  giottoExpr <- list_expression(giottoObj)
  # Check if expression matrices exist in input object
  if(!is.null(giottoExpr)){
    message("Copying expression matrix: ", giottoExpr[1]$name)
    exprMat <- get_expression_values(
      gobject = giottoObj,
      spat_unit = giottoExpr[1]$spat_unit,
      feat_type = giottoExpr[1]$feat_type,
      values = giottoExpr[1]$name)
    names(rownames(exprMat)) <- NULL
    names(colnames(exprMat)) <- NULL
    exprMat <- list(exprMat)
    names(exprMat)[1] <- giottoExpr[1]$name
    # Creating SPE object with first expression matrix
    spe <- SpatialExperiment::SpatialExperiment(assays = exprMat)
    giottoExpr <- giottoExpr[-1, ]
  } else{
    stop("The input Giotto object must contain atleast one expression matrix.")
  }

  # Copying remaining expression matrices if they exist
  if(nrow(giottoExpr) > 0){
    for(i in seq(nrow(giottoExpr))){
      message("Copying expression matrix: ", giottoExpr[i]$name)
      # SPE does not have specific slots for different units, instead joining multiple unit names to identify them
      SummarizedExperiment::assay(
        spe,
        paste0(giottoExpr[i]$name, "_",
               giottoExpr[i]$feat_type, "_",
               giottoExpr[i]$spat_unit),
        withDimnames = FALSE) <- get_expression_values(
        gobject = giottoObj,
        spat_unit = giottoExpr[i]$spat_unit,
        feat_type = giottoExpr[i]$feat_type,
        values = giottoExpr[i]$name)
    }
  }

  # Cell Metadata to ColData
  if(nrow(pDataDT(giottoObj)) > 0){
    message("Copying phenotype data")
    pData <- pDataDT(giottoObj)
    SummarizedExperiment::colData(spe) <- S4Vectors::DataFrame(pData, row.names = pData$cell_ID)
  } else{
    message("No phenotype data found in input Giotto object")
  }

  # Feature Metadata to RowData
  if(nrow(fDataDT(giottoObj)) > 0){
    message("Copying feature metadata")
    SummarizedExperiment::rowData(spe) <- fDataDT(giottoObj)
  } else{
    message("No feature metadata found in input Giotto object")
  }

  # Spatial Locations to Spatial Coordinates
  if(!is.null(get_spatial_locations(giottoObj))){
    message("Copying spatial locations")
    SpatialExperiment::spatialCoords(spe) <- data.matrix(get_spatial_locations(giottoObj)[, 1:2])
  } else{
    message("No spatial locations found in the input Giotto object")
  }

  # DimReductions
  giottoReductions <- list_dim_reductions(giottoObj)
  if(!is.null(giottoReductions)){
    message("Copying reduced dimensions")
    for(i in seq(nrow(giottoReductions))){
      SingleCellExperiment::reducedDim(spe, giottoReductions[i]$name) <- get_dimReduction(
        gobject = giottoObj,
        reduction = "cells",
        spat_unit = giottoReductions[i]$spat_unit,
        feat_type = giottoReductions[i]$feat_type,
        reduction_method = giottoReductions[i]$dim_type,
        name = giottoReductions[i]$name)
    }
  } else{
    message("No reduced dimensions found in the input Giotto object")
  }

 # SpatialGrid

  # NN Graph
  giottoNearestNetworks <- list_nearest_networks(giottoObj)
  if(!is.null(giottoNearestNetworks)){
    message("Copying nearest networks")
    for(i in seq(nrow(giottoNearestNetworks))){
      nn_network <- get_NearestNetwork(
        gobject = giottoObj,
        spat_unit = giottoNearestNetworks[i]$spat_unit,
        output = "data.table",
        nn_network_to_use = giottoNearestNetworks[i]$type,
        network_name = giottoNearestNetworks[i]$name)

      # SPE stores in colpairs, with col indices instead of colnames
      cell1 <- match(nn_network$from, pDataDT(giottoObj)$cell_ID)
      cell2 <- match(nn_network$to, pDataDT(giottoObj)$cell_ID)

      SingleCellExperiment::colPair(spe, giottoNearestNetworks[i]$name) <- S4Vectors::SelfHits(
        cell1, cell2, nnode=ncol(spe), nn_network[, -1:-2]) #removing from and to
    }
  } else{
    message("No nearest networks found in the input Giotto object")
  }

  # Spatial Networks
  giottoSpatialNetworks <- list_spatial_networks(giottoObj)
  if(!is.null(giottoSpatialNetworks)){
    message("Copying spatial networks")
    for(i in seq(nrow(giottoSpatialNetworks))){
      sp_network <- get_spatialNetwork(gobject = giottoObj, spat_unit = giottoSpatialNetworks[i]$spat_unit, name = giottoSpatialNetworks[i]$name)

      # spe stores in colpairs, with col indices instead of colnames
      cell1 <- match(sp_network$from, pDataDT(giottoObj)$cell_ID)
      cell2 <- match(sp_network$to, pDataDT(giottoObj)$cell_ID)

      SingleCellExperiment::colPair(spe, giottoSpatialNetworks[i]$name) <- S4Vectors::SelfHits(
        cell1, cell2, nnode=ncol(spe), sp_network[, -1:-2]) #removing from and to
    }
  } else{
    message("No spatial networks found in the input Giotto object")
  }

  # SpatialImages
  giottoImages <- list_images(giottoObj)
  if(!is.null(giottoImages)){
    message("Copying spatial images")
    for(i in seq(nrow(giottoImages))){
      img <- get_giottoImage(
        gobject = giottoObj,
        image_type = giottoImages[i]$img_type,
        name = giottoImages[i]$name)

      if(!is.null(img@file_path)){
        spe <- SpatialExperiment::addImg(spe,
                                         sample_id = "sample01", #TODO? different samples get appended to cell_ids
                                         image_id = img@name,
                                         imageSource = img@file_path,
                                         scaleFactor = NA_real_,
                                         load = TRUE)
      }
      else{
        message("\t - Skipping image with NULL file path")
      }
      S4Vectors::metadata(spe)[[img@name]] <- img
    }
  } else{
    message("No spatial images found in the input Giotto object")
  }

  # return SPE
  return(spe)
}


<|MERGE_RESOLUTION|>--- conflicted
+++ resolved
@@ -13,8 +13,8 @@
 #' @param python_path path to python executable within a conda/miniconda environment
 #' @return Giotto object
 #' @details Function in beta. Converts a .h5ad file into a Giotto object.
-#'    The returned Giotto Object will take default insructions with the 
-#'    exception of the python path, which may be customized. 
+#'    The returned Giotto Object will take default insructions with the
+#'    exception of the python path, which may be customized.
 #'    See \code{\link{changeGiottoInstructions} to modify instructions after creation.
 #' @export
 anndataToGiotto = function(anndata_path = NULL,
@@ -28,7 +28,7 @@
   if(!file.exists(anndata_path)) {
     stop("The provided path to the AnnData .h5ad file does not exist.\n")
   }
-  
+
   # Required step to properly initialize reticualte
   instrs = createGiottoInstructions(python_path = python_path)
 
@@ -89,30 +89,25 @@
   #Spatial locations sp ready
 
   ### Set up metadata
-  cm <- extract_cell_metadata(adata)
-  cm <- as.data.table(cm)
+  cm = extract_cell_metadata(adata)
+  cm = as.data.table(cm)
   if ('leiden' %in% names(cm)) {
     cm$leiden = as.numeric(cm$leiden)
   }
 
-  fm <- extract_feat_metadata(adata)
-  fm <- as.data.table(fm)
+  fm = extract_feat_metadata(adata)
+  fm = as.data.table(fm)
   # Metadata ready
 
   ### Create Minimal giottoObject
-<<<<<<< HEAD
   gobject <- createGiottoObject(expression = X,
-                                spatial_locs = sp)
-=======
-  gobject <- createGiottoObject(expression = X, 
                                 spatial_locs = sp,
                                 instructions = instrs)
->>>>>>> 04163c9a
 
   ### Add metadata
-  gobject <- set_CellMetadata(gobject,
+  gobject = set_CellMetadata(gobject,
                               meta_dt = cm)
-  gobject <- set_FeatMetadata(gobject,
+  gobject = set_FeatMetadata(gobject,
                               meta_dt = fm)
 
   spat_unit = set_default_spat_unit(gobject,
@@ -128,14 +123,14 @@
     evs = p$eigenvalues
     loads = p$loadings
     # Add PCA to giottoObject
-    dobj = Giotto:::create_dimObject(name = 'pca.ad',
-                                    spat_unit = spat_unit,
-                                    feat_type = feat_type,
-                                    reduction_method = 'pca',
-                                    coordinates = pca,
-                                    misc = list(eigenvalues = evs,
-                                                loadings = loads),
-                                    my_rownames = colnames(X))
+    dobj = create_dimObject(name = 'pca.ad',
+                            spat_unit = spat_unit,
+                            feat_type = feat_type,
+                            reduction_method = 'pca',
+                            coordinates = pca,
+                            misc = list(eigenvalues = evs,
+                                        loadings = loads),
+                            my_rownames = colnames(X))
 
     gobject = set_dimReduction(gobject = gobject,
                           spat_unit = spat_unit,
@@ -146,18 +141,18 @@
                           dimObject = dobj)
 
   }
-  
+
   ### Set up UMAP
   u = extract_umap(adata)
   if (!is.null(u)) {
     # Add UMAP to giottoObject
-    dobj = Giotto:::create_dimObject(name = 'umap.ad',
-                                    spat_unit = spat_unit,
-                                    feat_type = feat_type,
-                                    reduction_method = 'umap',
-                                    coordinates = u,
-                                    misc = NULL,
-                                    my_rownames = colnames(X))
+    dobj = create_dimObject(name = 'umap.ad',
+                            spat_unit = spat_unit,
+                            feat_type = feat_type,
+                            reduction_method = 'umap',
+                            coordinates = u,
+                            misc = NULL,
+                            my_rownames = colnames(X))
 
     gobject = set_dimReduction(gobject = gobject,
                           spat_unit = spat_unit,
@@ -166,19 +161,19 @@
                           reduction_method = 'umap',
                           name = 'umap.ad',
                           dimObject = dobj)
-  
+
   }
   ### Set up TSNE
   t = extract_tsne(adata)
   if (!is.null(t)) {
     # Add UMAP to giottoObject
-    dobj = Giotto:::create_dimObject(name = 'tsne.ad',
-                                    spat_unit = spat_unit,
-                                    feat_type = feat_type,
-                                    reduction_method = 'tsne',
-                                    coordinates = t,
-                                    misc = NULL,
-                                    my_rownames = colnames(X))
+    dobj = create_dimObject(name = 'tsne.ad',
+                            spat_unit = spat_unit,
+                            feat_type = feat_type,
+                            reduction_method = 'tsne',
+                            coordinates = t,
+                            misc = NULL,
+                            my_rownames = colnames(X))
 
     gobject = set_dimReduction(gobject = gobject,
                           spat_unit = spat_unit,
@@ -188,7 +183,7 @@
                           name = 'tsne.ad',
                           dimObject = dobj)
   }
-  
+
   ### Layers
   lay_names = extract_layer_names(adata)
   if (!is.null(lay_names)) {
