--- conflicted
+++ resolved
@@ -1604,13 +1604,8 @@
       if(show_center_label == TRUE){
         dpl <- dpl %>%  plotly::add_text(x = annotated_DT_centers[["center_1"]],
                                          y = annotated_DT_centers[["center_2"]],
-<<<<<<< HEAD
                                          type = 'scatter',mode = 'text',
-                                         text = annotated_DT_centers[["leiden_clus"]],
-=======
-                                         type = 'scatter',mode = 'text', 
                                          text = annotated_DT_centers[[cell_color]],
->>>>>>> 3017b5b4
                                          textposition = 'middle right',
                                          textfont = list(color = '#000000', size = label_size),showlegend = F)
       }
