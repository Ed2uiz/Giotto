--- conflicted
+++ resolved
@@ -4287,12 +4287,8 @@
   cell_locations  = get_spatial_locations(gobject = gobject,
                                           spat_unit = spat_unit,
                                           spat_loc_name = spat_loc_name,
-<<<<<<< HEAD
                                           output = 'data.table',
                                           copy_obj = TRUE)
-=======
-                                          output = 'data.table')
->>>>>>> adb7ffd8
 
   ## extract spatial network
   if(show_network == TRUE) {
