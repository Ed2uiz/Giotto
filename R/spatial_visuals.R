--- conflicted
+++ resolved
@@ -758,24 +758,18 @@
   ## add % variance explained to names of plot for PCA ##
   if(dim_reduction_to_use == 'pca') {
 
-<<<<<<< HEAD
     if(!is.null(eigenvalues)) {
       x_name = paste0('pca','-',dim_names[1])
       y_name = paste0('pca','-',dim_names[2])
 
       # provide x, y and plot titles
-      x_title = sprintf('%s explains %.02f%% of variance', x_name, var_expl_vec[1])
-      y_title = sprintf('%s explains %.02f%% of variance', y_name, var_expl_vec[2])
+      x_title = sprintf('%s explains %.02f%% of variance', x_name, var_expl_vec[dim1_to_use])
+      y_title = sprintf('%s explains %.02f%% of variance', y_name, var_expl_vec[dim2_to_use])
 
       if(is.null(title)) title = cell_color
       pl <- pl + ggplot2::labs(x = x_title, y = y_title, title = title)
     }
 
-=======
-    # provide x, y and plot titles
-    x_title = sprintf('%s explains %.02f%% of variance', x_name, var_expl_vec[dim1_to_use])
-    y_title = sprintf('%s explains %.02f%% of variance', y_name, var_expl_vec[dim2_to_use])
->>>>>>> 378a19ea
 
 
   } else {
