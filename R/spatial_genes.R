

## spatial gene detection ####

#' @title spat_fish_func
#' @name spat_fish_func
#' @description performs fisher exact test
#' @keywords internal
spat_fish_func = function(feat,
                          bin_matrix,
                          spat_mat,
                          calc_hub = F,
                          hub_min_int = 3) {

  feat_vector = bin_matrix[rownames(bin_matrix) == feat,]

  feat_vectorA = feat_vector[names(feat_vector) %in% rownames(spat_mat)]
  feat_vectorA = feat_vectorA[match(rownames(spat_mat), names(feat_vectorA))]

  feat_vectorB = feat_vector[names(feat_vector) %in% colnames(spat_mat)]
  feat_vectorB = feat_vectorB[match(colnames(spat_mat), names(feat_vectorB))]

  test1 = spat_mat*feat_vectorA
  test2 = t_flex(t_flex(spat_mat)*feat_vectorB)

  sourcevalues = test1[spat_mat == 1]
  targetvalues = test2[spat_mat == 1]

  # option 1
  test = paste0(sourcevalues,'-',targetvalues)


  if(length(unique(test)) < 4) {

    possibs = c("1-1","0-1","1-0","0-0")
    missings_possibs = possibs[!possibs %in% unique(test)]
    test = c(test, missings_possibs)

    table_test = table(test)
    table_test[names(table_test) %in% missings_possibs] = 0
    table_matrix = matrix(table_test, byrow = T, nrow = 2)

  } else {
    table_matrix = matrix(table(test), byrow = T, nrow = 2)
  }

  if(calc_hub == TRUE) {
    high_cells = names(feat_vector[feat_vector == 1])
    subset_spat_mat = spat_mat[rownames(spat_mat) %in% high_cells, colnames(spat_mat) %in% high_cells]

    if(length(subset_spat_mat) == 1) {
      hub_nr = 0
    } else {
      subset_spat_mat = spat_mat[rownames(spat_mat) %in% high_cells, colnames(spat_mat) %in% high_cells]
      rowhubs = rowSums_flex(subset_spat_mat)
      colhubs = colSums_flex(subset_spat_mat)
      hub_nr = length(unique(c(names(colhubs[colhubs > hub_min_int]), names(rowhubs[colhubs > hub_min_int]))))
    }

    fish_res = stats::fisher.test(table_matrix)[c('p.value','estimate')]
    return(c(feats = list(feat), fish_res, hubs = list(hub_nr)))

  } else {

    fish_res = stats::fisher.test(table_matrix)[c('p.value','estimate')]
    return(c(feats = list(feat), fish_res))
  }

}

#' @title spat_fish_func_DT
#' @name spat_fish_func_DT
#' @description performs fisher exact test with data.table implementation
#' @keywords internal
spat_fish_func_DT = function(bin_matrix_DTm,
                             spat_netw_min,
                             calc_hub = F,
                             hub_min_int = 3,
                             cores = NA) {

  # set number of cores automatically, but with limit of 10
  cores = determine_cores(cores)
  data.table::setDTthreads(threads = cores)

  # data.table variables
  from_value = to_value = feat_ID = N = to = from = cell_ID = V1 = NULL

  # get binarized expression values for the neighbors
  spatial_network_min_ext = data.table::merge.data.table(spat_netw_min, bin_matrix_DTm, by.x = 'from', by.y = 'variable', allow.cartesian = T)
  data.table::setnames(spatial_network_min_ext, 'value', 'from_value')

  spatial_network_min_ext = data.table::merge.data.table(spatial_network_min_ext, by.x = c('to', 'feat_ID'), bin_matrix_DTm, by.y = c('variable', 'feat_ID'))
  data.table::setnames(spatial_network_min_ext, 'value', 'to_value')


  # summarize the different combinations
  spatial_network_min_ext[, combn := paste0(from_value,'-',to_value)]
  freq_summary = spatial_network_min_ext[, .N, by = .(feat_ID, combn)]
  data.table::setorder(freq_summary, feat_ID, combn)

  feats = unique(freq_summary$feat_ID)
  all_combn = c('0-0', '0-1', '1-0', '1-1')

  # create a zeroes DT to add missing observations
  freq_summary_zeroes = data.table::data.table(feat_ID = rep(feats, each = 4),
                                               combn = rep(all_combn, length(feats)),
                                               N = 0)
  freq_summary2 = rbind(freq_summary, freq_summary_zeroes)
  freq_summary2[, N := sum(N), by = .(feat_ID, combn)]
  freq_summary2 = unique(freq_summary2)

  # sort the combinations and run fisher test
  data.table::setorder(freq_summary2, feat_ID, combn, -N)
  fish_results = freq_summary2[, stats::fisher.test(matrix(N, nrow = 2))[c(1,3)], by = feat_ID]


  ## hubs ##
  if(calc_hub == TRUE) {

    double_pos = spatial_network_min_ext[combn == '1-1']

    double_pos_to = double_pos[, .N, by = .(feat_ID, to)]
    data.table::setnames(double_pos_to, 'to', 'cell_ID')
    double_pos_from = double_pos[, .N, by = .(feat_ID, from)]
    data.table::setnames(double_pos_from, 'from', 'cell_ID')

    double_pos_both = rbind(double_pos_to, double_pos_from)
    double_pos_both = double_pos_both[, sum(N), by = .(feat_ID, cell_ID)]
    data.table::setorder(double_pos_both, feat_ID, -V1)

    # get hubs and add 0's
    hub_DT = double_pos_both[V1 > hub_min_int, .N, by = feat_ID]
    hub_DT_zeroes = data.table::data.table(feat_ID = unique(spatial_network_min_ext$feat_ID), N = 0)
    hub_DT2 = rbind(hub_DT, hub_DT_zeroes)

    hub_DT2 = hub_DT2[, sum(N), by = feat_ID]
    data.table::setnames(hub_DT2, 'V1', 'hub_nr')

    fish_results = data.table::merge.data.table(fish_results, hub_DT2, by = 'feat_ID')

  }

  return(fish_results)

}



#' @title spat_OR_func
#' @name spat_OR_func
#' @description calculate odds-ratio
#' @keywords internal
spat_OR_func = function(feat,
                        bin_matrix,
                        spat_mat,
                        calc_hub = F,
                        hub_min_int = 3) {

  feat_vector = bin_matrix[rownames(bin_matrix) == feat,]

  feat_vectorA = feat_vector[names(feat_vector) %in% rownames(spat_mat)]
  feat_vectorA = feat_vectorA[match(rownames(spat_mat), names(feat_vectorA))]

  feat_vectorB = feat_vector[names(feat_vector) %in% colnames(spat_mat)]
  feat_vectorB = feat_vectorB[match(colnames(spat_mat), names(feat_vectorB))]

  test1 = spat_mat*feat_vectorA
  test2 = t_flex(t_flex(spat_mat)*feat_vectorB)

  sourcevalues = test1[spat_mat == 1]
  targetvalues = test2[spat_mat == 1]

  # option 1
  test = paste0(sourcevalues,'-',targetvalues)


  if(length(unique(test)) < 4) {

    possibs = c("1-1","0-1","1-0","0-0")
    missings_possibs = possibs[!possibs %in% unique(test)]
    test = c(test, missings_possibs)

    table_test = table(test)
    table_test[names(table_test) %in% missings_possibs] = 0
    table_matrix = matrix(table_test, byrow = T, nrow = 2)

  } else {
    table_matrix = matrix(table(test), byrow = T, nrow = 2)
  }


  if(calc_hub == TRUE) {
    high_cells = names(feat_vector[feat_vector == 1])
    subset_spat_mat = spat_mat[rownames(spat_mat) %in% high_cells, colnames(spat_mat) %in% high_cells]

    if(length(subset_spat_mat) == 1) {
      hub_nr = 0
    } else {
      rowhubs = rowSums_flex(subset_spat_mat)
      colhubs = colSums_flex(subset_spat_mat)
      hub_nr = length(unique(c(names(colhubs[colhubs > hub_min_int]), names(rowhubs[colhubs > hub_min_int]))))
    }

    fish_matrix = table_matrix
    fish_matrix = fish_matrix/1000
    OR = ((fish_matrix[1]*fish_matrix[4]) / (fish_matrix[2]*fish_matrix[3]))

    return(c(feats = list(feat), OR, hubs = list(hub_nr)))

  }

  fish_matrix = table_matrix
  fish_matrix = fish_matrix/1000
  OR = ((fish_matrix[1]*fish_matrix[4]) / (fish_matrix[2]*fish_matrix[3]))
  return(c(feats = list(feat), OR))

}


#' @title spat_OR_func_DT
#' @name spat_OR_func_DT
#' @description calculate odds-ratio with data.table implementation
#' @keywords internal
spat_OR_func_DT = function(bin_matrix_DTm,
                           spat_netw_min,
                           calc_hub = F,
                           hub_min_int = 3,
                           cores = NA) {

  # set number of cores automatically, but with limit of 10
  cores = determine_cores(cores)
  data.table::setDTthreads(threads = cores)

  # data.table variables
  from_value = to_value = feat_ID = N = to = from = cell_ID = V1 = NULL

  # get binarized expression values for the neighbors
  spatial_network_min_ext = data.table::merge.data.table(spat_netw_min, bin_matrix_DTm, by.x = 'from', by.y = 'variable', allow.cartesian = T)
  data.table::setnames(spatial_network_min_ext, 'value', 'from_value')

  spatial_network_min_ext = data.table::merge.data.table(spatial_network_min_ext, by.x = c('to', 'feat_ID'), bin_matrix_DTm, by.y = c('variable', 'feat_ID'))
  data.table::setnames(spatial_network_min_ext, 'value', 'to_value')


  # summarize the different combinations
  spatial_network_min_ext[, combn := paste0(from_value,'-',to_value)]
  freq_summary = spatial_network_min_ext[, .N, by = .(feat_ID, combn)]
  data.table::setorder(freq_summary, feat_ID, combn)

  feats = unique(freq_summary$feat_ID)
  all_combn = c('0-0', '0-1', '1-0', '1-1')

  # create a zeroes DT to add missing observations
  freq_summary_zeroes = data.table::data.table(feat_ID = rep(feats, each = 4),
                                               combn = rep(all_combn, length(feats)),
                                               N = 0)
  freq_summary2 = rbind(freq_summary, freq_summary_zeroes)
  freq_summary2[, N := sum(N), by = .(feat_ID, combn)]
  freq_summary2 = unique(freq_summary2)

  # sort the combinations and run fisher test
  setorder(freq_summary2, feat_ID, combn, -N)
  or_results = freq_summary2[, OR_test_fnc(matrix(N, nrow = 2)), by = feat_ID]


  ## hubs ##
  if(calc_hub == TRUE) {

    double_pos = spatial_network_min_ext[combn == '1-1']

    double_pos_to = double_pos[, .N, by = .(feat_ID, to)]
    data.table::setnames(double_pos_to, 'to', 'cell_ID')
    double_pos_from = double_pos[, .N, by = .(feat_ID, from)]
    data.table::setnames(double_pos_from, 'from', 'cell_ID')

    double_pos_both = rbind(double_pos_to, double_pos_from)
    double_pos_both = double_pos_both[, sum(N), by = .(feat_ID, cell_ID)]
    data.table::setorder(double_pos_both, feat_ID, -V1)

    # get hubs and add 0's
    hub_DT = double_pos_both[V1 > hub_min_int, .N, by = feat_ID]
    hub_DT_zeroes = data.table::data.table(feat_ID = unique(spatial_network_min_ext$feat_ID), N = 0)
    hub_DT2 = rbind(hub_DT, hub_DT_zeroes)

    hub_DT2 = hub_DT2[, sum(N), by = feat_ID]
    data.table::setnames(hub_DT2, 'V1', 'hub_nr')

    or_results = data.table::merge.data.table(or_results, hub_DT2, by = 'feat_ID')

  }

  return(or_results)

}


#' @title OR_test_fnc
#' @name OR_test_fnc
#' @description calculate odds-ratio from a 2x2 matrix
#' @keywords internal
OR_test_fnc = function(matrix) {
  OR = ((matrix[1]*matrix[4]) / (matrix[2]*matrix[3]))
  list('estimate' = OR)
}



#' @title calc_spatial_enrichment_minimum
#' @name calc_spatial_enrichment_minimum
#' @description calculate spatial enrichment using a simple and efficient for loop
#' @keywords internal
calc_spatial_enrichment_minimum = function(spatial_network,
                                           bin_matrix,
                                           adjust_method = 'fdr',
                                           do_fisher_test = TRUE) {

  # data.table variables
  from = to = feats = variable = value = p.value = adj.p.value = score = estimate = NULL

  spatial_network_min = spatial_network[,.(from, to)]

  all_colindex = 1:ncol(bin_matrix)
  names(all_colindex) = colnames(bin_matrix)

  # code for possible combinations
  convert_code = c(1, 2, 3, 4)
  names(convert_code) = c('0-0', '0-1', '1-0', '1-1')

  # preallocate final matrix for results
  matrix_res = matrix(data = NA, nrow = nrow(bin_matrix), ncol = nrow(spatial_network_min))

  ## 1. summarize results for each edge in the network
  for(row_i in 1:nrow(spatial_network_min)) {

    from_id = spatial_network_min[row_i][['from']]
    to_id = spatial_network_min[row_i][['to']]

    sumres = data.table::as.data.table(bin_matrix[, all_colindex[c(from_id, to_id)]])
    sumres[, combn := paste0(get(from_id),'-',get(to_id))]

    ## maybe a slightly faster alternative ##
    #sumres[, sum := get(from_id)+get(to_id)]
    #sumres[, combn := ifelse(sum == 0, 1,
    #                          ifelse(sum == 2, 4,
    #                                 ifelse(get(from_id) == 1, 3, 2)))]
    #code_res = sumres[['combn']]

    code_res = convert_code[sumres$combn]
    matrix_res[, row_i] = code_res
  }

  rownames(matrix_res) = rownames(bin_matrix)


  # preallocate matrix for table results
  table_res = matrix(data = NA, nrow(matrix_res), ncol = 4)

  ## 2. calculate the frequencies of possible combinations ##
  # '0-0' = 1, '0-1' = 2, '1-0' = 3 and '1-1' = 4
  for(row_i in 1:nrow(matrix_res)) {

    x = matrix_res[row_i,]
    x = factor(x, levels = c(1,2,3,4))
    tabres = as.vector(table(x))

    table_res[row_i,] = tabres
  }

  rownames(table_res) = rownames(matrix_res)
  colnames(table_res) = 1:4

  rable_resDT = data.table::as.data.table(table_res)
  rable_resDT[, feats := rownames(table_res)]

  rable_resDTm = data.table::melt.data.table(rable_resDT, id.vars = 'feats')
  data.table::setorder(rable_resDTm, feats, variable)

  ## run fisher test ##
  if(do_fisher_test == TRUE) {
    results = rable_resDTm[, stats::fisher.test(matrix(value, nrow = 2))[c(1,3)], by = feats]

    # replace zero p-values with lowest p-value
    min_pvalue = min(results$p.value[results$p.value > 0])
    results[, p.value := ifelse(p.value == 0, min_pvalue, p.value)]
    results[, adj.p.value := stats::p.adjust(p.value, method = adjust_method)]

    # sort feats based on p-value and estimate
    results[, score := -log(p.value) * estimate]
    data.table::setorder(results, -score)


  } else {

    results = rable_resDTm[,  OR_test_fnc(matrix(value, nrow = 2)), by = feats]
    data.table::setorder(results, -estimate)

  }

  return(results)

}

#' @title calc_spatial_enrichment_matrix
#' @name calc_spatial_enrichment_matrix
#' @description calculate spatial enrichment using a matrix approach
#' @keywords internal
calc_spatial_enrichment_matrix = function(spatial_network,
                                          bin_matrix,
                                          adjust_method = 'fdr',
                                          do_fisher_test = TRUE,
                                          do_parallel = TRUE,
                                          cores = NA,
                                          calc_hub = FALSE,
                                          hub_min_int = 3,
                                          verbose = TRUE) {


  # data.table variables
  verbose = feats = p.value = estimate = adj.p.value = score = NULL

  # convert spatial network data.table to spatial matrix
  dc_spat_network = data.table::dcast.data.table(spatial_network, formula = to~from, value.var = 'distance', fill = 0)
  spat_mat = dt_to_matrix(dc_spat_network)
  spat_mat[spat_mat > 0] = 1


  ## parallel
  if(do_parallel == TRUE) {

    if(do_fisher_test == TRUE) {

      save_list = suppressMessages(flex_lapply(X = rownames(bin_matrix), cores = cores, fun = spat_fish_func,
                                               bin_matrix = bin_matrix, spat_mat = spat_mat,
                                               calc_hub = calc_hub, hub_min_int = hub_min_int))

    } else {
      save_list =  suppressMessages(flex_lapply(X = rownames(bin_matrix), cores = cores, fun = spat_OR_func,
                                                bin_matrix = bin_matrix, spat_mat = spat_mat,
                                                calc_hub = calc_hub, hub_min_int = hub_min_int))

    }

  } else {

    ## serial
    save_list = list()

    if(do_fisher_test == TRUE) {
      for(feat in rownames(bin_matrix)) {
        if(verbose == TRUE) print(feat)

        save_list[[feat]] = suppressMessages(spat_fish_func(feat = feat, bin_matrix = bin_matrix, spat_mat = spat_mat,
                                                            calc_hub = calc_hub, hub_min_int = hub_min_int))

      }
    } else {
      for(feat in rownames(bin_matrix)) {
        if(verbose == TRUE) print(feat)

        save_list[[feat]] = suppressMessages(spat_OR_func(feat = feat, bin_matrix = bin_matrix, spat_mat = spat_mat,
                                                          calc_hub = calc_hub, hub_min_int = hub_min_int))

      }
    }

  }

  result = data.table::as.data.table(do.call('rbind', save_list))
  result[, feats := unlist(feats)]


  if(do_fisher_test == TRUE) {
    result[, c('p.value', 'estimate') := list(as.numeric(p.value), as.numeric(estimate))]

    # convert p.value = 0 to lowest p-value
    min_pvalue = min(result$p.value[result$p.value > 0])
    result[, p.value := ifelse(p.value == 0, min_pvalue, p.value)]
    result[, adj.p.value := stats::p.adjust(p.value, method = adjust_method)]

    result[, score := -log(p.value) * estimate]
    data.table::setorder(result, -score)

  } else {

    data.table::setnames(result, 'V1', 'estimate')
    data.table::setorder(result, -estimate)
  }

  return(result)

}


#' @title calc_spatial_enrichment_DT
#' @name calc_spatial_enrichment_DT
#' @description calculate spatial enrichment using the data.table implementation
#' @keywords internal
calc_spatial_enrichment_DT = function(bin_matrix,
                                      spatial_network,
                                      calc_hub = F,
                                      hub_min_int = 3,
                                      group_size = 'automatic',
                                      do_fisher_test = TRUE,
                                      adjust_method = 'fdr',
                                      cores = NA) {


  # set number of cores automatically, but with limit of 10
  cores = determine_cores(cores)
  data.table::setDTthreads(threads = cores)

  # data.table variables
  from = to = feat_ID = p.value = adj.p.value = score = estimate = NULL

  # create minimum spatial network
  spat_netw_min = spatial_network[,.(from, to)]

  # divide matrix in groups
  if(!is.na(group_size) & is.numeric(group_size)) {
    group_size = group_size
    if(group_size > nrow(bin_matrix)) {
      stop('group_size is too big, it can not be greater than the number of feats')
    }
  } else if(group_size == 'automatic') {

    test_number = ceiling(nrow(bin_matrix)/10)
    test_number = max(2, test_number)
    group_size = min(200, test_number)
  }

  groups = ceiling(nrow(bin_matrix)/group_size)
  cut_groups = cut(1:nrow(bin_matrix), breaks = groups, labels = 1:groups)
  if(any(table(cut_groups) == 1)) {
    stop('With group size = ', group_size, ' you have a single gene in a group. Manually pick another group size')
  }
  indexes = 1:nrow(bin_matrix)
  names(indexes) = cut_groups


  total_list = list()
  for(group in unique(cut_groups)) {

    sel_indices = indexes[names(indexes) == group]

    bin_matrix_DT = data.table::as.data.table(bin_matrix[sel_indices,])
    bin_matrix_DT[, feat_ID := rownames(bin_matrix[sel_indices,])]
    bin_matrix_DTm = data.table::melt.data.table(bin_matrix_DT, id.vars = 'feat_ID')

    if(do_fisher_test == TRUE) {
      test = spat_fish_func_DT(bin_matrix_DTm = bin_matrix_DTm,
                               spat_netw_min = spat_netw_min,
                               calc_hub = calc_hub,
                               hub_min_int = hub_min_int,
                               cores = cores)
    } else {
      test = spat_OR_func_DT(bin_matrix_DTm = bin_matrix_DTm,
                             spat_netw_min = spat_netw_min,
                             calc_hub = calc_hub,
                             hub_min_int = hub_min_int,
                             cores = cores)
    }


    total_list[[group]] = test

  }

  result = do.call('rbind', total_list)

  if(do_fisher_test == TRUE) {
    min_pvalue = min(result$p.value[result$p.value > 0])
    result[, p.value := ifelse(p.value == 0, min_pvalue, p.value)]
    result[, adj.p.value := stats::p.adjust(p.value, method = adjust_method)]

    result[, score := -log(p.value) * estimate]
    data.table::setorder(result, -score)
    data.table::setnames(result, 'feat_ID', 'feats')
  } else {
    data.table::setorder(result, -estimate)
    data.table::setnames(result, 'feat_ID', 'feats')
  }

  return(result)

}




#' @title binSpectSingleMatrix
#' @name binSpectSingleMatrix
#' @description binSpect for a single spatial network and a provided expression matrix
#' @param expression_matrix expression matrix
#' @param spatial_network spatial network in data.table format
#' @param bin_matrix a binarized matrix, when provided it will skip the binarization process
#' @param bin_method method to binarize gene expression
#' @param subset_feats only select a subset of features to test
#' @param kmeans_algo kmeans algorithm to use (kmeans, kmeans_arma, kmeans_arma_subset)
#' @param nstart kmeans: nstart parameter
#' @param iter_max kmeans: iter.max parameter
#' @param extreme_nr number of top and bottom cells (see details)
#' @param sample_nr total number of cells to sample (see details)
#' @param percentage_rank percentage of top cells for binarization
#' @param do_fisher_test perform fisher test
#' @param adjust_method p-value adjusted method to use (see \code{\link[stats]{p.adjust}})
#' @param calc_hub calculate the number of hub cells
#' @param hub_min_int minimum number of cell-cell interactions for a hub cell
#' @param get_av_expr calculate the average expression per gene of the high expressing cells
#' @param get_high_expr calculate the number of high expressing cells  per gene
#' @param implementation enrichment implementation (data.table, simple, matrix)
#' @param group_size number of genes to process together with data.table implementation (default = automatic)
#' @param do_parallel run calculations in parallel with mclapply
#' @param cores number of cores to use if do_parallel = TRUE
#' @param verbose be verbose
#' @param set.seed set a seed before kmeans binarization
#' @return data.table with results (see details)
#' @details We provide two ways to identify spatial genes based on gene expression binarization.
#' Both methods are identicial except for how binarization is performed.
#' \itemize{
#'   \item{1. binarize: }{Each gene is binarized (0 or 1) in each cell with \bold{kmeans} (k = 2) or based on \bold{rank} percentile}
#'   \item{2. network: }{Alll cells are connected through a spatial network based on the physical coordinates}
#'   \item{3. contingency table: }{A contingency table is calculated based on all edges of neighboring cells and the binarized expression (0-0, 0-1, 1-0 or 1-1)}
#'   \item{4. For each gene an odds-ratio (OR) and fisher.test (optional) is calculated}
#' }
#' Three different kmeans algorithmes have been implemented:
#' \itemize{
#'   \item{1. kmeans: }{default, see \code{\link[stats]{kmeans}} }
#'   \item{2. kmeans_arma: }{from ClusterR, see \code{\link[ClusterR]{KMeans_arma}} }
#'   \item{3. kmeans_arma_subst: }{from ClusterR, see \code{\link[ClusterR]{KMeans_arma}},
#'    but random subsetting the vector for each gene to increase speed. Change extreme_nr and sample_nr for control.  }
#' }
#' Other statistics are provided (optional):
#' \itemize{
#'   \item{Number of cells with high expression (binary = 1)}
#'   \item{Average expression of each gene within high expressing cells }
#'   \item{Number of hub cells, these are high expressing cells that have a user defined number of high expressing neighbors}
#' }
#' By selecting a subset of likely spatial genes (e.g. soft thresholding highly variable genes) can accelerate the speed.
#' The simple implementation is usually faster, but lacks the possibility to run in parallel and to calculate hub cells.
#' The data.table implementation might be more appropriate for large datasets by setting the group_size (number of genes) parameter to divide the workload.
#' @export
binSpectSingleMatrix = function(expression_matrix,
                                spatial_network = NULL,
                                bin_matrix = NULL,
                                bin_method = c('kmeans', 'rank'),
                                subset_feats = NULL,
                                kmeans_algo = c('kmeans', 'kmeans_arma', 'kmeans_arma_subset'),
                                nstart = 3,
                                iter_max = 10,
                                extreme_nr = 50,
                                sample_nr = 50,
                                percentage_rank = 30,
                                do_fisher_test = TRUE,
                                adjust_method = 'fdr',
                                calc_hub = FALSE,
                                hub_min_int = 3,
                                get_av_expr = TRUE,
                                get_high_expr = TRUE,
                                implementation = c('data.table', 'simple', 'matrix'),
                                group_size = 'automatic',
                                do_parallel = TRUE,
                                cores = NA,
                                verbose = FALSE,
                                set.seed = NULL) {


  if(verbose == TRUE) cat('\n This is the single parameter version of binSpect')


  # set number of cores automatically, but with limit of 10
  cores = determine_cores(cores)
  data.table::setDTthreads(threads = cores)

  # data.table: set global variable
  feats = p.value = estimate = score = NULL

  # set binarization method
  bin_method = match.arg(bin_method, choices = c('kmeans', 'rank'))

  # kmeans algorithm
  kmeans_algo = match.arg(kmeans_algo, choices = c('kmeans', 'kmeans_arma', 'kmeans_arma_subset'))

  # implementation
  implementation = match.arg(implementation, choices = c('data.table', 'simple', 'matrix'))


  # spatial network
  # TODO: verify binarization of spatial network
  if(is.null(spatial_network)) {
    stop("You need to provide a spatial network in data.table format to the 'spatial_network' parameter \n")
  }


  ## start binarization ##
  ## ------------------ ##

  if(!is.null(bin_matrix)) {
    # TODO: verify format of bin_matrix and compatibility with spatial network
    bin_matrix = bin_matrix
  } else {

    if(bin_method == 'kmeans') {

      bin_matrix = kmeans_binarize_wrapper(expr_values = expression_matrix,
                                           subset_feats = subset_feats,
                                           kmeans_algo = kmeans_algo,
                                           nstart = nstart,
                                           iter_max = iter_max,
                                           extreme_nr = extreme_nr,
                                           sample_nr = sample_nr,
                                           set.seed = set.seed)

    } else if(bin_method == 'rank') {

      bin_matrix = rank_binarize_wrapper(expr_values = expression_matrix,
                                         subset_feats = subset_feats,
                                         percentage_rank = percentage_rank)
    }
  }

  if(verbose == TRUE) cat('\n 1. matrix binarization complete \n')

  ## start with enrichment ##
  ## --------------------- ##

  if(implementation == 'simple') {
    if(do_parallel == TRUE) {
      warning('Parallel not yet implemented for simple. Enrichment will default to serial.')
    }

    if(calc_hub == TRUE) {
      warning('Hub calculation is not possible with the simple implementation, change to matrix if requird.')
    }


    result = calc_spatial_enrichment_minimum(spatial_network = spatial_network,
                                             bin_matrix = bin_matrix,
                                             adjust_method = adjust_method,
                                             do_fisher_test = do_fisher_test)


  } else if(implementation == 'matrix') {

    result = calc_spatial_enrichment_matrix(spatial_network = spatial_network,
                                            bin_matrix = bin_matrix,
                                            adjust_method = adjust_method,
                                            do_fisher_test = do_fisher_test,
                                            do_parallel = do_parallel,
                                            cores = cores,
                                            calc_hub = calc_hub,
                                            hub_min_int = hub_min_int,
                                            verbose = verbose)

  } else if(implementation == 'data.table') {

    result = calc_spatial_enrichment_DT(bin_matrix = bin_matrix,
                                        spatial_network = spatial_network,
                                        calc_hub = calc_hub,
                                        hub_min_int = hub_min_int,
                                        group_size = group_size,
                                        do_fisher_test = do_fisher_test,
                                        adjust_method = adjust_method,
                                        cores = cores)
  }

  if(verbose == TRUE) cat('\n 2. spatial enrichment test completed \n')





  ## start with average high expression ##
  ## ---------------------------------- ##

  if(get_av_expr == TRUE) {

    # expression
    if(!is.null(subset_feats)) {
      expr_values = expression_matrix[rownames(expression_matrix) %in% subset_feats, ]
    } else {
      expr_values = expression_matrix
    }

    sel_expr_values = expr_values * bin_matrix
    av_expr = apply(sel_expr_values, MARGIN = 1, FUN = function(x) {
      mean(x[x > 0])
    })
    av_expr_DT = data.table::data.table(feats = names(av_expr), av_expr = av_expr)
    result = merge(result, av_expr_DT, by = 'feats')

    if(verbose == TRUE) cat('\n 3. (optional) average expression of high expressing cells calculated \n')
  }



  ## start with number of high expressing cells ##
  ## ------------------------------------------ ##

  if(get_high_expr == TRUE) {
    high_expr = rowSums(bin_matrix)
    high_expr_DT = data.table::data.table(feats = names(high_expr), high_expr = high_expr)
    result = merge(result, high_expr_DT, by = 'feats')

    if(verbose == TRUE) cat('\n 4. (optional) number of high expressing cells calculated \n')
  }


  # sort
  if(do_fisher_test == TRUE) {
    data.table::setorder(result, -score)
  } else {
    data.table::setorder(result, -estimate)
  }

  return(result)

}



#' @title binSpectSingle
#' @name binSpectSingle
#' @description binSpect for a single spatial network
#' @param gobject giotto object
#' @param spat_unit spatial unit
#' @param feat_type feature type
#' @param bin_method method to binarize gene expression
#' @param expression_values expression values to use
#' @param subset_feats only select a subset of features to test
#' @param subset_genes deprecated, use subset_feats
#' @param spatial_network_name name of spatial network to use (default = 'spatial_network')
#' @param reduce_network default uses the full network
#' @param kmeans_algo kmeans algorithm to use (kmeans, kmeans_arma, kmeans_arma_subset)
#' @param nstart kmeans: nstart parameter
#' @param iter_max kmeans: iter.max parameter
#' @param extreme_nr number of top and bottom cells (see details)
#' @param sample_nr total number of cells to sample (see details)
#' @param percentage_rank percentage of top cells for binarization
#' @param do_fisher_test perform fisher test
#' @param adjust_method p-value adjusted method to use (see \code{\link[stats]{p.adjust}})
#' @param calc_hub calculate the number of hub cells
#' @param hub_min_int minimum number of cell-cell interactions for a hub cell
#' @param get_av_expr calculate the average expression per gene of the high expressing cells
#' @param get_high_expr calculate the number of high expressing cells  per gene
#' @param implementation enrichment implementation (data.table, simple, matrix)
#' @param group_size number of genes to process together with data.table implementation (default = automatic)
#' @param do_parallel run calculations in parallel with mclapply
#' @param cores number of cores to use if do_parallel = TRUE
#' @param verbose be verbose
#' @param set.seed set a seed before kmeans binarization
#' @param bin_matrix a binarized matrix, when provided it will skip the binarization process
#' @return data.table with results (see details)
#' @details We provide two ways to identify spatial genes based on gene expression binarization.
#' Both methods are identicial except for how binarization is performed.
#' \itemize{
#'   \item{1. binarize: }{Each gene is binarized (0 or 1) in each cell with \bold{kmeans} (k = 2) or based on \bold{rank} percentile}
#'   \item{2. network: }{Alll cells are connected through a spatial network based on the physical coordinates}
#'   \item{3. contingency table: }{A contingency table is calculated based on all edges of neighboring cells and the binarized expression (0-0, 0-1, 1-0 or 1-1)}
#'   \item{4. For each gene an odds-ratio (OR) and fisher.test (optional) is calculated}
#' }
#' Three different kmeans algorithmes have been implemented:
#' \itemize{
#'   \item{1. kmeans: }{default, see \code{\link[stats]{kmeans}} }
#'   \item{2. kmeans_arma: }{from ClusterR, see \code{\link[ClusterR]{KMeans_arma}} }
#'   \item{3. kmeans_arma_subst: }{from ClusterR, see \code{\link[ClusterR]{KMeans_arma}},
#'    but random subsetting the vector for each gene to increase speed. Change extreme_nr and sample_nr for control.  }
#' }
#' Other statistics are provided (optional):
#' \itemize{
#'   \item{Number of cells with high expression (binary = 1)}
#'   \item{Average expression of each gene within high expressing cells }
#'   \item{Number of hub cells, these are high expressing cells that have a user defined number of high expressing neighbors}
#' }
#' By selecting a subset of likely spatial genes (e.g. soft thresholding highly variable genes) can accelerate the speed.
#' The simple implementation is usually faster, but lacks the possibility to run in parallel and to calculate hub cells.
#' The data.table implementation might be more appropriate for large datasets by setting the group_size (number of genes) parameter to divide the workload.
#' @export
binSpectSingle = function(gobject,
                          spat_unit = NULL,
                          feat_type = NULL,
                          bin_method = c('kmeans', 'rank'),
                          expression_values = c('normalized', 'scaled', 'custom'),
                          subset_feats = NULL,
                          subset_genes = NULL,
                          spatial_network_name = 'Delaunay_network',
                          reduce_network = FALSE,
                          kmeans_algo = c('kmeans', 'kmeans_arma', 'kmeans_arma_subset'),
                          nstart = 3,
                          iter_max = 10,
                          extreme_nr = 50,
                          sample_nr = 50,
                          percentage_rank = 30,
                          do_fisher_test = TRUE,
                          adjust_method = 'fdr',
                          calc_hub = FALSE,
                          hub_min_int = 3,
                          get_av_expr = TRUE,
                          get_high_expr = TRUE,
                          implementation = c('data.table', 'simple', 'matrix'),
                          group_size = 'automatic',
                          do_parallel = TRUE,
                          cores = NA,
                          verbose = TRUE,
                          set.seed = NULL,
                          bin_matrix = NULL) {


  ## deprecated arguments
  if(!is.null(subset_genes)) {
    subset_feats = subset_genes
    warning('subset_genes is deprecated, use subset_feats in the future \n')
  }

  # Set feat_type and spat_unit
  spat_unit = set_default_spat_unit(gobject = gobject,
                                    spat_unit = spat_unit)
  feat_type = set_default_feat_type(gobject = gobject,
                                    spat_unit = spat_unit,
                                    feat_type = feat_type)

  ## 1. expression matrix
  values = match.arg(expression_values, unique(c('normalized', 'scaled', 'custom', expression_values)))
  expr_values = get_expression_values(gobject = gobject,
                                      spat_unit = spat_unit,
                                      feat_type = feat_type,
                                      values = values,
                                      output = 'matrix')


  ## 2. spatial network
  spatial_network = get_spatialNetwork(gobject = gobject,
                                       spat_unit = spat_unit,
                                       name = spatial_network_name,
                                       output = 'networkDT')
  if(is.null(spatial_network)) {
    stop('spatial_network_name: ', spatial_network_name, ' does not exist, create a spatial network first')
  }

  # convert to full network
  if(reduce_network == FALSE) {
    spatial_network = convert_to_full_spatial_network(spatial_network)
    data.table::setnames(spatial_network, c('source', 'target'), c('from', 'to'))
  }


  binSpectSingleMatrix(expression_matrix = expr_values,
                       spatial_network = spatial_network,
                       bin_matrix = bin_matrix,
                       bin_method = bin_method,
                       subset_feats = subset_feats,
                       kmeans_algo = kmeans_algo,
                       nstart = nstart,
                       iter_max = iter_max,
                       extreme_nr = extreme_nr,
                       sample_nr = sample_nr,
                       percentage_rank = percentage_rank,
                       do_fisher_test = do_fisher_test,
                       adjust_method = adjust_method,
                       calc_hub = calc_hub,
                       hub_min_int = hub_min_int,
                       get_av_expr = get_av_expr,
                       get_high_expr = get_high_expr,
                       implementation = implementation,
                       group_size = group_size,
                       do_parallel = do_parallel,
                       cores = cores,
                       verbose = verbose,
                       set.seed = set.seed)


}





#' @title binSpectMulti
#' @name binSpectMulti
#' @description binSpect for multiple spatial kNN networks
#' @param gobject giotto object
#' @param feat_type feature type
#' @param spat_unit spatial unit
#' @param bin_method method to binarize gene expression
#' @param expression_values expression values to use
#' @param subset_feats only select a subset of features to test
#' @param subset_genes deprecated, use subset_feats
#' @param spatial_network_k different k's for a spatial kNN to evaluate
#' @param reduce_network default uses the full network
#' @param kmeans_algo kmeans algorithm to use (kmeans, kmeans_arma, kmeans_arma_subset)
#' @param nstart kmeans: nstart parameter
#' @param iter_max kmeans: iter.max parameter
#' @param extreme_nr number of top and bottom cells (see details)
#' @param sample_nr total number of cells to sample (see details)
#' @param percentage_rank percentage of top cells for binarization
#' @param do_fisher_test perform fisher test
#' @param adjust_method p-value adjusted method to use (see \code{\link[stats]{p.adjust}})
#' @param calc_hub calculate the number of hub cells
#' @param hub_min_int minimum number of cell-cell interactions for a hub cell
#' @param get_av_expr calculate the average expression per gene of the high expressing cells
#' @param get_high_expr calculate the number of high expressing cells  per gene
#' @param implementation enrichment implementation (data.table, simple, matrix)
#' @param group_size number of genes to process together with data.table implementation (default = automatic)
#' @param do_parallel run calculations in parallel with mclapply
#' @param cores number of cores to use if do_parallel = TRUE
#' @param verbose be verbose
#' @param knn_params list of parameters to create spatial kNN network
#' @param set.seed set a seed before kmeans binarization
#' @param summarize summarize the p-values or adjusted p-values
#' @return data.table with results (see details)
#' @details We provide two ways to identify spatial genes based on gene expression binarization.
#' Both methods are identicial except for how binarization is performed.
#' \itemize{
#'   \item{1. binarize: }{Each gene is binarized (0 or 1) in each cell with \bold{kmeans} (k = 2) or based on \bold{rank} percentile}
#'   \item{2. network: }{Alll cells are connected through a spatial network based on the physical coordinates}
#'   \item{3. contingency table: }{A contingency table is calculated based on all edges of neighboring cells and the binarized expression (0-0, 0-1, 1-0 or 1-1)}
#'   \item{4. For each gene an odds-ratio (OR) and fisher.test (optional) is calculated}
#' }
#' Three different kmeans algorithmes have been implemented:
#' \itemize{
#'   \item{1. kmeans: }{default, see \code{\link[stats]{kmeans}} }
#'   \item{2. kmeans_arma: }{from ClusterR, see \code{\link[ClusterR]{KMeans_arma}} }
#'   \item{3. kmeans_arma_subst: }{from ClusterR, see \code{\link[ClusterR]{KMeans_arma}},
#'    but random subsetting the vector for each gene to increase speed. Change extreme_nr and sample_nr for control.  }
#' }
#' Other statistics are provided (optional):
#' \itemize{
#'   \item{Number of cells with high expression (binary = 1)}
#'   \item{Average expression of each gene within high expressing cells }
#'   \item{Number of hub cells, these are high expressing cells that have a user defined number of high expressing neighbors}
#' }
#' By selecting a subset of likely spatial genes (e.g. soft thresholding highly variable genes) can accelerate the speed.
#' The simple implementation is usually faster, but lacks the possibility to run in parallel and to calculate hub cells.
#' The data.table implementation might be more appropriate for large datasets by setting the group_size (number of genes) parameter to divide the workload.
#' @export
binSpectMulti = function(gobject,
                         feat_type = NULL,
                         spat_unit = NULL,
                         bin_method = c('kmeans', 'rank'),
                         expression_values = c('normalized', 'scaled', 'custom'),
                         subset_feats = NULL,
                         subset_genes = NULL,
                         spatial_network_k = c(5, 10, 20),
                         reduce_network = FALSE,
                         kmeans_algo = c('kmeans', 'kmeans_arma', 'kmeans_arma_subset'),
                         nstart = 3,
                         iter_max = 10,
                         extreme_nr = 50,
                         sample_nr = 50,
                         percentage_rank = c(10, 30),
                         do_fisher_test = TRUE,
                         adjust_method = 'fdr',
                         calc_hub = FALSE,
                         hub_min_int = 3,
                         get_av_expr = TRUE,
                         get_high_expr = TRUE,
                         implementation = c('data.table', 'simple', 'matrix'),
                         group_size = 'automatic',
                         do_parallel = TRUE,
                         cores = NA,
                         verbose = T,
                         knn_params = NULL,
                         set.seed = NULL,
                         summarize = c('adj.p.value', 'p.value')
) {


  ## deprecated arguments
  if(!is.null(subset_genes)) {
    subset_feats = subset_genes
    warning('subset_genes is deprecated, use subset_feats in the future \n')
  }

  # Set feat_type and spat_unit
  spat_unit = set_default_spat_unit(gobject = gobject,
                                    spat_unit = spat_unit)
  feat_type = set_default_feat_type(gobject = gobject,
                                    spat_unit = spat_unit,
                                    feat_type = feat_type)

  if(verbose == TRUE) cat('\n This is the multi parameter version of binSpect')

  # set number of cores automatically, but with limit of 10
  cores = determine_cores(cores)
  data.table::setDTthreads(threads = cores)

  # check bin_method
  bin_method = match.arg(bin_method, choices = c('kmeans', 'rank'))

  # summarization level
  summarize = match.arg(summarize, choices = c('adj.p.value', 'p.value'))

  ## bin method rank
  if(bin_method == 'rank') {

    total_trials = length(spatial_network_k)*length(percentage_rank)
    result_list = vector(mode = 'list', length = total_trials)
    i = 1

    for(k in spatial_network_k) {

      if(is.null(knn_params)) {
        knn_params = list(minimum_k = 1)
      }
      temp_gobject = do.call('createSpatialKNNnetwork', c(gobject = gobject,
                                                          spat_unit = spat_unit,
                                                          name = 'temp_knn_network',
                                                          k = k,
                                                          knn_params))

      for(rank_i in percentage_rank) {

        if(verbose == TRUE) cat('\n Run for k = ', k, ' and rank % = ', rank_i,'\n')

        result = binSpectSingle(gobject = temp_gobject,
                                feat_type = feat_type,
                                spat_unit = spat_unit,
                                bin_method = bin_method,
                                expression_values = expression_values,
                                subset_feats = subset_feats,
                                spatial_network_name = 'temp_knn_network',
                                reduce_network = reduce_network,
                                kmeans_algo = kmeans_algo,
                                percentage_rank = rank_i,
                                do_fisher_test = do_fisher_test,
                                adjust_method = adjust_method,
                                calc_hub = calc_hub,
                                hub_min_int = hub_min_int,
                                get_av_expr = get_av_expr,
                                get_high_expr = get_high_expr,
                                implementation = implementation,
                                group_size = group_size,
                                do_parallel = do_parallel,
                                cores = cores,
                                verbose = verbose,
                                set.seed = set.seed)

        result_list[[i]] = result
        i = i+1
      }
    }
    combined_result = data.table::rbindlist(result_list)

  } else if(bin_method == 'kmeans') {

    ## bin method kmeans
    total_trials = length(spatial_network_k)
    result_list = vector(mode = 'list', length = total_trials)
    i = 1

    ## expression matrix
    values = match.arg(expression_values, unique(c('normalized', 'scaled', 'custom', expression_values)))
    expr_values = get_expression_values(gobject = gobject,
                                        spat_unit = spat_unit,
                                        feat_type = feat_type,
                                        values = values)


    # pre-calculate bin_matrix once
    bin_matrix = kmeans_binarize_wrapper(expr_values = expr_values,
                                         subset_feats = subset_feats,
                                         kmeans_algo = kmeans_algo,
                                         nstart = nstart,
                                         iter_max = iter_max,
                                         extreme_nr = extreme_nr,
                                         sample_nr = sample_nr,
                                         set.seed = set.seed)

    for(k in spatial_network_k) {

      if(is.null(knn_params)) {
        knn_params = list(minimum_k = 1)
      }
      temp_gobject = do.call('createSpatialKNNnetwork', c(gobject = gobject,
                                                          spat_unit = spat_unit,
                                                          name = 'temp_knn_network',
                                                          k = k, knn_params))

      if(verbose == TRUE) cat('\n Run for k = ', k,'\n')

      result = binSpectSingle(gobject = temp_gobject,
                              feat_type = feat_type,
                              spat_unit = spat_unit,
                              bin_method = bin_method,
                              expression_values = expression_values,
                              subset_feats = subset_feats,
                              spatial_network_name = 'temp_knn_network',
                              reduce_network = reduce_network,
                              kmeans_algo = kmeans_algo,
                              nstart = nstart,
                              iter_max = iter_max,
                              extreme_nr = extreme_nr,
                              sample_nr = sample_nr,
                              do_fisher_test = do_fisher_test,
                              adjust_method = adjust_method,
                              calc_hub = calc_hub,
                              hub_min_int = hub_min_int,
                              get_av_expr = get_av_expr,
                              get_high_expr = get_high_expr,
                              implementation = implementation,
                              group_size = group_size,
                              do_parallel = do_parallel,
                              cores = cores,
                              verbose = verbose,
                              set.seed = set.seed,
                              bin_matrix = bin_matrix)

      result_list[[i]] = result
      i = i+1

    }

    combined_result = data.table::rbindlist(result_list)

  }


  # data.table variables
  feats = V1 = p.val = NULL

  ## merge results into 1 p-value per feat ##
  simple_result = combined_result[, sum(log(get(summarize))), by = feats]
  simple_result[, V1 := V1*-2]
  simple_result[, p.val := stats::pchisq(q = V1, df = total_trials, log.p = F, lower.tail = F)]

  return(list(combined = combined_result, simple = simple_result[,.(feats, p.val)]))

}





#' @title binSpectMultiMatrix
#' @name binSpectMultiMatrix
#' @description binSpect for a single spatial network and a provided expression matrix
#' @param expression_matrix expression matrix
#' @param spatial_networks list of spatial networks in data.table format
#' @param bin_method method to binarize gene expression
#' @param subset_feats only select a subset of features to test
#' @param kmeans_algo kmeans algorithm to use (kmeans, kmeans_arma, kmeans_arma_subset)
#' @param nstart kmeans: nstart parameter
#' @param iter_max kmeans: iter.max parameter
#' @param extreme_nr number of top and bottom cells (see details)
#' @param sample_nr total number of cells to sample (see details)
#' @param percentage_rank vector of percentages of top cells for binarization
#' @param do_fisher_test perform fisher test
#' @param adjust_method p-value adjusted method to use (see \code{\link[stats]{p.adjust}})
#' @param calc_hub calculate the number of hub cells
#' @param hub_min_int minimum number of cell-cell interactions for a hub cell
#' @param get_av_expr calculate the average expression per gene of the high expressing cells
#' @param get_high_expr calculate the number of high expressing cells  per gene
#' @param implementation enrichment implementation (data.table, simple, matrix)
#' @param group_size number of genes to process together with data.table implementation (default = automatic)
#' @param do_parallel run calculations in parallel with mclapply
#' @param cores number of cores to use if do_parallel = TRUE
#' @param verbose be verbose
#' @param knn_params list of parameters to create spatial kNN network
#' @param set.seed set a seed before kmeans binarization
#' @param summarize summarize the p-values or adjusted p-values
#' @return data.table with results
binSpectMultiMatrix = function(expression_matrix,
                               spatial_networks,
                               bin_method = c('kmeans', 'rank'),
                               subset_feats = NULL,
                               kmeans_algo = c('kmeans', 'kmeans_arma', 'kmeans_arma_subset'),
                               nstart = 3,
                               iter_max = 10,
                               extreme_nr = 50,
                               sample_nr = 50,
                               percentage_rank = c(10, 30),
                               do_fisher_test = TRUE,
                               adjust_method = 'fdr',
                               calc_hub = FALSE,
                               hub_min_int = 3,
                               get_av_expr = TRUE,
                               get_high_expr = TRUE,
                               implementation = c('data.table', 'simple', 'matrix'),
                               group_size = 'automatic',
                               do_parallel = TRUE,
                               cores = NA,
                               verbose = T,
                               knn_params = NULL,
                               set.seed = NULL,
                               summarize = c('adj.p.value', 'p.value')
) {


  if(verbose == TRUE) cat('\n This is the multi parameter version of binSpect')

  # set number of cores automatically, but with limit of 10
  cores = determine_cores(cores)
  data.table::setDTthreads(threads = cores)

  # check bin_method
  bin_method = match.arg(bin_method, choices = c('kmeans', 'rank'))

  # summarization level
  summarize = match.arg(summarize, choices = c('adj.p.value', 'p.value'))


  ## bin method rank
  if(bin_method == 'rank') {

    total_trials = length(spatial_networks)*length(percentage_rank)
    result_list = vector(mode = 'list', length = total_trials)
    i = 1

    for(k in 1:length(spatial_networks)) {

      for(rank_i in percentage_rank) {

        if(verbose == TRUE) cat('\n Run for spatial network ', k ,' and rank % = ', rank_i,'\n')

        result = binSpectSingleMatrix(expression_matrix = expression_matrix,
                                      spatial_network = spatial_networks[[k]],
                                      bin_method = bin_method,
                                      subset_feats = subset_feats,
                                      kmeans_algo = kmeans_algo,
                                      percentage_rank = rank_i,
                                      do_fisher_test = do_fisher_test,
                                      adjust_method = adjust_method,
                                      calc_hub = calc_hub,
                                      hub_min_int = hub_min_int,
                                      get_av_expr = get_av_expr,
                                      get_high_expr = get_high_expr,
                                      implementation = implementation,
                                      group_size = group_size,
                                      do_parallel = do_parallel,
                                      cores = cores,
                                      verbose = verbose,
                                      set.seed = set.seed)

        result_list[[i]] = result
        i = i+1
      }
    }
    combined_result = data.table::rbindlist(result_list)


  } else if(bin_method == 'kmeans') {

    ## bin method kmeans
    total_trials = length(spatial_networks)
    result_list = vector(mode = 'list', length = total_trials)
    i = 1


    # pre-calculate bin_matrix once
    bin_matrix = kmeans_binarize_wrapper(expr_values = expression_matrix,
                                         subset_feats = subset_feats,
                                         kmeans_algo = kmeans_algo,
                                         nstart = nstart,
                                         iter_max = iter_max,
                                         extreme_nr = extreme_nr,
                                         sample_nr = sample_nr,
                                         set.seed = set.seed)

    for(k in 1:length(spatial_networks)) {

      if(verbose == TRUE) cat('\n Run for spatial network = ', k,'\n')

      result = binSpectSingleMatrix(expression_matrix = expression_matrix,
                                    bin_matrix = bin_matrix,
                                    spatial_network = spatial_networks[[k]],
                                    bin_method = bin_method,
                                    subset_feats = subset_feats,
                                    kmeans_algo = kmeans_algo,
                                    nstart = nstart,
                                    iter_max = iter_max,
                                    extreme_nr = extreme_nr,
                                    sample_nr = sample_nr,
                                    do_fisher_test = do_fisher_test,
                                    adjust_method = adjust_method,
                                    calc_hub = calc_hub,
                                    hub_min_int = hub_min_int,
                                    get_av_expr = get_av_expr,
                                    get_high_expr = get_high_expr,
                                    implementation = implementation,
                                    group_size = group_size,
                                    do_parallel = do_parallel,
                                    cores = cores,
                                    verbose = verbose,
                                    set.seed = set.seed)

      result_list[[i]] = result
      i = i+1

    }

    combined_result = data.table::rbindlist(result_list)

  }


  # data.table variables
  feats = V1 = p.val = NULL

  ## merge results into 1 p-value per feat ##
  simple_result = combined_result[, sum(log(get(summarize))), by = feats]
  simple_result[, V1 := V1*-2]
  simple_result[, p.val := stats::pchisq(q = V1, df = total_trials, log.p = F, lower.tail = F)]

  return(list(combined = combined_result, simple = simple_result[,.(feats, p.val)]))

}






#' @title binSpect
#' @name binSpect
#' @description Previously: binGetSpatialGenes. BinSpect (Binary Spatial Extraction of genes) is a fast computational method
#' that identifies genes with a spatially coherent expression pattern.
#' @param gobject giotto object
#' @param spat_unit spatial unit
#' @param feat_type feature type
#' @param bin_method method to binarize gene expression
#' @param expression_values expression values to use
#' @param subset_feats only select a subset of features to test
#' @param subset_genes deprecated, use subset_feats
#' @param spatial_network_name name of spatial network to use (default = 'spatial_network')
#' @param spatial_network_k different k's for a spatial kNN to evaluate
#' @param reduce_network default uses the full network
#' @param kmeans_algo kmeans algorithm to use (kmeans, kmeans_arma, kmeans_arma_subset)
#' @param nstart kmeans: nstart parameter
#' @param iter_max kmeans: iter.max parameter
#' @param extreme_nr number of top and bottom cells (see details)
#' @param sample_nr total number of cells to sample (see details)
#' @param percentage_rank percentage of top cells for binarization
#' @param do_fisher_test perform fisher test
#' @param adjust_method p-value adjusted method to use (see \code{\link[stats]{p.adjust}})
#' @param calc_hub calculate the number of hub cells
#' @param hub_min_int minimum number of cell-cell interactions for a hub cell
#' @param get_av_expr calculate the average expression per gene of the high expressing cells
#' @param get_high_expr calculate the number of high expressing cells  per gene
#' @param implementation enrichment implementation (data.table, simple, matrix)
#' @param group_size number of genes to process together with data.table implementation (default = automatic)
#' @param do_parallel run calculations in parallel with mclapply
#' @param cores number of cores to use if do_parallel = TRUE
#' @param verbose be verbose
#' @param knn_params list of parameters to create spatial kNN network
#' @param set.seed set a seed before kmeans binarization
#' @param bin_matrix a binarized matrix, when provided it will skip the binarization process
#' @param summarize summarize the p-values or adjusted p-values
#' @param return_gobject whether to return values attached to the gobject or
#' separately (default)
#' @return data.table with results (see details)
#' @details We provide two ways to identify spatial genes based on gene expression binarization.
#' Both methods are identicial except for how binarization is performed.
#' \itemize{
#'   \item{1. binarize: }{Each gene is binarized (0 or 1) in each cell with \bold{kmeans} (k = 2) or based on \bold{rank} percentile}
#'   \item{2. network: }{Alll cells are connected through a spatial network based on the physical coordinates}
#'   \item{3. contingency table: }{A contingency table is calculated based on all edges of neighboring cells and the binarized expression (0-0, 0-1, 1-0 or 1-1)}
#'   \item{4. For each gene an odds-ratio (OR) and fisher.test (optional) is calculated}
#' }
#' Three different kmeans algorithmes have been implemented:
#' \itemize{
#'   \item{1. kmeans: }{default, see \code{\link[stats]{kmeans}} }
#'   \item{2. kmeans_arma: }{from ClusterR, see \code{\link[ClusterR]{KMeans_arma}} }
#'   \item{3. kmeans_arma_subst: }{from ClusterR, see \code{\link[ClusterR]{KMeans_arma}},
#'    but random subsetting the vector for each gene to increase speed. Change extreme_nr and sample_nr for control.  }
#' }
#' Other statistics are provided (optional):
#' \itemize{
#'   \item{Number of cells with high expression (binary = 1)}
#'   \item{Average expression of each gene within high expressing cells }
#'   \item{Number of hub cells, these are high expressing cells that have a user defined number of high expressing neighbors}
#' }
#' By selecting a subset of likely spatial genes (e.g. soft thresholding highly variable genes) can accelerate the speed.
#' The simple implementation is usually faster, but lacks the possibility to run in parallel and to calculate hub cells.
#' The data.table implementation might be more appropriate for large datasets by setting the group_size (number of genes) parameter to divide the workload.
#' @export
binSpect = function(gobject,
                    spat_unit = NULL,
                    feat_type = NULL,
                    bin_method = c('kmeans', 'rank'),
                    expression_values = c('normalized', 'scaled', 'custom'),
                    subset_feats = NULL,
                    subset_genes = NULL,
                    spatial_network_name = 'Delaunay_network',
                    spatial_network_k = NULL,
                    reduce_network = FALSE,
                    kmeans_algo = c('kmeans', 'kmeans_arma', 'kmeans_arma_subset'),
                    nstart = 3,
                    iter_max = 10,
                    extreme_nr = 50,
                    sample_nr = 50,
                    percentage_rank = 30,
                    do_fisher_test = TRUE,
                    adjust_method = 'fdr',
                    calc_hub = FALSE,
                    hub_min_int = 3,
                    get_av_expr = TRUE,
                    get_high_expr = TRUE,
                    implementation = c('data.table', 'simple', 'matrix'),
                    group_size = 'automatic',
                    do_parallel = TRUE,
                    cores = NA,
                    verbose = T,
                    knn_params = NULL,
                    set.seed = NULL,
                    bin_matrix = NULL,
                    summarize = c('p.value', 'adj.p.value'),
                    return_gobject = FALSE) {


  if(!is.null(spatial_network_k)) {

    output = binSpectMulti(gobject = gobject,
                           spat_unit = spat_unit,
                           feat_type = feat_type,
                           bin_method = bin_method,
                           expression_values = expression_values,
                           subset_feats = subset_feats,
                           subset_genes = subset_genes,
                           spatial_network_k = spatial_network_k,
                           reduce_network = reduce_network,
                           kmeans_algo = kmeans_algo,
                           nstart = nstart,
                           iter_max = iter_max,
                           extreme_nr = extreme_nr,
                           sample_nr = sample_nr,
                           percentage_rank = percentage_rank,
                           do_fisher_test = do_fisher_test,
                           adjust_method = adjust_method,
                           calc_hub = calc_hub,
                           hub_min_int = hub_min_int,
                           get_av_expr = get_av_expr,
                           get_high_expr = get_high_expr,
                           implementation = implementation,
                           group_size = group_size,
                           do_parallel = do_parallel,
                           cores = cores,
                           verbose = verbose,
                           knn_params = knn_params,
                           set.seed = set.seed,
                           summarize = summarize)

  } else {

    output = binSpectSingle(gobject = gobject,
                            spat_unit = spat_unit,
                            feat_type = feat_type,
                            bin_method = bin_method,
                            expression_values = expression_values,
                            subset_feats = subset_feats,
                            subset_genes = subset_genes,
                            spatial_network_name = spatial_network_name,
                            reduce_network = reduce_network,
                            kmeans_algo = kmeans_algo,
                            nstart = nstart,
                            iter_max = iter_max,
                            extreme_nr = extreme_nr,
                            sample_nr = sample_nr,
                            percentage_rank = percentage_rank,
                            do_fisher_test = do_fisher_test,
                            adjust_method = adjust_method,
                            calc_hub = calc_hub,
                            hub_min_int = hub_min_int,
                            get_av_expr = get_av_expr,
                            get_high_expr = get_high_expr,
                            implementation = implementation,
                            group_size = group_size,
                            do_parallel = do_parallel,
                            cores = cores,
                            verbose = verbose,
                            set.seed = set.seed,
                            bin_matrix = bin_matrix)

  }

  #return(output)

  if(return_gobject==TRUE){
    #if("binSpect.pval" %in% names(fDataDT(gobject, spat_unit = spat_unit, feat_type = feat_type))){
    #  removeFeatAnnotation(gobject, spat_unit = spat_unit, feat_type = feat_type, columns=c("binSpect.pval"))
    #}
    result_dt = data.table::data.table(feats=output$feats, pval=output$adj.p.value)
    data.table::setnames(result_dt, old = "pval", new = "binSpect.pval")
    gobject<-addFeatMetadata(gobject,
                             spat_unit = spat_unit,
                             feat_type = feat_type,
                             result_dt, by_column=T, column_feat_ID="feats")
    return(gobject)
  }else{
    return(output)
  }
}




#' @title silhouetteRank
#' @name silhouetteRank
#' @description Previously: calculate_spatial_genes_python. This method computes a silhouette score per gene based on the
#' spatial distribution of two partitions of cells (expressed L1, and non-expressed L0).
#' Here, rather than L2 Euclidean norm, it uses a rank-transformed, exponentially weighted
#' function to represent the local physical distance between two cells.
#' New multi aggregator implementation can be found at \code{\link{silhouetteRankTest}}
#' @param gobject giotto object
#' @param expression_values expression values to use
#' @param metric distance metric to use
#' @param subset_genes only run on this subset of genes
#' @param rbp_p fractional binarization threshold
#' @param examine_top top fraction to evaluate with silhouette
#' @param python_path specify specific path to python if required
#' @return data.table with spatial scores
#' @export
silhouetteRank <- function(gobject,
                           expression_values = c('normalized', 'scaled', 'custom'),
                           metric = "euclidean",
                           subset_genes = NULL,
                           rbp_p = 0.95,
                           examine_top = 0.3,
                           python_path = NULL) {


  # expression values
  values = match.arg(expression_values, c('normalized', 'scaled', 'custom'))
  expr_values = get_expression_values(gobject = gobject,
                                      values = values)

  # subset genes
  if(!is.null(subset_genes)) {

    subset_genes = subset_genes[subset_genes %in% gobject@feat_ID]
    expr_values = expr_values[rownames(expr_values) %in% subset_genes, ]
  }


  # data.table variables
  sdimx = sdimy = NULL

  # spatial locations
  # spatlocs = as.matrix(gobject@spatial_locs[['cell']][['raw']][,.(sdimx, sdimy)])
  spatlocs = get_spatial_locations(gobject,
                                   spat_unit = 'cell',
                                   spat_loc_name = 'raw',
                                   output = 'data.table',
                                   copy_obj = TRUE)
  spatlocs = as.matrix(spatlocs[,.(sdimx, sdimy)])

  # python path
  if(is.null(python_path)) {
    python_path = readGiottoInstructions(gobject, param = "python_path")
  }

  ## prepare python path and louvain script
  reticulate::use_python(required = T, python = python_path)
  python_silh_function = system.file("python", "python_spatial_genes.py", package = 'Giotto')
  reticulate::source_python(file = python_silh_function)

  output_python = python_spatial_genes(spatial_locations = spatlocs,
                                       expression_matrix = as.data.frame(as.matrix(expr_values)),
                                       metric = metric,
                                       rbp_p = rbp_p,
                                       examine_top = examine_top)

  # unlist output
  genes = unlist(lapply(output_python, FUN = function(x) {
    y = x[1][[1]]
  }))
  scores = unlist(lapply(output_python, FUN = function(x) {
    y = x[2][[1]]
  }))

  spatial_python_DT = data.table::data.table(genes = genes, scores = scores)

  return(spatial_python_DT)


}




#' @title silhouetteRankTest
#' @name silhouetteRankTest
#' @description Multi parameter aggregator version of \code{\link{silhouetteRank}}
#' @param gobject giotto object
#' @param expression_values expression values to use
#' @param subset_genes only run on this subset of genes
#' @param overwrite_input_bin overwrite input bin
#' @param rbp_ps fractional binarization thresholds
#' @param examine_tops top fractions to evaluate with silhouette
#' @param matrix_type type of matrix
#' @param num_core number of cores to use
#' @param parallel_path path to GNU parallel function
#' @param output output directory
#' @param query_sizes size of query
#' @param verbose be verbose
#' @return data.table with spatial scores
#' @export
silhouetteRankTest = function(gobject,
                               expression_values = c('normalized', 'scaled', 'custom'),
                               subset_genes = NULL,
                               overwrite_input_bin = TRUE,
                               rbp_ps = c(0.95, 0.99),
                               examine_tops = c(0.005, 0.010, 0.050, 0.100, 0.300),
                               matrix_type = "dissim",
                               num_core = 4,
                               parallel_path = "/usr/bin",
                               output = NULL,
                               query_sizes = 10L,
                               verbose = FALSE) {


  # data.table variables
  cell_ID = sdimx = sdimy = sdimz = NULL

  ## test if R packages are installed
  # check envstats
  package_check(pkg_name = 'EnvStats', repository = c('CRAN'))

  # check eva
  if ('eva' %in% rownames(installed.packages()) == FALSE) {
    stop("\n package ", 'eva', " is not yet installed \n",
         "To install: \n",
         "install.packages('eva')")
         # "install.packages('eva_0.2.5.tar.gz', repos=NULL, type='source')",
         # "see https://cran.r-project.org/src/contrib/Archive/eva/")
  }

  ## test if python package is installed
  module_test = reticulate::py_module_available('silhouetteRank')
  if(module_test == FALSE) {
    warning("silhouetteRank python module is not installed:
            install in the right environment or python path with:

            'pip install silhouetteRank'

            or from within R in the Giotto environment with:

            conda_path = reticulate::miniconda_path()
            conda_full_path = paste0(conda_path,'/','bin/conda')
            full_envname = paste0(conda_path,'/envs/giotto_env')
            reticulate::py_install(packages = 'silhouetteRank',
                       envname = full_envname,
                       method = 'conda',
                       conda = conda_full_path,
                       pip = TRUE,
                       python_version = '3.6')")
  }



  # expression values
  values = match.arg(expression_values, c('normalized', 'scaled', 'custom'))
<<<<<<< HEAD
  expr_values = get_expression_values(gobject = gobject,
                                      values = values,
                                      output = 'matrix')
=======
  expr_values = getExpression(gobject = gobject,
                              values = values,
                              output = 'matrix')
>>>>>>> ff11ea55

  # subset genes
  if(!is.null(subset_genes)) {

    subset_genes = subset_genes[subset_genes %in% gobject@gene_ID]
    expr_values = expr_values[rownames(expr_values) %in% subset_genes, ]

  }

  # spatial locations
  # spatlocs = gobject@spatial_locs[['raw']]
  spatlocs = get_spatial_locations(gobject,
                                   spat_loc_name = 'raw',
                                   output = 'data.table',
                                   copy_obj = TRUE)

  ## save dir and log
  if(is.null(output)) {

    save_dir = readGiottoInstructions(gobject, param = "save_dir")
    silh_output_dir = paste0(save_dir, '/', 'silhouetteRank_output/')
    if(!file.exists(silh_output_dir)) dir.create(silh_output_dir, recursive = TRUE)

  } else if(file.exists(output)) {

    silh_output_dir = paste0(output, '/', 'silhouetteRank_output/')
    if(!file.exists(silh_output_dir)) dir.create(silh_output_dir, recursive = TRUE)

  } else {

    silh_output_dir = paste0(output, '/', 'silhouetteRank_output/')
    if(!file.exists(silh_output_dir)) dir.create(silh_output_dir, recursive = TRUE)

  }

  # log directory
  log_dir  = paste0(silh_output_dir, '/', 'logs/')
  if(!file.exists(log_dir)) dir.create(log_dir, recursive = TRUE)


  ## write spatial locations to .txt file
  if(ncol(spatlocs) == 3) {
    format_spatlocs = spatlocs[,.(cell_ID, sdimx, sdimy)]
    colnames(format_spatlocs) = c('ID', 'x', 'y')
  } else {
    format_spatlocs = spatlocs[,.(cell_ID, sdimx, sdimy, sdimz)]
    colnames(format_spatlocs) = c('ID', 'x', 'y', 'z')
  }

  write.table(x = format_spatlocs, row.names = F,
              file = paste0(silh_output_dir,'/', 'format_spatlocs.txt'),
              quote = F, sep = '\t')

  spatlocs_path = paste0(silh_output_dir,'/', 'format_spatlocs.txt')

  ## write expression to .txt file
  #write.table(x = as.matrix(expr_values),
  #            file = paste0(silh_output_dir,'/', 'expression.txt'),
  #            quote = F, sep = '\t', col.names=NA)
  silh_output_dir_norm = normalizePath(silh_output_dir)
  expr_values_path_norm = paste0(silh_output_dir_norm,'/', 'expression.txt')

  data.table::fwrite(data.table::as.data.table(expr_values, keep.rownames="gene"),
                     file=expr_values_path_norm,
                     quot=F,
                     sep="\t",
                     col.names=T,
                     row.names=F)

  expr_values_path = paste0(silh_output_dir,'/', 'expression.txt')

  ## prepare python path and louvain script
  python_path = readGiottoInstructions(gobject, param = 'python_path')
  reticulate::use_python(required = T, python = python_path)
  python_silh_function = system.file("python", "silhouette_rank_wrapper.py", package = 'Giotto')
  reticulate::source_python(file = python_silh_function)


  output_silh = silhouette_rank(expr = expr_values_path,
                                centroid = spatlocs_path,
                                overwrite_input_bin = overwrite_input_bin,
                                rbp_ps = rbp_ps,
                                examine_tops = examine_tops,
                                matrix_type = matrix_type,
                                verbose = verbose,
                                num_core = num_core,
                                parallel_path = parallel_path,
                                output = silh_output_dir,
                                query_sizes = as.integer(query_sizes))

  return(output_silh)

}






#' @title spatialDE
#' @name spatialDE
#' @description Compute spatial variable genes with spatialDE method
#' @param gobject Giotto object
#' @param feat_type feature type
#' @param spat_unit spatial unit
#' @param spat_loc_name name for spatial locations
#' @param expression_values gene expression values to use
#' @param size size of plot
#' @param color low/medium/high color scheme for plot
#' @param sig_alpha alpha value for significance
#' @param unsig_alpha alpha value for unsignificance
#' @param python_path specify specific path to python if required
#' @param show_plot show plot
#' @param return_plot return ggplot object
#' @param save_plot directly save the plot [boolean]
#' @param save_param list of saving parameters, see \code{\link{showSaveParameters}}
#' @param default_save_name default save name for saving, don't change, change save_name in save_param
#' @return a list of data.frames with results and plot (optional)
#' @details This function is a wrapper for the SpatialDE method originally implemented
#' in python. See publication \doi{10.1038/nmeth.4636}
#' @export
spatialDE <- function(gobject = NULL,
                      feat_type = NULL,
                      spat_unit = NULL,
                      spat_loc_name = 'raw',
                      expression_values = c('raw', 'normalized', 'scaled', 'custom'),
                      size = c(4,2,1),
                      color = c("blue", "green", "red"),
                      sig_alpha = 0.5,
                      unsig_alpha = 0.5,
                      python_path = NULL,
                      show_plot = NA,
                      return_plot = NA,
                      save_plot = NA,
                      save_param = list(),
                      default_save_name = 'SpatialDE'){



  # test if SPARK is installed ##

  module_test = reticulate::py_module_available('SpatialDE')
  if(module_test == FALSE) {
    warning("SpatialDE python module is not installed:
            install in the right environment or python path with:

            'pip install spatialde'

            or from within R in the Giotto environment with:

            conda_path = reticulate::miniconda_path()
            conda_full_path = paste0(conda_path,'/','bin/conda')
            full_envname = paste0(conda_path,'/envs/giotto_env')
            reticulate::py_install(packages = c('NaiveDE', 'patsy', 'SpatialDE'),
                                   envname = full_envname,
                                   method = 'conda',
                                   conda = conda_full_path,
                                   pip = TRUE,
                                   python_version = '3.6')")
  }


  # print message with information #
  message("using 'SpatialDE' for spatial gene/pattern detection. If used in published research, please cite:
  Svensson, Valentine, Sarah A. Teichmann, and Oliver Stegle. 'SpatialDE: Identification of Spatially Variable Genes.'
          Nature Methods 15, no. 5 (May 2018): 343-46. https://doi.org/10.1038/nmeth.4636.")



  # data.table variables
  cell_ID = NULL

  # Set feat_type and spat_unit
  spat_unit = set_default_spat_unit(gobject = gobject,
                                    spat_unit = spat_unit)
  feat_type = set_default_feat_type(gobject = gobject,
                                    spat_unit = spat_unit,
                                    feat_type = feat_type)

  # expression
  values = match.arg(expression_values, c('raw', 'normalized', 'scaled', 'custom'))
  expr_values = get_expression_values(gobject = gobject,
                                      spat_unit = spat_unit,
                                      feat_type = feat_type,
                                      values = values)

  ## python path
  if(is.null(python_path)) {
    python_path = readGiottoInstructions(gobject, param = "python_path")
  }

  ## source python file
  reticulate::use_python(required = T, python = python_path)
  reader_path = system.file("python", "SpatialDE_wrapper.py", package = 'Giotto')
  reticulate::source_python(file = reader_path)

  ## get spatial locations
  spatial_locs = get_spatial_locations(gobject,
                                       spat_unit = spat_unit,
                                       spat_loc_name = spat_loc_name)
  spatial_locs <- as.data.frame(spatial_locs)
  rownames(spatial_locs) <- spatial_locs$cell_ID
  spatial_locs <- subset(spatial_locs, select = -cell_ID)

  ## run spatialDE
  Spatial_DE_results = Spatial_DE(as.data.frame(t(as.matrix(expr_values))), spatial_locs)

  results <- as.data.frame(reticulate::py_to_r(Spatial_DE_results[[1]]))

  if(length(Spatial_DE_results) == 2){
    ms_results = as.data.frame(reticulate::py_to_r(Spatial_DE_results[[2]]))
    spatial_genes_results = list(results, ms_results)
    names(spatial_genes_results) = c("results", "ms_results")
  } else{
    spatial_genes_results =  results
    ms_results = NULL
  }


  # print, return and save parameters
  show_plot = ifelse(is.na(show_plot), readGiottoInstructions(gobject, param = 'show_plot'), show_plot)
  save_plot = ifelse(is.na(save_plot), readGiottoInstructions(gobject, param = 'save_plot'), save_plot)
  return_plot = ifelse(is.na(return_plot), readGiottoInstructions(gobject, param = 'return_plot'), return_plot)

  ## create plot
  if(isTRUE(show_plot) ||
     isTRUE(save_plot) ||
     isTRUE(return_plot)) {
    FSV_plot = FSV_show(
      results = results,
      ms_results = ms_results,
      size =size,
      color = color,
      sig_alpha = sig_alpha,
      unsig_alpha = unsig_alpha
    )
  }

  ## print plot
  if(show_plot == TRUE) {
    print(FSV_plot)
  }

  ## save plot
  if(save_plot == TRUE) {
    do.call('all_plots_save_function', c(list(gobject = gobject, plot_object = FSV_plot, default_save_name = default_save_name), save_param))
  }

  ## return results and plot (optional)
  if(return_plot == TRUE) {
    return(list(results = spatial_genes_results, plot = FSV_plot))
  } else {
    return(list(results =  spatial_genes_results))
  }

}


#' @title spatialAEH
#' @name spatialAEH
#' @description Compute spatial variable genes with spatialDE method
#' @param gobject Giotto object
#' @param feat_type feature type
#' @param spat_unit spatial unit
#' @param spat_loc_name name for spatial locations
#' @param SpatialDE_results results of \code{\link{spatialDE}} function
#' @param name_pattern name for the computed spatial patterns
#' @param expression_values gene expression values to use
#' @param pattern_num number of spatial patterns to look for
#' @param l lengthscale
#' @param python_path specify specific path to python if required
#' @param return_gobject show plot
#' @return An updated giotto object
#' @details This function is a wrapper for the SpatialAEH method implemented in the ...
#' @export
spatialAEH <- function(gobject = NULL,
                       feat_type = NULL,
                       spat_unit = NULL,
                       spat_loc_name = 'raw',
                       SpatialDE_results = NULL,
                       name_pattern = 'AEH_patterns',
                       expression_values = c('raw', 'normalized', 'scaled', 'custom'),
                       pattern_num = 6,
                       l = 1.05,
                       python_path = NULL,
                       return_gobject = TRUE) {

  # data.table variables
  cell_ID = NULL

  # Set feat_type and spat_unit
  spat_unit = set_default_spat_unit(gobject = gobject,
                                    spat_unit = spat_unit)
  feat_type = set_default_feat_type(gobject = gobject,
                                    spat_unit = spat_unit,
                                    feat_type = feat_type)

  # expression
  values = match.arg(expression_values, c('raw', 'normalized', 'scaled', 'custom'))
  expr_values = get_expression_values(gobject = gobject,
                                      spat_unit = spat_unit,
                                      feat_type = feat_type,
                                      values = values)

  ## python path
  if(is.null(python_path)) {
    python_path = readGiottoInstructions(gobject, param = "python_path")
  }

  ## source python file
  reticulate::use_python(required = T, python = python_path)
  reader_path = system.file("python", "SpatialDE_wrapper.py", package = 'Giotto')
  reticulate::source_python(file = reader_path)


  ## spatial locations
  spatial_locs =  get_spatial_locations(gobject,
                                        spat_unit = spat_unit,
                                        spat_loc_name = spat_loc_name)
  spatial_locs <- as.data.frame(spatial_locs)
  rownames(spatial_locs) <- spatial_locs$cell_ID
  spatial_locs <- subset(spatial_locs, select = -cell_ID)

  # extract results you need
  results = SpatialDE_results[['results']][['results']]

  ## automatic expression histology
  AEH_results = Spatial_DE_AEH(filterd_exprs = as.data.frame(t_flex(as.matrix(expr_values))),
                               coordinates = spatial_locs,
                               results = as.data.frame(results),
                               pattern_num = pattern_num,
                               l = l)
  histology_results <- as.data.frame(reticulate::py_to_r(AEH_results[[1]]))
  cell_pattern_score <- as.data.frame((reticulate::py_to_r(AEH_results[[2]])))

  spatial_pattern_results <- list(histology_results, cell_pattern_score)
  names(spatial_pattern_results) <- c("histology_results","cell_pattern_score")


  if(return_gobject == TRUE) {

    dt_res = data.table::as.data.table(spatial_pattern_results[['cell_pattern_score']])
    dt_res[['cell_ID']] = rownames(spatial_pattern_results[['cell_pattern_score']])
    gobject@spatial_enrichment[[name_pattern]] = dt_res
    return(gobject)

  } else {

    return(list(results = spatial_pattern_results))

  }
}


#' @title FSV_show
#' @name FSV_show
#' @description Visualize spatial variable genes calculated by spatial_DE
#' @param results results calculated by spatial_DE
#' @param ms_results ms_results calculated by spatial_DE
#' @param size indicate different levels of qval
#' @param color indicate different SV features
#' @param sig_alpha transparency of significant genes
#' @param unsig_alpha transparency of unsignificant genes
#' @return ggplot object
#' @keywords internal
FSV_show <- function(results,
                     ms_results = NULL,
                     size = c(4,2,1),
                     color = c("blue", "green", "red"),
                     sig_alpha = 0.5,
                     unsig_alpha = 0.5){

  results$FSV95conf = 2 * sqrt(results$s2_FSV)
  results$intervals <- cut(results$FSV95conf,c(0, 1e-1, 1e0, Inf),label = F)
  results$log_pval <- log10(results$pval)

  if(is.null(ms_results)){
    results$model_bic = results$model
  }
  else{
    results = merge(results,ms_results[,c("g","model")],by.x = "g",by.y = "g",all.x = T,
                    suffixes=(c(" ",'_bic')))
  }

  results$model_bic <- factor(results$model_bic)
  results$intervals <- factor(results$intervals)


  pl <- ggplot2::ggplot()
  pl <- pl + ggplot2::theme_bw()
  pl <- pl + ggplot2::geom_point(data = results[results$qval < 0.05,],
                                 ggplot2::aes_string(x = "FSV", y = "log_pval",fill = "model_bic",size = "intervals"),
                                 show.legend = T, shape = 21,alpha = sig_alpha,
                                 #size = size[results_cp_s$inftervals],
                                 stroke = 0.1, color = "black") +
    ggplot2::geom_point(data = results[results$qval > 0.05,],
                        ggplot2::aes_string(x = "FSV", y = "log_pval",size = "intervals"),
                        show.legend = T, shape = 21,alpha = unsig_alpha,
                        fill = "black", #size = size[results_cp_ns$inftervals],
                        stroke = 0.1, color = "black") +
    ggplot2::scale_size_manual(values = size,guide=FALSE)+
    ggplot2::scale_color_manual(values = color)+
    ggplot2::scale_fill_discrete(name="Spatial Patterns",
                                 breaks=c("linear", "PER", "SE"),
                                 labels=c("linear", "periodical", "general"))+
    ggplot2::geom_hline(yintercept = max(results[results$qval < 0.05,]$log_pval),linetype = "dashed")+
    ggplot2::geom_text(ggplot2::aes(0.9,max(results[results$qval < 0.05,]$log_pval),
                                    label = "FDR = 0.05", vjust = -1))+
    ggplot2::scale_y_reverse()

  print(pl)
}




#' @title trendSceek
#' @name trendSceek
#' @description Compute spatial variable genes with trendsceek method
#' @param gobject Giotto object
#' @param feat_type feature type
#' @param spat_unit spatial unit
#' @param spat_loc_name name for spatial locations
#' @param expression_values gene expression values to use
#' @param subset_genes subset of genes to run trendsceek on
#' @param nrand An integer specifying the number of random resamplings of the mark distribution as to create the null-distribution.
#' @param ncores An integer specifying the number of cores to be used by BiocParallel
#' @param \dots Additional parameters to the \code{\link[trendsceek]{trendsceek_test}} function
#' @return data.frame with trendsceek spatial genes results
#' @details This function is a wrapper for the trendsceek_test method implemented in the trendsceek package
#' Publication: \doi{10.1038/nmeth.4634}
#' @export
trendSceek <- function(gobject,
                       feat_type = NULL,
                       spat_unit = NULL,
                       spat_loc_name = 'raw',
                       expression_values = c("normalized", "raw"),
                       subset_genes = NULL,
                       nrand = 100,
                       ncores = 8,
                       ...) {

  # verify if optional package is installed
  package_check(pkg_name = 'trendsceek',
                repository = c('github'),
                github_repo = 'edsgard/trendsceek')

  # print message with information #
  message("using 'trendsceek' for spatial gene/pattern detection. If used in published research, please cite:
  Edsgard, Daniel, Per Johnsson, and Rickard Sandberg. 'Identification of Spatial Expression Trends in Single-Cell Gene Expression Data.'
          Nature Methods 15, no. 5 (May 2018): 339-42. https://doi.org/10.1038/nmeth.4634.")

  # Set feat_type and spat_unit
  spat_unit = set_default_spat_unit(gobject = gobject,
                                    spat_unit = spat_unit)
  feat_type = set_default_feat_type(gobject = gobject,
                                    spat_unit = spat_unit,
                                    feat_type = feat_type)

  ## expression data
  values = match.arg(expression_values, c("normalized", "raw"))
  expr_values = get_expression_values(gobject = gobject,
                                      spat_unit = spat_unit,
                                      feat_type = feat_type,
                                      values = values)

  ## normalization function
  if (values == "normalized") {
    log.fcn = NA
  }
  else if (values == "raw") {
    log.fcn = log10
  }

  ## subset genes
  if (!is.null(subset_genes)) {
    subset_genes = subset_genes[subset_genes %in% gobject@gene_ID]
    expr_values = expr_values[rownames(expr_values) %in% subset_genes, ]
  }


  ## initial locations

  # data.table variables
  cell_ID = NULL

  spatial_locations = get_spatial_locations(gobject,
                                            spat_unit = spat_unit,
                                            spat_loc_name = spat_loc_name)
  spatial_locations[, cell_ID := NULL]
  pp = trendsceek::pos2pp(spatial_locations)

  ## initial gene counts
  pp = trendsceek::set_marks(pp, as.matrix(expr_values), log.fcn = log.fcn)

  # eliminates running errors caused by too many zeros
  pp[["marks"]] = pp[["marks"]] + 1e-7

  ## run trendsceek
  trendsceektest = trendsceek::trendsceek_test(pp, nrand = nrand, ncores = ncores, ...)

  ## get final results
  trendsceektest = trendsceektest$supstats_wide

  return(trendsceektest)
}




#' @title spark
#' @name spark
#' @description Compute spatially expressed genes with SPARK method
#' @param gobject giotto object
#' @param feat_type feature type
#' @param spat_unit spatial unit
#' @param spat_loc_name name for spatial locations
#' @param percentage The percentage of cells that are expressed for analysis
#' @param min_count minimum number of counts for a gene to be included
#' @param expression_values type of values to use (raw by default)
#' @param num_core number of cores to use
#' @param covariates The covariates in experiments, i.e. confounding factors/batch effect. Column name of giotto cell metadata.
#' @param return_object type of result to return (data.table or spark object)
#' @param \dots Additional parameters to the \code{\link[SPARK]{spark.vc}} function
#' @return data.table with SPARK spatial genes results or the SPARK object
#' @details This function is a wrapper for the method implemented in the SPARK package:
#' \itemize{
#'  \item{1. CreateSPARKObject }{create a SPARK object from a Giotto object}
#'  \item{2. spark.vc }{ Fits the count-based spatial model to estimate the parameters,
#'  see \code{\link[SPARK]{spark.vc}} for additional parameters}
#'  \item{3. spark.test }{ Testing multiple kernel matrices}
#' }
#' Publication: \doi{10.1101/810903}
#' @export
spark = function(gobject,
                 spat_loc_name = 'raw',
                 feat_type = NULL,
                 spat_unit = NULL,
                 percentage = 0.1,
                 min_count = 10,
                 expression_values = 'raw',
                 num_core = 5,
                 covariates = NULL,
                 return_object = c('data.table', 'spark'),
                 ...) {


  # Set feat_type and spat_unit
  spat_unit = set_default_spat_unit(gobject = gobject,
                                    spat_unit = spat_unit)
  feat_type = set_default_feat_type(gobject = gobject,
                                    spat_unit = spat_unit,
                                    feat_type = feat_type)

  # determine parameter
  return_object = match.arg(return_object, c('data.table', 'spark'))

  # data.table variables
  genes =  adjusted_pvalue = combined_pvalue = NULL

  ## test if SPARK is installed ##
  package_check(pkg_name = 'SPARK',
                repository = c('github'),
                github_repo = 'xzhoulab/SPARK')


  # print message with information #
  message("using 'SPARK' for spatial gene/pattern detection. If used in published research, please cite:
  Sun, Shiquan, Jiaqiang Zhu, and Xiang Zhou. 'Statistical Analysis of Spatial Expression Pattern for Spatially Resolved Transcriptomic Studies.'
          BioRxiv, October 21, 2019, 810903. https://doi.org/10.1101/810903.")


  ## extract expression values from gobject
  expr = get_expression_values(gobject = gobject,
                               spat_unit = spat_unit,
                               feat_type = feat_type,
                               values = expression_values)

  ## extract coordinates from gobject
  locs = get_spatial_locations(gobject,
                               spat_unit = spat_unit,
                               spat_loc_name = spat_loc_name)
  locs = as.data.frame(locs)
  rownames(locs) = colnames(expr)

  ## create SPARK object for analysis and filter out lowly expressed genes
  sobject = SPARK::CreateSPARKObject(counts = expr,
                                     location = locs[,1:2],
                                     percentage = percentage,
                                     min_total_counts = min_count)

  ## total counts for each cell
  sobject@lib_size = apply(sobject@counts, 2, sum)

  ## extract covariates ##
  if(!is.null(covariates)) {

    # first filter giotto object based on spark object
    filter_cell_ids = colnames(sobject@counts)
    filter_gene_ids = rownames(sobject@counts)
    tempgobject = subsetGiotto(gobject,
                               feat_type = feat_type,
                               spat_unit = spat_unit,
                               cell_ids = filter_cell_ids,
                               feat_ids = filter_gene_ids)

    metadata = pDataDT(tempgobject)

    if(!covariates %in% colnames(metadata)) {
      warning(covariates, ' was not found in the cell metadata of the giotto object, will be set to NULL \n')
      covariates = NULL
    } else {
      covariates = metadata[[covariates]]
    }
  }

  ## Fit statistical model under null hypothesis
  sobject = SPARK::spark.vc(sobject,
                            covariates = covariates,
                            lib_size = sobject@lib_size,
                            num_core = num_core,
                            verbose = F,
                            ...)

  ## test spatially expressed pattern genes
  ## calculating pval
  sobject = SPARK::spark.test(sobject,
                              check_positive = T,
                              verbose = F)

  ## return results ##
  if(return_object == 'spark'){
    return(sobject)
  }else if(return_object == 'data.table'){
    DT_results = data.table::as.data.table(sobject@res_mtest)
    gene_names = rownames(sobject@counts)
    DT_results[, genes := gene_names]
    data.table::setorder(DT_results, adjusted_pvalue, combined_pvalue)
    return(DT_results)
  }
}





# * ####
## PCA spatial patterns ####

#' @title detectSpatialPatterns
#' @name detectSpatialPatterns
#' @description Identify spatial patterns through PCA on average expression in a spatial grid.
#' @param gobject giotto object
#' @param expression_values expression values to use
#' @param spatial_grid_name name of spatial grid to use (default = 'spatial_grid')
#' @param min_cells_per_grid minimum number of cells in a grid to be considered
#' @param scale_unit scale features
#' @param ncp number of principal components to calculate
#' @param show_plot show plots
#' @param PC_zscore minimum z-score of variance explained by a PC
#' @return spatial pattern object 'spatPatObj'
#' @details
#' Steps to identify spatial patterns:
#' \itemize{
#'   \item{1. average gene expression for cells within a grid, see createSpatialGrid}
#'   \item{2. perform PCA on the average grid expression profiles}
#'   \item{3. convert variance of principlal components (PCs) to z-scores and select PCs based on a z-score threshold}
#' }
#' @export
detectSpatialPatterns <- function(gobject,
                                  expression_values = c('normalized', 'scaled', 'custom'),
                                  spatial_grid_name = 'spatial_grid',
                                  min_cells_per_grid = 4,
                                  scale_unit = F,
                                  ncp = 100,
                                  show_plot = T,
                                  PC_zscore = 1.5) {
##########################################################################################
  stop(wrap_txt(
    "This function has not been updated for use with the current version of Giotto.
    See details:
    https://github.com/drieslab/Giotto/issues/666#issuecomment-1540447537",
    errWidth = TRUE)
  )
##########################################################################################
  # expression values to be used
  values = match.arg(expression_values, c('normalized', 'scaled', 'custom'))
  expr_values = get_expression_values(gobject = gobject,
                                      values = values,
                                      output = 'matrix')


  # spatial grid and spatial locations
  if(is.null(slot(gobject, 'spatial_grid'))) {
    stop("\n you need to create a spatial grid, see createSpatialGrid(), for this function to work \n")
  }
  if(!spatial_grid_name %in% list_spatial_grids_names(gobject = gobject)) {
    stop("\n you need to provide an existing spatial grid name for this function to work \n")
  }

  #spatial_grid = gobject@spatial_grid[[spatial_grid_name]]
  spatial_grid = get_spatialGrid(gobject, spatial_grid_name)

  # annotate spatial locations with spatial grid information
  # spatial_locs = copy(gobject@spatial_locs[['raw']])
  spatial_locs = get_spatial_locations(gobject,
                                       spat_loc_name = 'raw',
                                       output = 'data.table',
                                       copy_obj = TRUE)

  if(all(c('sdimx', 'sdimy', 'sdimz') %in% colnames(spatial_locs))) {
    spatial_locs = annotate_spatlocs_with_spatgrid_3D(spatloc = spatial_locs, spatgrid = spatial_grid)
  } else if(all(c('sdimx', 'sdimy') %in% colnames(spatial_locs))) {
    spatial_locs = annotate_spatlocs_with_spatgrid_2D(spatloc = spatial_locs, spatgrid = spatial_grid)
  }


  # data.table variables
  gr_loc = zscore = variance.percent = loc_ID = gene_ID = NULL

  # filter grid, minimum number of cells per grid
  cells_per_grid = sort(table(spatial_locs$gr_loc))
  cells_per_grid = cells_per_grid[cells_per_grid >= min_cells_per_grid]
  loc_names = names(cells_per_grid)

  # average expression per grid
  loc_av_expr_list <- list()
  for(loc_name in loc_names) {

    loc_cell_IDs = spatial_locs[gr_loc == loc_name]$cell_ID
    subset_expr = expr_values[, colnames(expr_values) %in% loc_cell_IDs]
    if(is.vector(subset_expr) == TRUE) {
      loc_av_expr = subset_expr
    } else {
      loc_av_expr = rowMeans(subset_expr)
    }
    loc_av_expr_list[[loc_name]] <- loc_av_expr
  }
  loc_av_expr_matrix = do.call('cbind', loc_av_expr_list)

  # START TEST
  loc_av_expr_matrix = as.matrix(loc_av_expr_matrix)
  # STOP

  # perform pca on grid matrix
  mypca <- FactoMineR::PCA(X = t(loc_av_expr_matrix), scale.unit = scale_unit, ncp = ncp, graph = F)

  # screeplot
  screeplot = factoextra::fviz_eig(mypca, addlabels = T, ylim = c(0, 50))
  if(show_plot == TRUE) {
    print(screeplot)
  }

  # select variable PCs
  eig.val <- factoextra::get_eigenvalue(mypca)
  eig.val_DT <- data.table::as.data.table(eig.val)
  eig.val_DT$names = rownames(eig.val)
  eig.val_DT[, zscore := scale(variance.percent)]
  eig.val_DT[, rank := rank(variance.percent)]
  dims_to_keep = eig.val_DT[zscore > PC_zscore]$names


  # if no dimensions are kept, return message
  if(is.null(dims_to_keep) | length(dims_to_keep) < 1) {
    return(cat('\n no PC dimensions retained, lower the PC zscore \n'))
  }

  # coordinates for cells
  pca_matrix <- mypca$ind$coord
  if(length(dims_to_keep) == 1) {
    pca_matrix_DT = data.table::data.table('dimkeep' = pca_matrix[,1],
                                           loc_ID = colnames(loc_av_expr_matrix))
    data.table::setnames(pca_matrix_DT, old = 'dimkeep', dims_to_keep)
  } else {
    pca_matrix_DT <- data.table::as.data.table(pca_matrix[,1:length(dims_to_keep)])
    pca_matrix_DT[, loc_ID := colnames(loc_av_expr_matrix)]
  }


  # correlation of genes with PCs
  feat_matrix <- mypca$var$cor
  if(length(dims_to_keep) == 1) {
    feat_matrix_DT = data.table::data.table('featkeep' = feat_matrix[,1],
                                            gene_ID = rownames(loc_av_expr_matrix))
    data.table::setnames(feat_matrix_DT, old = 'featkeep', dims_to_keep)
  } else {
    feat_matrix_DT <- data.table::as.data.table(feat_matrix[,1:length(dims_to_keep)])
    feat_matrix_DT[, gene_ID := rownames(loc_av_expr_matrix)]
  }


  spatPatObject = list(pca_matrix_DT = pca_matrix_DT,
                       feat_matrix_DT = feat_matrix_DT,
                       spatial_grid = spatial_grid)

  class(spatPatObject) <- append('spatPatObj', class(spatPatObject))

  return(spatPatObject)
}



#' @title showPattern2D
#' @name showPattern2D
#' @description show patterns for 2D spatial data
#' @param gobject giotto object
#' @param spatPatObj Output from detectSpatialPatterns
#' @param dimension dimension to plot
#' @param trim Trim ends of the PC values.
#' @param background_color background color for plot
#' @param grid_border_color color for grid
#' @param show_legend show legend of ggplot
#' @param point_size size of points
#' @param show_plot show plot
#' @param return_plot return ggplot object
#' @param save_plot directly save the plot [boolean]
#' @param save_param list of saving parameters, see \code{\link{showSaveParameters}}
#' @param default_save_name default save name for saving, don't change, change save_name in save_param
#' @return ggplot
#' @export
showPattern2D <- function(gobject,
                          spatPatObj,
                          dimension = 1,
                          trim = c(0.02, 0.98),
                          background_color = 'white',
                          grid_border_color = 'grey',
                          show_legend = T,
                          point_size = 1,
                          show_plot = NA,
                          return_plot = NA,
                          save_plot = NA,
                          save_param =  list(),
                          default_save_name = 'showPattern2D') {

  if(!'spatPatObj' %in% class(spatPatObj)) {
    stop('\n spatPatObj needs to be the output from detectSpatialPatterns \n')
  }

  # select PC and subset data
  selected_PC = paste0('Dim.', dimension)
  PC_DT = spatPatObj$pca_matrix_DT
  if(!selected_PC %in% colnames(PC_DT)) {
    stop('\n This dimension was not found in the spatial pattern object \n')
  }
  PC_DT = PC_DT[,c(selected_PC, 'loc_ID'), with = F]

  # annotate grid with PC values
  annotated_grid = merge(spatPatObj$spatial_grid, by.x = 'gr_name', PC_DT, by.y = 'loc_ID')

  # trim PC values
  if(!is.null(trim)) {
    boundaries = stats::quantile(annotated_grid[[selected_PC]], probs = trim)
    annotated_grid[[selected_PC]][annotated_grid[[selected_PC]] < boundaries[1]] = boundaries[1]
    annotated_grid[[selected_PC]][annotated_grid[[selected_PC]] > boundaries[2]] = boundaries[2]

  }

  # 2D-plot
  #


  dpl <- ggplot2::ggplot()
  dpl <- dpl + ggplot2::theme_bw()
  dpl <- dpl + ggplot2::geom_tile(data = annotated_grid,
                                  aes_string(x = 'x_start', y = 'y_start', fill = selected_PC),
                                  color = grid_border_color, show.legend = show_legend)
  dpl <- dpl + ggplot2::scale_fill_gradient2('low' = 'darkblue', mid = 'white', high = 'darkred', midpoint = 0,
                                             guide = guide_legend(title = ''))
  dpl <- dpl + ggplot2::theme(axis.text.x = element_text(size = 8, angle = 45, vjust = 1, hjust = 1),
                              panel.background = element_rect(fill = background_color),
                              panel.grid = element_blank(),
                              plot.title = element_text(hjust = 0.5))
  dpl <- dpl + ggplot2::labs(x = 'x coordinates', y = 'y coordinates')


  # output plot
  return(GiottoVisuals::plot_output_handler(
    gobject = gobject,
    plot_object = dpl,
    save_plot = save_plot,
    return_plot = return_plot,
    show_plot = show_plot,
    default_save_name = default_save_name,
    save_param = save_param,
    else_return = NULL
  ))
}

#' @title showPattern
#' @name showPattern
#' @description show patterns for 2D spatial data
#' @param gobject giotto object
#' @param spatPatObj Output from detectSpatialPatterns
#' @inheritDotParams showPattern2D -gobject -spatPatObj
#' @return ggplot
#' @seealso \code{\link{showPattern2D}}
#' @export
showPattern = function(gobject, spatPatObj, ...) {

  showPattern2D(gobject = gobject, spatPatObj = spatPatObj, ...)

}

#' @title showPattern3D
#' @name showPattern3D
#' @description show patterns for 3D spatial data
#' @param gobject giotto object
#' @param spatPatObj Output from detectSpatialPatterns
#' @param dimension dimension to plot
#' @param trim Trim ends of the PC values.
#' @param background_color background color for plot
#' @param grid_border_color color for grid
#' @param show_legend show legend of plot
#' @param point_size adjust the point size
#' @param axis_scale scale the axis
#' @param custom_ratio cutomize the scale of the axis
#' @param x_ticks the tick number of x_axis
#' @param y_ticks the tick number of y_axis
#' @param z_ticks the tick number of z_axis
#' @param show_plot show plot
#' @param return_plot return plot object
#' @param save_plot directly save the plot [boolean]
#' @param save_param list of saving parameters, see \code{\link{showSaveParameters}}
#' @param default_save_name default save name for saving, don't change, change save_name in save_param
#' @return plotly
#' @export
showPattern3D <- function(gobject,
                          spatPatObj,
                          dimension = 1,
                          trim = c(0.02, 0.98),
                          background_color = 'white',
                          grid_border_color = 'grey',
                          show_legend = T,
                          point_size = 1,
                          axis_scale = c("cube","real","custom"),
                          custom_ratio = NULL,
                          x_ticks = NULL,
                          y_ticks = NULL,
                          z_ticks = NULL,
                          show_plot = NA,
                          return_plot = NA,
                          save_plot = NA,
                          save_param =  list(),
                          default_save_name = 'showPattern3D') {

  # data.table variables
  center_x = x_start = x_end = center_y = y_start = y_end = center_z = z_start = z_end = NULL

  if(!'spatPatObj' %in% class(spatPatObj)) {
    stop('\n spatPatObj needs to be the output from detectSpatialPatterns \n')
  }

  # select PC and subset data
  selected_PC = paste0('Dim.', dimension)
  PC_DT = spatPatObj$pca_matrix_DT
  if(!selected_PC %in% colnames(PC_DT)) {
    stop('\n This dimension was not found in the spatial pattern object \n')
  }
  PC_DT = PC_DT[,c(selected_PC, 'loc_ID'), with = F]

  # annotate grid with PC values
  annotated_grid = merge(spatPatObj$spatial_grid, by.x = 'gr_name', PC_DT, by.y = 'loc_ID')

  # trim PC values
  if(!is.null(trim)) {
    boundaries = stats::quantile(annotated_grid[[selected_PC]], probs = trim)
    annotated_grid[[selected_PC]][annotated_grid[[selected_PC]] < boundaries[1]] = boundaries[1]
    annotated_grid[[selected_PC]][annotated_grid[[selected_PC]] > boundaries[2]] = boundaries[2]

  }


  annotated_grid <- data.table(annotated_grid)
  annotated_grid[,center_x:=(x_start+x_end)/2]
  annotated_grid[,center_y:=(y_start+y_end)/2]
  annotated_grid[,center_z:=(z_start+z_end)/2]


  axis_scale = match.arg(axis_scale, c("cube","real","custom"))

  ratio = plotly_axis_scale_3D(annotated_grid,sdimx = "center_x",sdimy = "center_y",sdimz = "center_z",
                               mode = axis_scale,custom_ratio = custom_ratio)

  dpl <- plotly::plot_ly(type = 'scatter3d',
                         x = annotated_grid$center_x, y = annotated_grid$center_y, z = annotated_grid$center_z,
                         color = annotated_grid[[selected_PC]],marker = list(size = point_size),
                         mode = 'markers', colors = c( 'darkblue','white','darkred'))
  dpl <- dpl %>% plotly::layout(scene = list(
    xaxis = list(title = "X",nticks = x_ticks),
    yaxis = list(title = "Y",nticks = y_ticks),
    zaxis = list(title = "Z",nticks = z_ticks),
    aspectmode='manual',
    aspectratio = list(x=ratio[[1]],
                       y=ratio[[2]],
                       z=ratio[[3]])))
  dpl <- dpl %>% plotly::colorbar(title = paste(paste("dim.",dimension,sep = ""),"genes", sep = " "))

  # output plot
  return(GiottoVisuals::plot_output_handler(
    gobject = gobject,
    plot_object = dpl,
    save_plot = save_plot,
    return_plot = return_plot,
    show_plot = show_plot,
    default_save_name = default_save_name,
    save_param = save_param,
    else_return = NULL
  ))
}




#' @title showPatternGenes
#' @name showPatternGenes
#' @description show genes correlated with spatial patterns
#' @param gobject giotto object
#' @param spatPatObj Output from detectSpatialPatterns
#' @param dimension dimension to plot genes for.
#' @param top_pos_genes Top positively correlated genes.
#' @param top_neg_genes Top negatively correlated genes.
#' @param point_size size of points
#' @param return_DT if TRUE, it will return the data.table used to generate the plots
#' @param show_plot show plot
#' @param return_plot return ggplot object
#' @param save_plot directly save the plot [boolean]
#' @param save_param list of saving parameters, see \code{\link{showSaveParameters}}
#' @param default_save_name default save name for saving, don't change, change save_name in save_param
#' @return ggplot
#' @export
showPatternGenes <- function(gobject,
                             spatPatObj,
                             dimension = 1,
                             top_pos_genes = 5,
                             top_neg_genes = 5,
                             point_size = 1,
                             return_DT = FALSE,
                             show_plot = NA,
                             return_plot = NA,
                             save_plot = NA,
                             save_param =  list(),
                             default_save_name = 'showPatternGenes') {

  # data.table variables
  gene_ID = NULL

  if(!'spatPatObj' %in% class(spatPatObj)) {
    stop('\n spatPatObj needs to be the output from detectSpatialPatterns \n')
  }


  # select PC to use
  selected_PC = paste0('Dim.', dimension)

  gene_cor_DT = spatPatObj$feat_matrix_DT
  if(!selected_PC %in% colnames(gene_cor_DT)) {
    stop('\n This dimension was not found in the spatial pattern object \n')
  }
  gene_cor_DT = gene_cor_DT[,c(selected_PC, 'gene_ID'), with = F]

  # order and subset
  gene_cor_DT = gene_cor_DT[!is.na(get(selected_PC))][order(get(selected_PC))]

  subset = gene_cor_DT[c(1:top_neg_genes, (nrow(gene_cor_DT)-top_pos_genes):nrow(gene_cor_DT))]
  subset[, gene_ID := factor(gene_ID, gene_ID)]

  ## return DT and make not plot ##
  if(return_DT == TRUE) {
    return(subset)
  }

  pl <- ggplot2::ggplot()
  pl <- pl + ggplot2::theme_classic()
  pl <- pl + ggplot2::geom_point(data = subset, aes_string(x = selected_PC, y = 'gene_ID'), size = point_size)
  pl <- pl + ggplot2::geom_vline(xintercept = 0, linetype = 2)
  pl <- pl + ggplot2::labs(x = 'correlation', y = '', title = selected_PC)
  pl <- pl + ggplot2::theme(plot.title = element_text(hjust = 0.5))

  # output plot
  return(GiottoVisuals::plot_output_handler(
    gobject = gobject,
    plot_object = pl,
    save_plot = save_plot,
    return_plot = return_plot,
    show_plot = show_plot,
    default_save_name = default_save_name,
    save_param = save_param,
    else_return = NULL
  ))
}


#' @title selectPatternGenes
#' @name selectPatternGenes
#' @description Select genes correlated with spatial patterns
#' @param spatPatObj Output from detectSpatialPatterns
#' @param dimensions dimensions to identify correlated genes for.
#' @param top_pos_genes Top positively correlated genes.
#' @param top_neg_genes Top negatively correlated genes.
#' @param min_pos_cor Minimum positive correlation score to include a gene.
#' @param min_neg_cor Minimum negative correlation score to include a gene.
#' @param return_top_selection only return selection based on correlation criteria (boolean)
#' @return Data.table with genes associated with selected dimension (PC).
#' @details Description.
#' @export
selectPatternGenes <- function(spatPatObj,
                               dimensions = 1:5,
                               top_pos_genes = 10,
                               top_neg_genes = 10,
                               min_pos_cor = 0.5,
                               min_neg_cor = -0.5,
                               return_top_selection = FALSE) {


  if(!'spatPatObj' %in% class(spatPatObj)) {
    stop('\n spatPatObj needs to be the output from detectSpatialPatterns \n')
  }

  # data.table variables
  top_pos_rank = value = top_neg_rank = topvalue = gene_ID = variable = NULL


  # select PC to use
  selected_PCs = paste0('Dim.', dimensions)
  gene_cor_DT = spatPatObj$feat_matrix_DT
  if(any(selected_PCs %in% colnames(gene_cor_DT) == F)) {
    stop('\n not all dimensions were found back \n')
  }
  gene_cor_DT = gene_cor_DT[,c(selected_PCs, 'gene_ID'), with = FALSE]

  # melt and select
  gene_cor_DT_m = data.table::melt.data.table(gene_cor_DT, id.vars = 'gene_ID')
  gene_cor_DT_m[, top_pos_rank := rank(value), by = 'variable']
  gene_cor_DT_m[, top_neg_rank := rank(-value), by = 'variable']
  selection = gene_cor_DT_m[top_pos_rank %in% 1:top_pos_genes | top_neg_rank %in% 1:top_neg_genes]

  # filter on min correlation
  selection = selection[value > min_pos_cor | value < min_neg_cor]

  # return all the top correlated genes + information
  if(return_top_selection == TRUE) {
    return(selection)
  }

  # remove duplicated genes by only retaining the most correlated dimension
  selection[, topvalue := max(abs(value)), by = 'gene_ID']
  uniq_selection = selection[value == topvalue]

  # add other genes back
  output_selection = uniq_selection[,.(gene_ID, variable)]
  other_genes = gene_cor_DT[!gene_ID %in% output_selection$gene_ID][['gene_ID']]
  other_genes_DT = data.table::data.table(gene_ID = other_genes, variable = 'noDim')

  comb_output_genes = rbind(output_selection, other_genes_DT)
  setnames(comb_output_genes, 'variable', 'patDim')

  return(comb_output_genes)

}







# ** ####
## Spatial co-expression ####
## ----------- ##

#' @title do_spatial_knn_smoothing
#' @name do_spatial_knn_smoothing
#' @description smooth gene expression over a kNN spatial network
#' @param gobject giotto object
#' @param expression_values gene expression values to use
#' @param subset_feats subset of features to use
#' @param spatial_network_name name of spatial network to use
#' @param b smoothing factor beteen 0 and 1 (default: automatic)
#' @return matrix with smoothened gene expression values based on kNN spatial network
#' @details This function will smoothen the gene expression values per cell according to
#' its neighbors in the selected spatial network. \cr
#' b is a smoothening factor that defaults to 1 - 1/k, where k is the median number of
#' k-neighbors in the selected spatial network. Setting b = 0 means no smoothing and b = 1
#' means no contribution from its own expression.
#' @keywords internal
do_spatial_knn_smoothing = function(expression_matrix,
                                    spatial_network,
                                    subset_feats = NULL,
                                    b = NULL) {

  # checks
  if(!is.null(b)) {
    if(b > 1 | b < 0) {
      stop('b needs to be between 0 (no spatial contribution) and 1 (only spatial contribution)')
    }
  }

  # check if spatial network and expression matrix are compatible
  compatible_spatial_network(spatial_network = spatial_network,
                             expression_matrix = expression_matrix)

  # matrix
  expr_values = expression_matrix
  if(!is.null(subset_feats)) {
    expr_values = expr_values[rownames(expr_values) %in% subset_feats,]
  }

  # data.table variables
  feat_ID = value = NULL

  # merge spatial network with expression data
  expr_values_dt = data.table::as.data.table(as.matrix(expr_values)); expr_values_dt[, feat_ID := rownames(expr_values)]
  expr_values_dt_m = data.table::melt.data.table(expr_values_dt, id.vars = 'feat_ID', variable.name = 'cell_ID')


  # merge spatial network and matrix
  spatial_network_ext = data.table::merge.data.table(spatial_network, expr_values_dt_m,
                                                     by.x = 'from', by.y = 'cell_ID', allow.cartesian = T)

  # calculate mean over all k-neighbours
  # exclude 0's?
  # trimmed mean?
  spatial_network_ext_smooth = spatial_network_ext[, mean(value), by = c('to', 'feat_ID')]

  # convert back to matrix
  spatial_smooth_dc = data.table::dcast.data.table(data = spatial_network_ext_smooth, formula = feat_ID~to, value.var = 'V1')
  spatial_smooth_matrix = dt_to_matrix(spatial_smooth_dc)

  # if network was not fully connected, some cells might be missing and are not smoothed
  # add the original values for those cells back
  all_cells = colnames(expr_values)
  smoothed_cells = colnames(spatial_smooth_matrix)
  missing_cells = all_cells[!all_cells %in% smoothed_cells]

  if(length(missing_cells) > 0) {
    missing_matrix = expr_values[, missing_cells]
    spatial_smooth_matrix = cbind(spatial_smooth_matrix[rownames(expr_values),], missing_matrix)
  }

  spatial_smooth_matrix = spatial_smooth_matrix[rownames(expr_values), colnames(expr_values)]

  # combine original and smoothed values according to smoothening b
  # create best guess for b if not given
  if(is.null(b)) {
    k = stats::median(table(spatial_network$to))
    smooth_b = 1 - 1/k
  } else {
    smooth_b = b
  }

  expr_b = 1 - smooth_b
  spatsmooth_expr_values = ((smooth_b*spatial_smooth_matrix) + (expr_b*expr_values))

  return(spatsmooth_expr_values)

}




#' @title Evaluate provided spatial locations
#' @name evaluate_provided_spatial_locations
#' @keywords internal
evaluate_provided_spatial_locations = function(spatial_locs) {

  if(!inherits(spatial_locs, 'data.frame')) {
    stop('The spatial locations must be a data.frame(-like) object \n')
  }

  locs_names = colnames(spatial_locs)
  required_cols = c('sdimx', 'sdimy', 'cell_ID')
  missing_cols = required_cols[!required_cols %in% locs_names]

  if(length(missing_cols) > 0) {
    stop('missing columns: ', list(missing_cols))
  } else {
    return(TRUE)
  }

}



#' @title do_spatial_grid_averaging
#' @name do_spatial_grid_averaging
#' @description smooth gene expression over a defined spatial grid
#' @return matrix with smoothened gene expression values based on spatial grid
#' @keywords internal
do_spatial_grid_averaging = function(expression_matrix,
                                     spatial_grid,
                                     spatial_locs,
                                     subset_feats = NULL,
                                     min_cells_per_grid = 4) {


  # matrix
  expr_values = expression_matrix
  if(!is.null(subset_feats)) {
    expr_values = expr_values[rownames(expr_values) %in% subset_feats,]
  }

  # check spatial grid
  if(!inherits(x = spatial_grid, what = "spatialGridObj")) {
    stop('spatial_grid needs to be spatialGridObj')
  }

  # check spatial locations
  evaluate_provided_spatial_locations(spatial_locs = spatial_locs)

  # annoate spatial locations with spatial grid
  if(all(c('sdimx', 'sdimy', 'sdimz') %in% colnames(spatial_locs))) {
    spatial_locs = annotate_spatlocs_with_spatgrid_3D(spatloc = spatial_locs, spatgrid = spatial_grid)
  } else if(all(c('sdimx', 'sdimy') %in% colnames(spatial_locs))) {
    spatial_locs = annotate_spatlocs_with_spatgrid_2D(spatloc = spatial_locs, spatgrid = spatial_grid)
  }


  # data.table variables
  gr_loc = NULL

  # filter grid, minimum number of cells per grid
  cells_per_grid = sort(table(spatial_locs$gr_loc))
  cells_per_grid = cells_per_grid[cells_per_grid >= min_cells_per_grid]
  loc_names = names(cells_per_grid)

  # average expression per grid
  loc_av_expr_list <- list()
  for(loc_name in loc_names) {

    loc_cell_IDs = spatial_locs[gr_loc == loc_name]$cell_ID
    subset_expr = expr_values[, colnames(expr_values) %in% loc_cell_IDs]
    if(is.vector(subset_expr) == TRUE) {
      loc_av_expr = subset_expr
    } else {
      loc_av_expr = rowMeans(subset_expr)
    }
    loc_av_expr_list[[loc_name]] <- loc_av_expr
  }
  loc_av_expr_matrix = do.call('cbind', loc_av_expr_list)
  loc_av_expr_matrix = as.matrix(loc_av_expr_matrix)

  return(loc_av_expr_matrix)
}



#' @title detectSpatialCorFeatsMatrix
#' @name detectSpatialCorFeatsMatrix
#' @description Detect genes that are spatially correlated
#' @param expression_matrix provided expression matrix
#' @param method method to use for spatial averaging
#' @param spatial_network provided spatial network
#' @param spatial_grid provided spatial grid
#' @param spatial_locs provided spatial locations
#' @param subset_feats subset of features to use
#' @param network_smoothing  smoothing factor beteen 0 and 1 (default: automatic)
#' @param min_cells_per_grid minimum number of cells to consider a grid
#' @param cor_method correlation method
#' @return returns a spatial correlation object: "spatCorObject"
#' @details
#' For method = network, it expects a fully connected spatial network. You can make sure to create a
#' fully connected network by setting minimal_k > 0 in the \code{\link{createSpatialNetwork}} function.
#' \itemize{
#'  \item{1. grid-averaging: }{average gene expression values within a predefined spatial grid}
#'  \item{2. network-averaging: }{smoothens the gene expression matrix by averaging the expression within one cell
#'  by using the neighbours within the predefined spatial network. b is a smoothening factor
#'  that defaults to 1 - 1/k, where k is the median number of  k-neighbors in the
#'  selected spatial network. Setting b = 0 means no smoothing and b = 1 means no contribution
#'  from its own expression.}
#' }
#' The spatCorObject can be further explored with showSpatialCorGenes()
#' @seealso \code{\link{showSpatialCorFeats}}
#' @export
detectSpatialCorFeatsMatrix <- function(expression_matrix,
                                        method = c('grid', 'network'),
                                        spatial_network,
                                        spatial_grid,
                                        spatial_locs,
                                        subset_feats = NULL,
                                        network_smoothing = NULL,
                                        min_cells_per_grid = 4,
                                        cor_method = c('pearson', 'kendall', 'spearman')) {


  ## correlation method to be used
  cor_method = match.arg(cor_method, choices = c('pearson', 'kendall', 'spearman'))

  ## method to be used
  method = match.arg(method, choices = c('grid', 'network'))

  ## spatial averaging or smoothing
  if(method == 'grid') {

    loc_av_expr_matrix = do_spatial_grid_averaging(expression_matrix = as.matrix(expression_matrix),
                                                   spatial_grid = spatial_grid,
                                                   spatial_locs = spatial_locs,
                                                   subset_feats = subset_feats,
                                                   min_cells_per_grid = min_cells_per_grid)

    # data.table variables
    feat_ID = variable = NULL

    cor_spat_matrix = cor_flex(t_flex(as.matrix(loc_av_expr_matrix)), method = cor_method)
    cor_spat_matrixDT = data.table::as.data.table(cor_spat_matrix)
    cor_spat_matrixDT[, feat_ID := rownames(cor_spat_matrix)]
    cor_spat_DT = data.table::melt.data.table(data = cor_spat_matrixDT,
                                              id.vars = 'feat_ID', value.name = 'spat_cor')
  }

  if(method == 'network') {

    knn_av_expr_matrix = do_spatial_knn_smoothing(expression_matrix = as.matrix(expression_matrix),
                                                  spatial_network = spatial_network,
                                                  subset_feats = subset_feats,
                                                  b = network_smoothing)



    cor_spat_matrix = cor_flex(t_flex(as.matrix(knn_av_expr_matrix)), method = cor_method)
    cor_spat_matrixDT = data.table::as.data.table(cor_spat_matrix)
    cor_spat_matrixDT[, feat_ID := rownames(cor_spat_matrix)]
    cor_spat_DT = data.table::melt.data.table(data = cor_spat_matrixDT,
                                              id.vars = 'feat_ID', value.name = 'spat_cor')


  }



  # data.table variables
  cordiff = spat_cor = expr_cor = spatrank= exprrank = rankdiff = NULL

  ## 2. perform expression correlation at single-cell level without spatial information

  # matrix
  expr_values = expression_matrix
  if(!is.null(subset_feats)) {
    expr_values = expr_values[rownames(expr_values) %in% subset_feats,]
  }

  cor_matrix = cor_flex(t_flex(expr_values), method = cor_method)
  cor_matrixDT = data.table::as.data.table(cor_matrix)
  cor_matrixDT[, feat_ID := rownames(cor_matrix)]
  cor_DT = data.table::melt.data.table(data = cor_matrixDT,
                                       id.vars = 'feat_ID', value.name = 'expr_cor')

  ## 3. merge spatial and expression correlation
  data.table::setorder(cor_spat_DT, feat_ID, variable)
  data.table::setorder(cor_DT, feat_ID, variable)
  doubleDT = cbind(cor_spat_DT, expr_cor = cor_DT[['expr_cor']])

  # difference in correlation scores
  doubleDT[, cordiff := spat_cor - expr_cor]

  # difference in rank scores
  doubleDT[, spatrank := data.table::frank(-spat_cor, ties.method = 'first'), by = feat_ID]
  doubleDT[, exprrank := data.table::frank(-expr_cor, ties.method = 'first'), by = feat_ID]
  doubleDT[, rankdiff := spatrank - exprrank]

  # sort data
  data.table::setorder(doubleDT, feat_ID, -spat_cor)

  spatCorObject = list(cor_DT = doubleDT,
                       feat_order = rownames(cor_spat_matrix),
                       cor_hclust = list(),
                       cor_clusters = list())

  class(spatCorObject) = append(class(spatCorObject), 'spatCorObject')

  return(spatCorObject)

}



#' @title detectSpatialCorFeats
#' @name detectSpatialCorFeats
#' @description Detect features that are spatially correlated
#' @param gobject giotto object
#' @param spat_unit spatial unit
#' @param feat_type feature type
#' @param spat_loc_name name for spatial locations
#' @param method method to use for spatial averaging
#' @param expression_values gene expression values to use
#' @param subset_feats subset of feats to use
#' @param spatial_network_name name of spatial network to use
#' @param network_smoothing  smoothing factor beteen 0 and 1 (default: automatic)
#' @param spatial_grid_name name of spatial grid to use
#' @param min_cells_per_grid minimum number of cells to consider a grid
#' @param cor_method correlation method
#' @return returns a spatial correlation object: "spatCorObject"
#' @details
#' For method = network, it expects a fully connected spatial network. You can make sure to create a
#' fully connected network by setting minimal_k > 0 in the \code{\link{createSpatialNetwork}} function.
#' \itemize{
#'  \item{1. grid-averaging: }{average gene expression values within a predefined spatial grid}
#'  \item{2. network-averaging: }{smoothens the gene expression matrix by averaging the expression within one cell
#'  by using the neighbours within the predefined spatial network. b is a smoothening factor
#'  that defaults to 1 - 1/k, where k is the median number of  k-neighbors in the
#'  selected spatial network. Setting b = 0 means no smoothing and b = 1 means no contribution
#'  from its own expression.}
#' }
#' The spatCorObject can be further explored with showSpatialCorFeats()
#' @seealso \code{\link{showSpatialCorFeats}}
#' @export
detectSpatialCorFeats <- function(gobject,
                                  spat_unit = NULL,
                                  feat_type = NULL,
                                  spat_loc_name = 'raw',
                                  method = c('grid', 'network'),
                                  expression_values = c('normalized', 'scaled', 'custom'),
                                  subset_feats = NULL,
                                  spatial_network_name = 'Delaunay_network',
                                  network_smoothing = NULL,
                                  spatial_grid_name = 'spatial_grid',
                                  min_cells_per_grid = 4,
                                  cor_method = c('pearson', 'kendall', 'spearman')) {

  # set default spat_unit and feat_type
  spat_unit = set_default_spat_unit(gobject = gobject,
                                    spat_unit = spat_unit)
  feat_type = set_default_feat_type(gobject = gobject,
                                    spat_unit = spat_unit,
                                    feat_type = feat_type)

  ## correlation method to be used
  cor_method = match.arg(cor_method, choices = c('pearson', 'kendall', 'spearman'))

  ## method to be used
  method = match.arg(method, choices = c('grid', 'network'))

  # get expression matrix
  values = match.arg(expression_values, unique(c('normalized', 'scaled', 'custom', expression_values)))
  expr_values = get_expression_values(gobject = gobject,
                                      spat_unit = spat_unit,
                                      feat_type = feat_type,
                                      values = values,
                                      output = 'matrix')

  if(!is.null(subset_feats)) {
    expr_values = expr_values[rownames(expr_values) %in% subset_feats,]
  }



  # get spatial locations
  spatial_locs = get_spatial_locations(gobject,
                                       spat_unit = spat_unit,
                                       spat_loc_name = spat_loc_name,
                                       output = 'data.table',
                                       copy_obj = TRUE)

  ## spatial averaging or smoothing
  if(method == 'grid') {

    # get spatial grid
    spatial_grid = get_spatialGrid(gobject = gobject,
                                   spat_unit = spat_unit,
                                   feat_type = feat_type,
                                   name = spatial_grid_name,
                                   return_grid_Obj = FALSE)

    loc_av_expr_matrix = do_spatial_grid_averaging(expression_matrix = as.matrix(expr_values),
                                                   spatial_grid  = spatial_grid,
                                                   spatial_locs = spatial_locs,
                                                   subset_feats = subset_feats,
                                                   min_cells_per_grid = min_cells_per_grid)

    # data.table variables
    feat_ID = variable = NULL

    cor_spat_matrix = cor_flex(t_flex(as.matrix(loc_av_expr_matrix)), method = cor_method)
    cor_spat_matrixDT = data.table::as.data.table(cor_spat_matrix)
    cor_spat_matrixDT[, feat_ID := rownames(cor_spat_matrix)]
    cor_spat_DT = data.table::melt.data.table(data = cor_spat_matrixDT,
                                              id.vars = 'feat_ID', value.name = 'spat_cor')
  }

  if(method == 'network') {

    # get spatial network
    spatial_network = get_spatialNetwork(gobject = gobject,
                                         spat_unit = spat_unit,
                                         name = spatial_network_name,
                                         output = 'networkDT')

    knn_av_expr_matrix = do_spatial_knn_smoothing(expression_matrix = as.matrix(expr_values),
                                                  spatial_network = spatial_network,
                                                  subset_feats = subset_feats,
                                                  b = network_smoothing)




    cor_spat_matrix = cor_flex(t_flex(as.matrix(knn_av_expr_matrix)), method = cor_method)
    cor_spat_matrixDT = data.table::as.data.table(cor_spat_matrix)
    cor_spat_matrixDT[, feat_ID := rownames(cor_spat_matrix)]
    cor_spat_DT = data.table::melt.data.table(data = cor_spat_matrixDT,
                                              id.vars = 'feat_ID', value.name = 'spat_cor')


  }



  # data.table variables
  cordiff = spat_cor = expr_cor = spatrank= exprrank = rankdiff = NULL

  ## 2. perform expression correlation at single-cell level without spatial information
  cor_matrix = cor_flex(t_flex(expr_values), method = cor_method)
  cor_matrixDT = data.table::as.data.table(cor_matrix)
  cor_matrixDT[, feat_ID := rownames(cor_matrix)]
  cor_DT = data.table::melt.data.table(data = cor_matrixDT,
                                       id.vars = 'feat_ID', value.name = 'expr_cor')

  ## 3. merge spatial and expression correlation
  data.table::setorder(cor_spat_DT, feat_ID, variable)
  data.table::setorder(cor_DT, feat_ID, variable)
  doubleDT = cbind(cor_spat_DT, expr_cor = cor_DT[['expr_cor']])

  # difference in correlation scores
  doubleDT[, cordiff := spat_cor - expr_cor]

  # difference in rank scores
  doubleDT[, spatrank := frank(-spat_cor, ties.method = 'first'), by = feat_ID]
  doubleDT[, exprrank := frank(-expr_cor, ties.method = 'first'), by = feat_ID]
  doubleDT[, rankdiff := spatrank - exprrank]

  # sort data
  data.table::setorder(doubleDT, feat_ID, -spat_cor)

  spatCorObject = list(cor_DT = doubleDT,
                       feat_order = rownames(cor_spat_matrix),
                       cor_hclust = list(),
                       cor_clusters = list())

  class(spatCorObject) = append('spatCorObject', class(spatCorObject))

  return(spatCorObject)

}



#' @title detectSpatialCorGenes
#' @name detectSpatialCorGenes
#' @description Detect genes that are spatially correlated
#' @param gobject giotto object
#' @param feat_type feature type
#' @param spat_unit spatial unit
#' @param method method to use for spatial averaging
#' @param expression_values gene expression values to use
#' @param subset_feats subset of feats to use
#' @param subset_genes deprecated, use \code{subset_feats}
#' @param spatial_network_name name of spatial network to use
#' @param network_smoothing  smoothing factor beteen 0 and 1 (default: automatic)
#' @param spatial_grid_name name of spatial grid to use
#' @param min_cells_per_grid minimum number of cells to consider a grid
#' @param cor_method correlation method
#' @return returns a spatial correlation object: "spatCorObject"
#' @details
#' For method = network, it expects a fully connected spatial network. You can make sure to create a
#' fully connected network by setting minimal_k > 0 in the \code{\link{createSpatialNetwork}} function.
#' \itemize{
#'  \item{1. grid-averaging: }{average gene expression values within a predefined spatial grid}
#'  \item{2. network-averaging: }{smoothens the gene expression matrix by averaging the expression within one cell
#'  by using the neighbours within the predefined spatial network. b is a smoothening factor
#'  that defaults to 1 - 1/k, where k is the median number of  k-neighbors in the
#'  selected spatial network. Setting b = 0 means no smoothing and b = 1 means no contribution
#'  from its own expression.}
#' }
#' The spatCorObject can be further explored with showSpatialCorGenes()
#' @seealso \code{\link{showSpatialCorGenes}}
#' @export
detectSpatialCorGenes <- function(gobject,
                                  feat_type = NULL,
                                  spat_unit = NULL,
                                  method = c('grid', 'network'),
                                  expression_values = c('normalized', 'scaled', 'custom'),
                                  subset_feats = NULL,
                                  subset_genes = NULL,
                                  spatial_network_name = 'Delaunay_network',
                                  network_smoothing = NULL,
                                  spatial_grid_name = 'spatial_grid',
                                  min_cells_per_grid = 4,
                                  cor_method = c('pearson', 'kendall', 'spearman')) {

  ## deprecated arguments
  if(!is.null(subset_genes)) {
    subset_feats = subset_genes
    warning('subset_genes is deprecated, use subset_feats in the future \n')
  }

  warning("Deprecated and replaced by detectSpatialCorFeats")

  detectSpatialCorFeats(gobject = gobject,
                        feat_type = feat_type,
                        spat_unit = spat_unit,
                        method = method,
                        expression_values = expression_values,
                        subset_feats = subset_feats,
                        spatial_network_name = spatial_network_name,
                        network_smoothing = network_smoothing,
                        spatial_grid_name = spatial_grid_name,
                        min_cells_per_grid = min_cells_per_grid,
                        cor_method = cor_method)

}





#' @title showSpatialCorFeats
#' @name showSpatialCorFeats
#' @description Shows and filters spatially correlated features
#' @param spatCorObject spatial correlation object
#' @param use_clus_name cluster information to show
#' @param selected_clusters subset of clusters to show
#' @param feats subset of features to show
#' @param min_spat_cor filter on minimum spatial correlation
#' @param min_expr_cor filter on minimum single-cell expression correlation
#' @param min_cor_diff filter on minimum correlation difference (spatial vs expression)
#' @param min_rank_diff filter on minimum correlation rank difference (spatial vs expression)
#' @param show_top_feats show top features per gene
#' @return data.table with filtered information
#' @export
showSpatialCorFeats = function(spatCorObject,
                               use_clus_name = NULL,
                               selected_clusters = NULL,
                               feats = NULL,
                               min_spat_cor = 0.5,
                               min_expr_cor = NULL,
                               min_cor_diff = NULL,
                               min_rank_diff = NULL,
                               show_top_feats = NULL) {

  # data.table variables
  clus = feat_ID = spat_cor = cor_diff = rankdiff = NULL

  if(!'spatCorObject' %in% class(spatCorObject)) {
    stop('\n spatCorObject needs to be the output from detectSpatialCorfeats() \n')
  }

  filter_DT = data.table::copy(spatCorObject[['cor_DT']])

  if(!is.null(use_clus_name)) {

    clusters_part = spatCorObject[['cor_clusters']][[use_clus_name]]

    # combine spatial correlation info and clusters
    clusters = clusters_part
    names_clusters = names(clusters_part)
    clusters_DT = data.table::data.table('feat_ID' = names_clusters, 'clus' = clusters)
    filter_DT = data.table::merge.data.table(filter_DT, clusters_DT, by = 'feat_ID')
  }

  ## 0. subset clusters
  if(!is.null(selected_clusters)) {
    filter_DT = filter_DT[clus %in% selected_clusters]
  }


  ## 1. subset feats
  if(!is.null(feats)) {
    filter_DT = filter_DT[feat_ID %in% feats]
  }

  ## 2. select spatial correlation
  if(!is.null(min_spat_cor)) {
    filter_DT = filter_DT[spat_cor >= min_spat_cor]
  }

  ## 3. minimum expression correlation
  if(!is.null(min_expr_cor)) {
    filter_DT = filter_DT[spat_cor >= min_expr_cor]
  }

  ## 4. minimum correlation difference
  if(!is.null(min_cor_diff)) {
    filter_DT = filter_DT[cor_diff >= min_cor_diff]
  }

  ## 5. minimum correlation difference
  if(!is.null(min_rank_diff)) {
    filter_DT = filter_DT[rankdiff >= min_rank_diff]
  }

  ## 6. show only top feats
  if(!is.null(show_top_feats)) {
    filter_DT = filter_DT[, head(.SD, show_top_feats), by = feat_ID]
  }

  return(filter_DT)

}



#' @title showSpatialCorGenes
#' @name showSpatialCorGenes
#' @description Shows and filters spatially correlated genes
#' @param spatCorObject spatial correlation object
#' @param use_clus_name cluster information to show
#' @param selected_clusters subset of clusters to show
#' @param genes subset of genes to show
#' @param min_spat_cor filter on minimum spatial correlation
#' @param min_expr_cor filter on minimum single-cell expression correlation
#' @param min_cor_diff filter on minimum correlation difference (spatial vs expression)
#' @param min_rank_diff filter on minimum correlation rank difference (spatial vs expression)
#' @param show_top_genes show top genes per gene
#' @return data.table with filtered information
#' @export
showSpatialCorGenes = function(spatCorObject,
                               use_clus_name = NULL,
                               selected_clusters = NULL,
                               genes = NULL,
                               min_spat_cor = 0.5,
                               min_expr_cor = NULL,
                               min_cor_diff = NULL,
                               min_rank_diff = NULL,
                               show_top_genes = NULL) {

  warning("Deprecated and replaced by showSpatialCorFeats")

  showSpatialCorFeats(spatCorObject = spatCorObject,
                      use_clus_name = use_clus_name,
                      selected_clusters = selected_clusters,
                      feats = genes,
                      min_spat_cor = min_spat_cor,
                      min_expr_cor = min_expr_cor,
                      min_cor_diff = min_cor_diff,
                      min_rank_diff = min_rank_diff,
                      show_top_feats = show_top_genes)


}







#' @title clusterSpatialCorFeats
#' @name clusterSpatialCorFeats
#' @description Cluster based on spatially correlated features
#' @param spatCorObject spatial correlation object
#' @param name name for spatial clustering results
#' @param hclust_method method for hierarchical clustering
#' @param k number of clusters to extract
#' @param return_obj return spatial correlation object (spatCorObject)
#' @return spatCorObject or cluster results
#' @export
clusterSpatialCorFeats = function(spatCorObject,
                                  name = 'spat_clus',
                                  hclust_method = 'ward.D',
                                  k = 10,
                                  return_obj = TRUE) {


  # check input
  if(!'spatCorObject' %in% class(spatCorObject)) {
    stop('\n spatCorObject needs to be the output from detectSpatialCorfeats() \n')
  }

  # create correlation matrix
  cor_DT = spatCorObject[['cor_DT']]
  cor_DT_dc = data.table::dcast.data.table(cor_DT, formula = feat_ID~variable, value.var = 'spat_cor')
  cor_matrix = dt_to_matrix(cor_DT_dc)

  # re-ordering matrix
  my_feat_order = spatCorObject[['feat_order']]
  cor_matrix = cor_matrix[my_feat_order, my_feat_order]

  # cluster
  cor_dist = stats::as.dist(1-cor_matrix)
  cor_h = stats::hclust(d = cor_dist, method = hclust_method)
  cor_clus = stats::cutree(cor_h, k = k)

  if(return_obj == TRUE) {
    spatCorObject[['cor_hclust']][[name]] = cor_h
    spatCorObject[['cor_clusters']][[name]] = cor_clus
    spatCorObject[['cor_coexpr_groups']][[name]] = NA

    return(spatCorObject)

  } else {
    return(list('hclust' = cor_h, 'clusters' = cor_clus))
  }

}




#' @title clusterSpatialCorGenes
#' @name clusterSpatialCorGenes
#' @description Cluster based on spatially correlated genes
#' @param spatCorObject spatial correlation object
#' @param name name for spatial clustering results
#' @param hclust_method method for hierarchical clustering
#' @param k number of clusters to extract
#' @param return_obj return spatial correlation object (spatCorObject)
#' @return spatCorObject or cluster results
#' @export
clusterSpatialCorGenes = function(spatCorObject,
                                  name = 'spat_clus',
                                  hclust_method = 'ward.D',
                                  k = 10,
                                  return_obj = TRUE) {

  warning("Deprecated and replaced by clusterSpatialCorFeats")

  clusterSpatialCorFeats(spatCorObject = spatCorObject,
                         name = name,
                         hclust_method = hclust_method,
                         k = k,
                         return_obj = return_obj)

}





#' @title heatmSpatialCorFeats
#' @name heatmSpatialCorFeats
#' @description Create heatmap of spatially correlated features
#' @param gobject giotto object
#' @param spatCorObject spatial correlation object
#' @param use_clus_name name of clusters to visualize (from clusterSpatialCorFeats())
#' @param show_cluster_annot show cluster annotation on top of heatmap
#' @param show_row_dend show row dendrogram
#' @param show_column_dend show column dendrogram
#' @param show_row_names show row names
#' @param show_column_names show column names
#' @param show_plot show plot
#' @param return_plot return ggplot object
#' @param save_plot directly save the plot [boolean]
#' @param save_param list of saving parameters, see \code{\link{showSaveParameters}}
#' @param default_save_name default save name for saving, don't change, change save_name in save_param
#' @param \dots additional parameters to the \code{\link[ComplexHeatmap]{Heatmap}} function from ComplexHeatmap
#' @return Heatmap generated by ComplexHeatmap
#' @export
heatmSpatialCorFeats = function(gobject,
                                spatCorObject,
                                use_clus_name = NULL,
                                show_cluster_annot = TRUE,
                                show_row_dend = T,
                                show_column_dend = F,
                                show_row_names = F,
                                show_column_names = F,
                                show_plot = NA,
                                return_plot = NA,
                                save_plot = NA,
                                save_param =  list(),
                                default_save_name = 'heatmSpatialCorFeats',
                                ...) {

  ## check input
  if(!'spatCorObject' %in% class(spatCorObject)) {
    stop('\n spatCorObject needs to be the output from detectSpatialCorFeats() \n')
  }

  ## create correlation matrix
  cor_DT = spatCorObject[['cor_DT']]
  cor_DT_dc = data.table::dcast.data.table(cor_DT, formula = feat_ID~variable, value.var = 'spat_cor')
  cor_matrix = dt_to_matrix(cor_DT_dc)

  # re-ordering matrix
  my_feat_order = spatCorObject[['feat_order']]
  cor_matrix = cor_matrix[my_feat_order, my_feat_order]


  ## fix row and column names
  cor_matrix = cor_matrix[rownames(cor_matrix), rownames(cor_matrix)]

  ## default top annotation
  ha = NULL

  if(!is.null(use_clus_name)) {
    hclust_part = spatCorObject[['cor_hclust']][[use_clus_name]]

    if(is.null(hclust_part)) {
      cat(use_clus_name, ' does not exist, make one with spatCorCluster \n')
      hclust_part = TRUE

    } else {
      clusters_part = spatCorObject[['cor_clusters']][[use_clus_name]]

      if(show_cluster_annot) {
        uniq_clusters = unique(clusters_part)

        # color vector
        mycolors = getDistinctColors(length(uniq_clusters))
        names(mycolors) = uniq_clusters
        ha = ComplexHeatmap::HeatmapAnnotation(bar = as.vector(clusters_part),
                                               col = list(bar = mycolors),
                                               annotation_legend_param = list(title = NULL))
      }

    }
  } else {
    hclust_part = TRUE
  }


  ## create heatmap
  heatm = ComplexHeatmap::Heatmap(matrix = as.matrix(cor_matrix),
                                  cluster_rows = hclust_part,
                                  cluster_columns = hclust_part,
                                  show_row_dend = show_row_dend,
                                  show_column_dend = show_column_dend,
                                  show_row_names = show_row_names,
                                  show_column_names = show_column_names,
                                  top_annotation = ha, ...)

  # output plot
  return(GiottoVisuals::plot_output_handler(
    gobject = gobject,
    plot_object = heatm,
    save_plot = save_plot,
    return_plot = return_plot,
    show_plot = show_plot,
    default_save_name = default_save_name,
    save_param = save_param,
    else_return = NULL
  ))
}



#' @title heatmSpatialCorGenes
#' @name heatmSpatialCorGenes
#' @description Create heatmap of spatially correlated genes
#' @inheritDotParams heatmSpatialCorFeats
#' @seealso \code{\link{heatmSpatialCorFeats}}
#' @export
heatmSpatialCorGenes = function(...) {

  .Deprecated(new = "heatmSpatialCorFeats")

  heatmSpatialCorFeats(...)
}





#' @title rankSpatialCorGroups
#' @name rankSpatialCorGroups
#' @description Rank spatial correlated clusters according to correlation structure
#' @param gobject giotto object
#' @param spatCorObject spatial correlation object
#' @param use_clus_name name of clusters to visualize (from clusterSpatialCorGenes())
#' @param show_plot show plot
#' @param return_plot return ggplot object
#' @param save_plot directly save the plot [boolean]
#' @param save_param list of saving parameters, see \code{\link{showSaveParameters}}
#' @param default_save_name default save name for saving, don't change, change save_name in save_param
#' @return data.table with positive (within group) and negative (outside group) scores
#' @export
rankSpatialCorGroups = function(gobject,
                                spatCorObject,
                                use_clus_name = NULL,
                                show_plot = NA,
                                return_plot = FALSE,
                                save_plot = NA,
                                save_param =  list(),
                                default_save_name = 'rankSpatialCorGroups') {


  ## check input
  if(!'spatCorObject' %in% class(spatCorObject)) {
    stop('\n spatCorObject needs to be the output from detectSpatialCorFeats() \n')
  }

  ## check if cluster exist
  if(is.null(use_clus_name)) {
    stop('use_clus_name does not exist \n')
  }
  clusters_part = spatCorObject[['cor_clusters']][[use_clus_name]]

  if(is.null(clusters_part)) {
    stop('use_clus_name does not exist \n')
  }

  ## create correlation matrix
  cor_DT = spatCorObject[['cor_DT']]
  cor_DT_dc = data.table::dcast.data.table(cor_DT, formula = feat_ID~variable, value.var = 'spat_cor')
  cor_matrix = dt_to_matrix(cor_DT_dc)

  # re-ordering matrix
  my_feat_order = spatCorObject[['feat_order']]
  cor_matrix = cor_matrix[my_feat_order, my_feat_order]



  res_cor_list = list()
  res_neg_cor_list = list()
  nr_feats_list = list()

  for(id in 1:length(unique(clusters_part))) {

    clus_id = unique(clusters_part)[id]
    selected_feats = names(clusters_part[clusters_part == clus_id])
    nr_feats_list[[id]] = length(selected_feats)

    sub_cor_matrix = cor_matrix[rownames(cor_matrix) %in% selected_feats, colnames(cor_matrix) %in% selected_feats]
    mean_score = mean_flex(sub_cor_matrix)
    res_cor_list[[id]] = mean_score

    sub_neg_cor_matrix = cor_matrix[rownames(cor_matrix) %in% selected_feats, !colnames(cor_matrix) %in% selected_feats]
    mean_neg_score = mean_flex(sub_neg_cor_matrix)
    res_neg_cor_list[[id]] = mean_neg_score
  }


  # data.table variables
  cor_neg_adj = cor_neg_score = adj_cor_score = cor_score = clusters = nr_feats = NULL

  res_cor_DT = data.table::data.table('clusters' = unique(clusters_part),
                                      cor_score = unlist(res_cor_list),
                                      cor_neg_score = unlist(res_neg_cor_list),
                                      nr_feats = unlist(nr_feats_list))

  res_cor_DT[, cor_neg_adj := 1-(cor_neg_score-min(cor_neg_score))]
  res_cor_DT[, adj_cor_score := cor_neg_adj * cor_score]
  data.table::setorder(res_cor_DT, -adj_cor_score)
  res_cor_DT[, clusters := factor(x = clusters, levels = rev(clusters))]

  pl = gg_simple_scatter(data = res_cor_DT,
                         x = 'clusters',
                         y = 'adj_cor_score',
                         size = 'nr_feats',
                         xlab = 'cluster',
                         ylab = 'pos r x (1 - (neg_r - min(neg_r)))')

  # output plot
  return(GiottoVisuals::plot_output_handler(
    gobject = gobject,
    plot_object = pl,
    save_plot = save_plot,
    return_plot = return_plot,
    show_plot = show_plot,
    default_save_name = default_save_name,
    save_param = save_param,
    else_return = res_cor_DT
  ))
}




#' @title getBalancedSpatCoexpressionFeats
#' @name getBalancedSpatCoexpressionFeats
#' @description Extract features from spatial co-expression modules in a balanced manner
#' @param spatCorObject spatial correlation object
#' @param maximum maximum number of genes to get from each spatial co-expression module
#' @param rank ranking method (see details)
#' @param informed_ranking vector of ranked features
#' @param seed seed
#' @param verbose verbosity
#' @return balanced vector with features for each co-expression module
#' @details There are 3 different ways of selectig features from the spatial
#' co-expression modules
#' \itemize{
#'   \item{1. weighted: }{Features are ranked based on summarized pairwise co-expression scores}
#'   \item{2. random: }{A random selection of features, set seed for reproducibility}
#'   \item{3. informed: }{Features are selected based on prior information/ranking}
#' }
#' @export
getBalancedSpatCoexpressionFeats = function(spatCorObject,
                                            maximum = 50,
                                            rank = c('weighted', 'random', 'informed'),
                                            informed_ranking = NULL,
                                            seed = NA,
                                            verbose = TRUE) {

  # data.table vars
  feat_ID = variable = combo = spat_cor = rnk = feat_id = V1 = NULL

  rank = match.arg(rank, choices = c('weighted', 'random', 'informed'))

  clusters = spatCorObject$cor_clusters$spat_netw_clus

  # rank = random
  if(rank == 'random') {

    if(!is.na(seed) & is.numeric(seed)) {
      set.seed(seed)
      wrap_msg('Seed has been set for random')
    } else {
      wrap_msg('Random is selected, but no seed has been set \n
               Results might be fully reproducible \n')
    }

    result_list = list()
    for(clus in 1:length(unique(clusters))) {

      selected_cluster_features = names(clusters[clusters == clus])

      feat_length = length(selected_cluster_features)
      if(feat_length < maximum) {
        maximum_to_use = feat_length
        wrap_msg('There are only ', feat_length, ' features for cluster ', clus, '\n',
                 'Maximum will be set to ', feat_length, '\n')
      } else {maximum_to_use = maximum}

      selected_feats = sample(x = selected_cluster_features,
                              size = maximum_to_use,
                              replace = FALSE)
      clus_id = rep(clus, length(selected_feats))
      names(clus_id) = selected_feats
      result_list[[clus]] = clus_id
    }

    final_res = do.call('c', result_list)

  }


  # rank = random
  if(rank == 'weighted') {

    cor_data = spatCorObject$cor_DT

    result_list = list()
    for(clus in 1:length(unique(clusters))) {

      if(verbose) print(clus)

      # get all pairwise spatial feature correlations and rank them
      selected_cluster_features = names(clusters[clusters == clus])
      subset_cor_data = cor_data[feat_ID %in% selected_cluster_features & variable %in% selected_cluster_features]
      subset_cor_data = subset_cor_data[feat_ID != variable]
      subset_cor_data = sort_combine_two_DT_columns(DT = subset_cor_data,
                                                    column1 = 'feat_ID',
                                                    column2 =  'variable', myname = 'combo')
      subset_cor_data = subset_cor_data[duplicated(combo)]
      data.table::setorder(subset_cor_data, -spat_cor)

      # create a ranked data.table
      rnk1DT = data.table::data.table(feat_id = subset_cor_data$feat_ID, rnk = 1:length(subset_cor_data$feat_ID))
      rnk2DT = data.table::data.table(feat_id = subset_cor_data$variable, rnk = 1:length(subset_cor_data$variable))
      rnkDT = data.table::rbindlist(list(rnk1DT, rnk2DT))
      data.table::setorder(rnkDT, rnk)

      # summarize rank (weights)
      rnkcombined = rnkDT[, sum(rnk), by = feat_id]
      data.table::setorder(rnkcombined, V1)

      feat_length = nrow(rnkcombined)
      if(feat_length < maximum) {
        maximum_to_use = feat_length
        wrap_msg('There are only ', feat_length, ' features for cluster ', clus, '\n',
                 'Maximum will be set to ', feat_length, '\n')
      } else {maximum_to_use = maximum}

      selected_feats = rnkcombined[1:maximum_to_use][['feat_id']]

      clus_id = rep(clus, length(selected_feats))
      names(clus_id) = selected_feats
      result_list[[clus]] = clus_id

    }


    final_res = do.call('c', result_list)

  }


  # rank = random
  if(rank == 'informed') {

    if(is.null(informed_ranking)) {
      stop('Informed has been selected, but no informed ranking vector has been provided')
    }

    # informed_ranking vector should be a ranked gene list
    informed_ranking_numerical = 1:length(informed_ranking)
    names(informed_ranking_numerical) = informed_ranking

    result_list = list()
    for(clus in 1:length(unique(clusters))) {

      selected_cluster_features = names(clusters[clusters == clus])

      feat_length = length(selected_cluster_features)
      if(feat_length < maximum) {
        maximum_to_use = feat_length
        wrap_msg('There are only ', feat_length, ' features for cluster ', clus, '\n',
                 'Maximum will be set to ', feat_length, '\n')
      } else {maximum_to_use = maximum}


      informed_subset = informed_ranking_numerical[names(informed_ranking_numerical) %in% selected_cluster_features]
      informed_subset = sort(informed_subset)

      feat_length = length(informed_subset)
      if(feat_length < maximum) {
        maximum_to_use = feat_length
        wrap_msg('There are only ', feat_length, ' features for cluster ', clus, '\n',
                 'Maximum will be set to ', feat_length, '\n')
      } else {maximum_to_use = maximum}

      selected_feats = names(informed_subset[1:maximum_to_use])

      clus_id = rep(clus, length(selected_feats))
      names(clus_id) = selected_feats
      result_list[[clus]] = clus_id

    }

    final_res = do.call('c', result_list)

  }

  return(final_res)


}





# ** ####
## Simulate single-gene spatial patterns ####
## --------------------------------------- ##



#' @title simulateOneGenePatternGiottoObject
#' @name simulateOneGenePatternGiottoObject
#' @description Create a simulated spatial pattern for one selected gnee
#' @param gobject giotto object
#' @param pattern_name name of spatial pattern
#' @param pattern_cell_ids cell ids that make up the spatial pattern
#' @param gene_name selected gene
#' @param spatial_prob probability for a high expressing gene value to be part of the spatial pattern
#' @param gradient_direction direction of gradient
#' @param show_pattern show the discrete spatial pattern
#' @param pattern_colors 2 color vector for the spatial pattern
#' @param \dots additional parameters for (re-)normalizing
#' @return Reprocessed Giotto object for which one gene has a forced spatial pattern
#' @export
simulateOneGenePatternGiottoObject = function(gobject,
                                              pattern_name = 'pattern',
                                              pattern_cell_ids = NULL,
                                              gene_name = NULL,
                                              spatial_prob = 0.95,
                                              gradient_direction = NULL,
                                              show_pattern = TRUE,
                                              pattern_colors = c('in' = 'green', 'out' = 'red'),
                                              ...) {

  # data.table variables
  cell_ID = sdimx_y = sdimx = sdimy = NULL

  if(is.null(pattern_cell_ids)) {
    stop('pattern_cell_ids can not be NULL \n')
  }

  ## create and add annotation for pattern
  cell_meta = pDataDT(gobject)
  cell_meta[, (pattern_name) := ifelse(cell_ID %in% pattern_cell_ids, 'in', 'out')]

  newgobject = addCellMetadata(gobject,
                               new_metadata = cell_meta[,c('cell_ID', pattern_name), with = F],
                               by_column = T,
                               column_cell_ID = 'cell_ID')

  # show pattern
  if(show_pattern == TRUE) {
    spatPlot2D(gobject = newgobject, save_plot = F, cell_color_code = pattern_colors,
               point_size = 2, cell_color = pattern_name)
  }


  ## merge cell metadata and cell coordinate data
  cell_meta = pDataDT(newgobject)
  # cell_coord = newgobject@spatial_locs[['raw']]
  cell_coord = get_spatial_locations(newgobject,
                                     spat_loc_name = 'raw',
                                     output = 'data.table',
                                     copy_obj = TRUE)
  cell_meta = data.table::merge.data.table(cell_meta, cell_coord, by = 'cell_ID')

  ## get number of cells within pattern
  cell_number = nrow(cell_meta[get(pattern_name) == 'in'])


  ## normalized expression
  expr_data = newgobject@norm_expr
  result_list = list()

  ## raw expression
  raw_expr_data = newgobject@raw_exprs
  raw_result_list = list()


  ## create the spatial expression pattern for the specified gene
  # 1. rank all gene values from the cells from high to low
  # 2. move the highest expressing values to the spatial pattern using a probability
  #     - 0.5 is the control = random
  #     - 1 is perfection: all the highest values go to the pattern
  #     - 0.5 to 1 is decreasing noise levels

  if(is.null(gene_name)) stop('a gene name needs to be provided')



  # rank genes
  gene_vector = expr_data[rownames(expr_data) == gene_name, ]
  sort_expr_gene = sort(gene_vector, decreasing = T)

  # number of cells in and out the pattern
  total_cell_number = length(sort_expr_gene)
  remaining_cell_number = total_cell_number - cell_number

  # calculate outside probability
  outside_prob = 1 - spatial_prob
  prob_vector = c(rep(spatial_prob, cell_number), rep(outside_prob, remaining_cell_number))

  # first get the 'in' pattern sample values randomly
  sample_values = sample(sort_expr_gene, replace = F, size = cell_number, prob = prob_vector)

  # then take the remaining 'out' pattern values randomly
  remain_values = sort_expr_gene[!names(sort_expr_gene) %in% names(sample_values)]
  remain_values = sample(remain_values, size = length(remain_values))



  ## A. within pattern ##
  # ------------------- #
  in_cell_meta = cell_meta[get(pattern_name) == 'in']

  # if gradient is wanted
  # does not work with 0.5!! is not random!!
  if(!is.null(gradient_direction)) {
    # sort in_ids according to x, y or  xy coordinates to create gradient
    in_cell_meta[, sdimx_y := abs(sdimx)+ abs(sdimy)]
    # order according to gradient direction
    in_cell_meta = in_cell_meta[order(get(gradient_direction))]
  }
  in_ids = in_cell_meta$cell_ID

  # preparation for raw matrix
  sample_values_id_vector = names(sample_values)
  names(sample_values_id_vector) = in_ids


  ## B. outside pattern ##
  # -------------------- #
  out_ids = cell_meta[get(pattern_name) == 'out']$cell_ID

  # preparation for raw matrix
  remain_values_id_vector = names(remain_values)
  names(remain_values_id_vector) = out_ids




  ## raw matrix
  # swap the cell ids #
  raw_gene_vector = raw_expr_data[rownames(raw_expr_data) == gene_name,]

  raw_new_sample_vector = raw_gene_vector[sample_values_id_vector]
  names(raw_new_sample_vector) = names(sample_values_id_vector)

  raw_new_remain_vector = raw_gene_vector[remain_values_id_vector]
  names(raw_new_remain_vector) = names(remain_values_id_vector)

  new_sim_raw_values = c(raw_new_sample_vector, raw_new_remain_vector)
  new_sim_raw_values = new_sim_raw_values[names(raw_gene_vector)]

  # change the original matrices
  raw_expr_data[rownames(raw_expr_data) == gene_name,] = new_sim_raw_values
  newgobject@raw_exprs = raw_expr_data

  # recalculate normalized values
  newgobject <- normalizeGiotto(gobject = newgobject, ...)
  newgobject <- addStatistics(gobject = newgobject)

  return(newgobject)

}






#' @title run_spatial_sim_tests_one_rep
#' @name run_spatial_sim_tests_one_rep
#' @description runs all spatial tests for 1 probability and 1 rep
#' @keywords internal
run_spatial_sim_tests_one_rep = function(gobject,
                                         pattern_name = 'pattern',
                                         pattern_cell_ids = NULL,
                                         gene_name = NULL,
                                         spatial_prob = 0.95,
                                         show_pattern = FALSE,
                                         spatial_network_name = 'kNN_network',
                                         spat_methods = c('binSpect_single', 'binSpect_multi', 'spatialDE', 'spark', 'silhouetteRank'),
                                         spat_methods_params = list(NA, NA, NA, NA, NA),
                                         spat_methods_names = c('binSpect_single', 'binSpect_multi', 'spatialDE', 'spark', 'silhouetteRank'),
                                         save_plot = FALSE,
                                         save_raw = FALSE,
                                         save_norm = FALSE,
                                         save_dir = '~',
                                         save_name = 'plot',
                                         run_simulations = TRUE,
                                         ...) {


  # data.table variables
  genes = prob = time = adj.p.value = method = p.val = sd = qval = pval = g = adjusted_pvalue = NULL

  ## test if spat_methods, params and names have the same length
  if(length(spat_methods) != length(spat_methods_params)) {
    stop('number of spatial detection methods to test need to be equal to number of spatial methods parameters \n')
  }
  if(length(spat_methods) != length(spat_methods_names)) {
    stop('number of spatial detection methods to test need to be equal to number of spatial methods names \n')
  }


  ## simulate pattern ##
  simulate_patch = simulateOneGenePatternGiottoObject(gobject,
                                                      pattern_name = pattern_name,
                                                      pattern_cell_ids = pattern_cell_ids,
                                                      gene_name = gene_name,
                                                      spatial_prob = spatial_prob,
                                                      gradient_direction = NULL,
                                                      show_pattern = show_pattern,
                                                      ...)

  # save plot
  if(save_plot == TRUE) {

    spatGenePlot2D(simulate_patch, expression_values = 'norm', genes = gene_name,
                   point_shape = 'border', point_border_stroke = 0.1, point_size = 2.5,
                   cow_n_col = 1, show_plot = F,
                   save_plot = T, save_param = list(save_dir = save_dir, save_folder = pattern_name,
                                                    save_name = save_name,
                                                    base_width = 9, base_height = 7, units = 'cm'))

  }

  # save raw data
  if(save_raw == TRUE) {

    folder_path = paste0(save_dir, '/', pattern_name)
    if(!file.exists(folder_path)) dir.create(folder_path, recursive = TRUE)

    write.table(x = as.matrix(simulate_patch@raw_exprs),
                file = paste0(save_dir, '/', pattern_name,'/',  save_name, '_raw_data.txt'),
                sep = '\t')
  }

  # save normalized data
  if(save_norm == TRUE) {

    folder_path = paste0(save_dir, '/', pattern_name)
    if(!file.exists(folder_path)) dir.create(folder_path, recursive = TRUE)

    write.table(x = as.matrix(simulate_patch@norm_expr),
                file = paste0(save_dir, '/', pattern_name,'/', save_name, '_norm_data.txt'),
                sep = '\t')
  }



  ## do simulations ##
  if(run_simulations == TRUE) {

    result_list = list()
    for(test in 1:length(spat_methods)) {

      # method
      selected_method = spat_methods[test]
      if(!selected_method %in% c('binSpect_single', 'binSpect_multi', 'spatialDE', 'spark', 'silhouetteRank')) {
        stop(selected_method, ' is not a know spatial method \n')
      }

      # params
      selected_params = spat_methods_params[[test]]

      if(length(selected_params) == 1) {

        if(is.na(selected_params)) {

          if(selected_method == 'binSpect_single') {
            selected_params = list(bin_method = 'kmeans',
                                   nstart = 3,
                                   iter_max = 10,
                                   expression_values = 'normalized',
                                   get_av_expr = FALSE,
                                   get_high_expr = FALSE)

          } else if(selected_method == 'binSpect_multi') {
            selected_params = list(bin_method = 'kmeans',
                                   spatial_network_k = c(5, 10, 20),
                                   nstart = 3,
                                   iter_max = 10,
                                   expression_values = 'normalized',
                                   get_av_expr = FALSE,
                                   get_high_expr = FALSE,
                                   summarize = 'adj.p.value')

          } else if(selected_method == 'spatialDE') {
            selected_params = list(expression_values = 'raw',
                                   sig_alpha = 0.5,
                                   unsig_alpha = 0.5,
                                   show_plot = FALSE,
                                   return_plot = FALSE,
                                   save_plot = FALSE)


          } else if(selected_method == 'spark') {
            selected_params = list(expression_values = 'raw',
                                   return_object = 'data.table',
                                   percentage = 0.1,
                                   min_count = 10,
                                   num_core = 5)

          }  else if(selected_method == 'silhouetteRank') {
            selected_params = list(expression_values = 'normalized',
                                   overwrite_input_bin = FALSE,
                                   rbp_ps = c(0.95, 0.99),
                                   examine_tops = c(0.005, 0.010),
                                   matrix_type = "dissim",
                                   num_core = 4,
                                   parallel_path = "/usr/bin",
                                   output = NULL,
                                   query_sizes = 10L)

          }

        }

      }

      # name
      selected_name = spat_methods_names[test]


      ## RUN Spatial Analysis ##
      if(selected_method == 'binSpect_single') {

        start = proc.time()
        spatial_gene_results = do.call('binSpectSingle', c(gobject =  simulate_patch,
                                                           selected_params))

        spatial_gene_results = spatial_gene_results[genes == gene_name]
        total_time = proc.time() - start

        spatial_gene_results[, prob := spatial_prob]
        spatial_gene_results[, time := total_time[['elapsed']] ]

        spatial_gene_results = spatial_gene_results[,.(genes, adj.p.value, prob, time)]
        colnames(spatial_gene_results) = c('genes', 'adj.p.value', 'prob', 'time')

        spatial_gene_results[, method := selected_name]


      } else if(selected_method == 'binSpect_multi') {

        start = proc.time()
        spatial_gene_results = do.call('binSpectMulti', c(gobject =  simulate_patch,
                                                          selected_params))

        spatial_gene_results = spatial_gene_results$simple
        spatial_gene_results = spatial_gene_results[genes == gene_name]
        total_time = proc.time() - start

        spatial_gene_results[, prob := spatial_prob]
        spatial_gene_results[, time := total_time[['elapsed']] ]

        spatial_gene_results = spatial_gene_results[,.(genes, p.val, prob, time)]
        colnames(spatial_gene_results) = c('genes', 'adj.p.value', 'prob', 'time')

        spatial_gene_results[, method := selected_name]


      } else if(selected_method == 'spatialDE') {

        start = proc.time()
        new_raw_sim_matrix = simulate_patch@raw_exprs
        sd_cells = apply(new_raw_sim_matrix, 2, sd)
        sd_non_zero_cells = names(sd_cells[sd_cells != 0])
        simulate_patch_fix = subsetGiotto(simulate_patch, cell_ids = sd_non_zero_cells)

        spatial_gene_results = do.call('spatialDE', c(gobject =  simulate_patch_fix,
                                                      selected_params))

        spatialDE_spatialgenes_sim_res = spatial_gene_results$results$results
        if(is.null(spatialDE_spatialgenes_sim_res)) spatialDE_spatialgenes_sim_res = spatial_gene_results$results

        spatialDE_spatialgenes_sim_res = data.table::as.data.table(spatialDE_spatialgenes_sim_res)
        data.table::setorder(spatialDE_spatialgenes_sim_res, qval, pval)
        spatialDE_result = spatialDE_spatialgenes_sim_res[g == gene_name]

        spatialDE_time = proc.time() - start

        spatialDE_result[, prob := spatial_prob]
        spatialDE_result[, time := spatialDE_time[['elapsed']] ]

        spatial_gene_results = spatialDE_result[,.(g, qval, prob, time)]
        colnames(spatial_gene_results) = c('genes', 'adj.p.value', 'prob', 'time')
        spatial_gene_results[, method := 'spatialDE']


      } else if(selected_method == 'spark') {

        ## spark
        start = proc.time()
        spark_spatialgenes_sim = do.call('spark', c(gobject =  simulate_patch,
                                                    selected_params))

        spark_result = spark_spatialgenes_sim[genes == gene_name]
        spark_time = proc.time() - start

        spark_result[, prob := spatial_prob]
        spark_result[, time := spark_time[['elapsed']] ]

        spatial_gene_results = spark_result[,.(genes, adjusted_pvalue, prob, time)]
        colnames(spatial_gene_results) = c('genes', 'adj.p.value', 'prob', 'time')
        spatial_gene_results[, method := 'spark']


      } else if(selected_method == 'silhouetteRank') {

        ## silhouetterank
        start = proc.time()

        spatial_gene_results = do.call('silhouetteRankTest', c(gobject = simulate_patch,
                                                           selected_params))

        data.table::setnames(spatial_gene_results, old = 'gene', new = 'genes')
        spatial_gene_results = spatial_gene_results[genes == gene_name]
        silh_time = proc.time() - start

        spatial_gene_results[, prob := spatial_prob]
        spatial_gene_results[, time := silh_time[['elapsed']] ]

        # silhrank uses qval by default
        spatial_gene_results = spatial_gene_results[,.(genes, qval, prob, time)]
        colnames(spatial_gene_results) = c('genes', 'adj.p.value', 'prob', 'time')
        spatial_gene_results[, method := 'silhouette']

      }

      result_list[[test]] = spatial_gene_results

    }

    results = data.table::rbindlist(l = result_list)
    return(results)

  } else {
    return(NULL)
  }

}





#' @title run_spatial_sim_tests_multi
#' @name run_spatial_sim_tests_multi
#' @description runs all spatial tests for multiple probabilities and repetitions
#' @keywords internal
run_spatial_sim_tests_multi = function(gobject,
                                       pattern_name = 'pattern',
                                       pattern_cell_ids = NULL,
                                       gene_name = NULL,
                                       spatial_probs = c(0.5, 1),
                                       reps = 2,

                                       spatial_network_name = 'kNN_network',
                                       spat_methods = c('binSpect_single', 'binSpect_multi', 'spatialDE', 'spark', 'silhouetteRank'),
                                       spat_methods_params = list(NA, NA, NA, NA, NA),
                                       spat_methods_names = c('binSpect_single', 'binSpect_multi', 'spatialDE', 'spark', 'silhouetteRank'),

                                       save_plot = FALSE,
                                       save_raw = FALSE,
                                       save_norm = FALSE,
                                       save_dir = '~',
                                       verbose = TRUE,
                                       run_simulations = TRUE,
                                       ... ) {


  prob_list = list()
  for(prob_ind in 1:length(spatial_probs)) {

    prob_i = spatial_probs[prob_ind]

    if(verbose) cat('\n \n start with ', prob_i, '\n \n')

    rep_list = list()
    for(rep_i in 1:reps) {


      if(verbose) cat('\n \n repetitiion = ', rep_i, '\n \n')


      plot_name = paste0('plot_',gene_name,'_prob', prob_i, '_rep', rep_i)


      rep_res = run_spatial_sim_tests_one_rep(gobject,
                                              pattern_name = pattern_name,
                                              pattern_cell_ids = pattern_cell_ids,
                                              gene_name = gene_name,
                                              spatial_prob = prob_i,

                                              spatial_network_name = spatial_network_name,

                                              spat_methods = spat_methods,
                                              spat_methods_params = spat_methods_params,
                                              spat_methods_names = spat_methods_names,

                                              save_plot = save_plot,
                                              save_raw = save_raw,
                                              save_norm = save_norm,

                                              save_dir = save_dir,
                                              save_name = plot_name,
                                              run_simulations = run_simulations,
                                              ...)

      if(run_simulations == TRUE) {
        rep_res[, rep := rep_i]
        rep_list[[rep_i]] = rep_res
      }


    }

    if(run_simulations == TRUE) {
      rep_list_res = do.call('rbind', rep_list)
      prob_list[[prob_ind]] = rep_list_res
    }


  }

  if(run_simulations == TRUE) {
    final_gene_results = do.call('rbind', prob_list)
    return(final_gene_results)
  }


}




#' @title runPatternSimulation
#' @name runPatternSimulation
#' @description Creates a known spatial pattern for selected genes one-by-one and runs the different spatial gene detection tests
#' @param gobject giotto object
#' @param pattern_name name of spatial pattern
#' @param pattern_colors 2 color vector for the spatial pattern
#' @param pattern_cell_ids cell ids that make up the spatial pattern
#' @param gene_names selected genes
#' @param spatial_probs probabilities to test for a high expressing gene value to be part of the spatial pattern
#' @param reps number of random simulation repetitions
#' @param spatial_network_name which spatial network to use for binSpectSingle
#' @param spat_methods vector of spatial methods to test
#' @param spat_methods_params list of parameters list for each element in the vector of spatial methods to test
#' @param spat_methods_names name for each element in the vector of spatial elements to test
#' @param scalefactor library size scaling factor when re-normalizing dataset
#' @param save_plot save intermediate random simulation plots or not
#' @param save_raw save the raw expression matrix of the simulation
#' @param save_norm save the normalized expression matrix of the simulation
#' @param save_dir directory to save results to
#' @param max_col maximum number of columns for final plots
#' @param height height of final plots
#' @param width width of final plots
#' @param run_simulations run simulations (default = TRUE)
#' @param \dots additional parameters for renormalization
#' @return data.table with results
#' @export
runPatternSimulation = function(gobject,
                                pattern_name = 'pattern',
                                pattern_colors = c('in' = 'green', 'out' = 'red'),
                                pattern_cell_ids = NULL,
                                gene_names = NULL,
                                spatial_probs = c(0.5, 1),
                                reps = 2,
                                spatial_network_name = 'kNN_network',
                                spat_methods = c('binSpect_single', 'binSpect_multi', 'spatialDE', 'spark', 'silhouetteRank'),
                                spat_methods_params = list(NA, NA, NA, NA, NA),
                                spat_methods_names = c('binSpect_single', 'binSpect_multi', 'spatialDE', 'spark', 'silhouetteRank'),
                                scalefactor = 6000,
                                save_plot = T,
                                save_raw = T,
                                save_norm = T,
                                save_dir = '~',
                                max_col = 4,
                                height = 7,
                                width = 7,
                                run_simulations = TRUE,
                                ...) {


  # data.table variables
  prob = method = adj.p.value = time = NULL


  # plot pattern for first gene (the same for all)
  example_patch = simulateOneGenePatternGiottoObject(gobject,
                                                     pattern_name = pattern_name,
                                                     pattern_cell_ids = pattern_cell_ids,
                                                     gene_name = gene_names[[1]],
                                                     spatial_prob = 1,
                                                     scalefactor = scalefactor,
                                                     verbose = T)

  spatPlot2D(example_patch, cell_color = pattern_name, cell_color_code = pattern_colors,
             save_plot = save_plot, save_param = list(save_dir = save_dir, save_folder = 'original', save_name = paste0(pattern_name,'_pattern'),
                                                      base_width = 9, base_height = 7, units = 'cm'))


  all_results = list()
  for(gene_ind in 1:length(gene_names)) {

    gene = gene_names[gene_ind]

    # plot original expression
    GiottoVisuals::spatFeatPlot2D(
      gobject = gobject,
      expression_values = 'norm',
      feats = gene,
      point_shape = 'border', point_border_stroke = 0.1,
      show_network = F, network_color = 'lightgrey',
      point_size = 2.5,
      cow_n_col = 1,
      show_plot = FALSE,
      save_plot = save_plot,
      save_param = list(save_dir = save_dir, save_folder = 'original',
                        save_name = paste0(gene,'_original'),
                        base_width = 9, base_height = 7,
                        units = 'cm')
    )


    generesults = run_spatial_sim_tests_multi(
      gobject,
      pattern_name = pattern_name,
      pattern_cell_ids = pattern_cell_ids,
      gene_name = gene,
      spatial_network_name = spatial_network_name,
      spat_methods = spat_methods,
      spat_methods_params = spat_methods_params,
      spat_methods_names = spat_methods_names,
      save_plot = save_plot,
      save_raw = save_raw,
      save_norm = save_norm,
      save_dir = save_dir,
      spatial_probs = spatial_probs,
      reps = reps,
      run_simulations = run_simulations,
      ...
    )

    if(run_simulations == TRUE) {
      generesults[, prob := as.factor(prob)]
      uniq_methods = sort(unique(generesults$method))
      generesults[, method := factor(method, levels = uniq_methods)]

      if(save_plot == TRUE) {

        subdir = paste0(save_dir,'/',pattern_name,'/')
        if(!file.exists(subdir)) dir.create(path = subdir, recursive = TRUE)
        # write results
        data.table::fwrite(x = generesults, file = paste0(subdir,'/',gene,'_results.txt'), sep = '\t', quote = F)

      }

      all_results[[gene_ind]] = generesults

    }

  }


  ## create combined results and visuals
  if(run_simulations == TRUE) {

    results = do.call('rbind', all_results)

    ## plot results ##

    if(save_plot == TRUE) {
      # 4 columns max
      nr_rows = max(c(round(length(gene_names)/max_col), 1))

      # p-values
      pl = ggplot2::ggplot()
      pl = pl + ggplot2::geom_boxplot(data = results, ggplot2::aes(x = method, y = adj.p.value, color = prob))
      pl = pl + ggplot2::geom_point(data = results, ggplot2::aes(x = method, y = adj.p.value, color = prob), size = 2, position = ggplot2::position_jitterdodge())
      pl = pl + ggplot2::theme_bw() + ggplot2::theme(axis.text.x = ggplot2::element_text(angle = 90, vjust = 1, hjust = 1))
      pl = pl + ggplot2::facet_wrap(~genes, nrow = nr_rows)
      pl = pl + ggplot2::geom_hline(yintercept = 0.05, color = 'red', linetype = 2)

      grDevices::pdf(file = paste0(save_dir,'/',pattern_name,'_boxplot_pvalues.pdf'), width = width, height = height)
      print(pl)
      grDevices::dev.off()



      # -log10 p-values
      pl = ggplot2::ggplot()
      pl = pl + ggplot2::geom_boxplot(data = results, ggplot2::aes(x = method, y = -log10(adj.p.value), color = prob))
      pl = pl + ggplot2::geom_point(data = results, ggplot2::aes(x = method, y = -log10(adj.p.value), color = prob), size = 2, position = ggplot2::position_jitterdodge())
      pl = pl + ggplot2::theme_bw() + ggplot2::theme(axis.text.x = ggplot2::element_text(angle = 90, vjust = 1, hjust = 1))
      pl = pl + ggplot2::facet_wrap(~genes, nrow = nr_rows)

      grDevices::pdf(file = paste0(save_dir,'/',pattern_name,'_boxplot_log10pvalues.pdf'), width = width, height = height)
      print(pl)
      grDevices::dev.off()


      # time
      pl = ggplot2::ggplot()
      pl = pl + ggplot2::geom_boxplot(data = results, ggplot2::aes(x = method, y = time, color = prob))
      pl = pl + ggplot2::geom_point(data = results, ggplot2::aes(x = method, y = time, color = prob), size = 2, position = ggplot2::position_jitterdodge())
      pl = pl + ggplot2::theme_bw() + ggplot2::theme(axis.text.x = ggplot2::element_text(angle = 90, vjust = 1, hjust = 1))

      grDevices::pdf(file = paste0(save_dir,'/',pattern_name,'_boxplot_time.pdf'), width = width, height = height)
      print(pl)
      grDevices::dev.off()
    }


    # write results
    data.table::fwrite(x = results, file = paste0(save_dir,'/',pattern_name,'_results.txt'), sep = '\t', quote = F)
    return(results)

  } else {
    return(NULL)
  }

}

<|MERGE_RESOLUTION|>--- conflicted
+++ resolved
@@ -1748,15 +1748,9 @@
 
   # expression values
   values = match.arg(expression_values, c('normalized', 'scaled', 'custom'))
-<<<<<<< HEAD
-  expr_values = get_expression_values(gobject = gobject,
-                                      values = values,
-                                      output = 'matrix')
-=======
   expr_values = getExpression(gobject = gobject,
                               values = values,
                               output = 'matrix')
->>>>>>> ff11ea55
 
   # subset genes
   if(!is.null(subset_genes)) {
