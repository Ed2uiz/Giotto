## spatial gene detection ####

#' @title Fisher exact test
#' @name spat_fisher_exact
#' @description Perform fisher exact test
#' @returns A list with class "htest"
NULL

#' @rdname spat_fisher_exact
#' @keywords internal
.spat_fish_func <- function(feat,
    bin_matrix,
    spat_mat,
    calc_hub = FALSE,
    hub_min_int = 3) {
    feat_vector <- bin_matrix[rownames(bin_matrix) == feat, ]

    feat_vectorA <- feat_vector[names(feat_vector) %in% rownames(spat_mat)]
    feat_vectorA <- feat_vectorA[match(rownames(spat_mat), names(feat_vectorA))]

    feat_vectorB <- feat_vector[names(feat_vector) %in% colnames(spat_mat)]
    feat_vectorB <- feat_vectorB[match(colnames(spat_mat), names(feat_vectorB))]

    test1 <- spat_mat * feat_vectorA
    test2 <- t_flex(t_flex(spat_mat) * feat_vectorB)

    sourcevalues <- test1[spat_mat == 1]
    targetvalues <- test2[spat_mat == 1]

    # option 1
    test <- paste0(sourcevalues, "-", targetvalues)


    if (length(unique(test)) < 4) {
        possibs <- c("1-1", "0-1", "1-0", "0-0")
        missings_possibs <- possibs[!possibs %in% unique(test)]
        test <- c(test, missings_possibs)

        table_test <- table(test)
        table_test[names(table_test) %in% missings_possibs] <- 0
        table_matrix <- matrix(table_test, byrow = TRUE, nrow = 2)
    } else {
        table_matrix <- matrix(table(test), byrow = TRUE, nrow = 2)
    }

    if (calc_hub == TRUE) {
        high_cells <- names(feat_vector[feat_vector == 1])
        subset_spat_mat <- spat_mat[
            rownames(spat_mat) %in% high_cells, colnames(spat_mat) %in%
                high_cells]

        if (length(subset_spat_mat) == 1) {
            hub_nr <- 0
        } else {
            subset_spat_mat <- spat_mat[
                rownames(spat_mat) %in% high_cells, colnames(spat_mat) %in%
                    high_cells]
            rowhubs <- rowSums_flex(subset_spat_mat)
            colhubs <- colSums_flex(subset_spat_mat)
            hub_nr <- length(unique(c(
                names(colhubs[colhubs > hub_min_int]),
                names(rowhubs[colhubs > hub_min_int]))))
        }

        fish_res <- stats::fisher.test(table_matrix)[c("p.value", "estimate")]
        return(c(feats = list(feat), fish_res, hubs = list(hub_nr)))
    } else {
        fish_res <- stats::fisher.test(table_matrix)[c("p.value", "estimate")]
        return(c(feats = list(feat), fish_res))
    }
}

#' @describeIn spat_fisher_exact data.table implementation
#' @keywords internal
.spat_fish_func_dt <- function(bin_matrix_DTm,
    spat_netw_min,
    calc_hub = FALSE,
    hub_min_int = 3,
    cores = NA) {
    # set number of cores automatically, but with limit of 10
    cores <- determine_cores(cores)
    data.table::setDTthreads(threads = cores)

    # data.table variables
    from_value <- to_value <- feat_ID <- N <- to <- from <- cell_ID <-
        V1 <- NULL

    # get binarized expression values for the neighbors
    spatial_network_min_ext <- data.table::merge.data.table(
        spat_netw_min,
        bin_matrix_DTm,
        by.x = "from",
        by.y = "variable",
        allow.cartesian = TRUE)
    data.table::setnames(spatial_network_min_ext, "value", "from_value")

    spatial_network_min_ext <- data.table::merge.data.table(
        spatial_network_min_ext, by.x = c("to", "feat_ID"),
        bin_matrix_DTm, by.y = c("variable", "feat_ID"))
    data.table::setnames(spatial_network_min_ext, "value", "to_value")


    # summarize the different combinations
    spatial_network_min_ext[, combn := paste0(from_value, "-", to_value)]
    freq_summary <- spatial_network_min_ext[, .N, by = .(feat_ID, combn)]
    data.table::setorder(freq_summary, feat_ID, combn)

    feats <- unique(freq_summary$feat_ID)
    all_combn <- c("0-0", "0-1", "1-0", "1-1")

    # create a zeroes DT to add missing observations
    freq_summary_zeroes <- data.table::data.table(
        feat_ID = rep(feats, each = 4),
        combn = rep(all_combn, length(feats)),
        N = 0
    )
    freq_summary2 <- rbind(freq_summary, freq_summary_zeroes)
    freq_summary2[, N := sum(N), by = .(feat_ID, combn)]
    freq_summary2 <- unique(freq_summary2)

    # sort the combinations and run fisher test
    data.table::setorder(freq_summary2, feat_ID, combn, -N)
    fish_results <- freq_summary2[, stats::fisher.test(
        matrix(N, nrow = 2))[c(1, 3)], by = feat_ID]


    ## hubs ##
    if (calc_hub == TRUE) {
        double_pos <- spatial_network_min_ext[combn == "1-1"]

        double_pos_to <- double_pos[, .N, by = .(feat_ID, to)]
        data.table::setnames(double_pos_to, "to", "cell_ID")
        double_pos_from <- double_pos[, .N, by = .(feat_ID, from)]
        data.table::setnames(double_pos_from, "from", "cell_ID")

        double_pos_both <- rbind(double_pos_to, double_pos_from)
        double_pos_both <- double_pos_both[, sum(N), by = .(feat_ID, cell_ID)]
        data.table::setorder(double_pos_both, feat_ID, -V1)

        # get hubs and add 0's
        hub_DT <- double_pos_both[V1 > hub_min_int, .N, by = feat_ID]
        hub_DT_zeroes <- data.table::data.table(feat_ID = unique(
            spatial_network_min_ext$feat_ID), N = 0)
        hub_DT2 <- rbind(hub_DT, hub_DT_zeroes)

        hub_DT2 <- hub_DT2[, sum(N), by = feat_ID]
        data.table::setnames(hub_DT2, "V1", "hub_nr")

        fish_results <- data.table::merge.data.table(
            fish_results, hub_DT2, by = "feat_ID")
    }

    return(fish_results)
}




#' @title Spatial odds-ratio
#' @name spat_odds_ratio
#' @description calculate odds-ratio
#' @returns numeric
NULL

#' @rdname spat_odds_ratio
#' @keywords internal
.spat_or_func <- function(feat,
    bin_matrix,
    spat_mat,
    calc_hub = FALSE,
    hub_min_int = 3) {
    feat_vector <- bin_matrix[rownames(bin_matrix) == feat, ]

    feat_vectorA <- feat_vector[names(feat_vector) %in% rownames(spat_mat)]
    feat_vectorA <- feat_vectorA[match(rownames(spat_mat), names(feat_vectorA))]

    feat_vectorB <- feat_vector[names(feat_vector) %in% colnames(spat_mat)]
    feat_vectorB <- feat_vectorB[match(colnames(spat_mat), names(feat_vectorB))]

    test1 <- spat_mat * feat_vectorA
    test2 <- t_flex(t_flex(spat_mat) * feat_vectorB)

    sourcevalues <- test1[spat_mat == 1]
    targetvalues <- test2[spat_mat == 1]

    # option 1
    test <- paste0(sourcevalues, "-", targetvalues)


    if (length(unique(test)) < 4) {
        possibs <- c("1-1", "0-1", "1-0", "0-0")
        missings_possibs <- possibs[!possibs %in% unique(test)]
        test <- c(test, missings_possibs)

        table_test <- table(test)
        table_test[names(table_test) %in% missings_possibs] <- 0
        table_matrix <- matrix(table_test, byrow = TRUE, nrow = 2)
    } else {
        table_matrix <- matrix(table(test), byrow = TRUE, nrow = 2)
    }


    if (calc_hub == TRUE) {
        high_cells <- names(feat_vector[feat_vector == 1])
        subset_spat_mat <- spat_mat[
            rownames(spat_mat) %in% high_cells, colnames(spat_mat) %in%
                high_cells]

        if (length(subset_spat_mat) == 1) {
            hub_nr <- 0
        } else {
            rowhubs <- rowSums_flex(subset_spat_mat)
            colhubs <- colSums_flex(subset_spat_mat)
            hub_nr <- length(unique(c(names(
                colhubs[colhubs > hub_min_int]), names(
                    rowhubs[colhubs > hub_min_int]))))
        }

        fish_matrix <- table_matrix
        fish_matrix <- fish_matrix / 1000
        OR <- ((fish_matrix[1] * fish_matrix[4]) /
                (fish_matrix[2] * fish_matrix[3]))

        return(c(feats = list(feat), OR, hubs = list(hub_nr)))
    }

    fish_matrix <- table_matrix
    fish_matrix <- fish_matrix / 1000
    OR <- ((fish_matrix[1] * fish_matrix[4]) / (
        fish_matrix[2] * fish_matrix[3]))
    return(c(feats = list(feat), OR))
}


#' @describeIn spat_odds_ratio data.table implementation
#' @keywords internal
.spat_or_func_dt <- function(bin_matrix_DTm,
    spat_netw_min,
    calc_hub = FALSE,
    hub_min_int = 3,
    cores = NA) {
    # set number of cores automatically, but with limit of 10
    cores <- determine_cores(cores)
    data.table::setDTthreads(threads = cores)

    # data.table variables
    from_value <- to_value <- feat_ID <- N <- to <- from <- cell_ID <-
        V1 <- NULL

    # get binarized expression values for the neighbors
    spatial_network_min_ext <- data.table::merge.data.table(
        spat_netw_min, bin_matrix_DTm,
        by.x = "from", by.y = "variable",
        allow.cartesian = TRUE)
    data.table::setnames(spatial_network_min_ext, "value", "from_value")

    spatial_network_min_ext <- data.table::merge.data.table(
        spatial_network_min_ext, by.x = c("to", "feat_ID"),
        bin_matrix_DTm, by.y = c("variable", "feat_ID"))
    data.table::setnames(spatial_network_min_ext, "value", "to_value")


    # summarize the different combinations
    spatial_network_min_ext[, combn := paste0(from_value, "-", to_value)]
    freq_summary <- spatial_network_min_ext[, .N, by = .(feat_ID, combn)]
    data.table::setorder(freq_summary, feat_ID, combn)

    feats <- unique(freq_summary$feat_ID)
    all_combn <- c("0-0", "0-1", "1-0", "1-1")

    # create a zeroes DT to add missing observations
    freq_summary_zeroes <- data.table::data.table(
        feat_ID = rep(feats, each = 4),
        combn = rep(all_combn, length(feats)),
        N = 0
    )
    freq_summary2 <- rbind(freq_summary, freq_summary_zeroes)
    freq_summary2[, N := sum(N), by = .(feat_ID, combn)]
    freq_summary2 <- unique(freq_summary2)

    # sort the combinations and run fisher test
    setorder(freq_summary2, feat_ID, combn, -N)
    or_results <- freq_summary2[
        , .or_test_func(matrix(N, nrow = 2)), by = feat_ID]


    ## hubs ##
    if (calc_hub == TRUE) {
        double_pos <- spatial_network_min_ext[combn == "1-1"]

        double_pos_to <- double_pos[, .N, by = .(feat_ID, to)]
        data.table::setnames(double_pos_to, "to", "cell_ID")
        double_pos_from <- double_pos[, .N, by = .(feat_ID, from)]
        data.table::setnames(double_pos_from, "from", "cell_ID")

        double_pos_both <- rbind(double_pos_to, double_pos_from)
        double_pos_both <- double_pos_both[, sum(N), by = .(feat_ID, cell_ID)]
        data.table::setorder(double_pos_both, feat_ID, -V1)

        # get hubs and add 0's
        hub_DT <- double_pos_both[V1 > hub_min_int, .N, by = feat_ID]
        hub_DT_zeroes <- data.table::data.table(
            feat_ID = unique(spatial_network_min_ext$feat_ID), N = 0)
        hub_DT2 <- rbind(hub_DT, hub_DT_zeroes)

        hub_DT2 <- hub_DT2[, sum(N), by = feat_ID]
        data.table::setnames(hub_DT2, "V1", "hub_nr")

        or_results <- data.table::merge.data.table(
            or_results, hub_DT2, by = "feat_ID")
    }

    return(or_results)
}


#' @title Odds ratio test
#' @name .or_test_func
#' @description calculate odds-ratio from a 2x2 matrix
#' @returns list
#' @keywords internal
.or_test_func <- function(matrix) {
    OR <- ((matrix[1] * matrix[4]) / (matrix[2] * matrix[3]))
    list("estimate" = OR)
}



#' @title Calculate spatial enrichment
#' @name calculate_spatial_enrichment
#' @description Calculate spatial enrichment. Multiple methods are provided.
#' @returns spatial enrichment
NULL


#' @describeIn calculate_spatial_enrichment calculate using a 'simple' and
#' efficient for loop
#' @keywords internal
.calc_spatial_enrichment_minimum <- function(spatial_network,
    bin_matrix,
    adjust_method = "fdr",
    do_fisher_test = TRUE) {
    # data.table variables
    from <- to <- feats <- variable <- value <- p.value <- adj.p.value <-
        score <- estimate <- NULL

    spatial_network_min <- spatial_network[, .(from, to)]

    all_colindex <- 1:ncol(bin_matrix)
    names(all_colindex) <- colnames(bin_matrix)

    # code for possible combinations
    convert_code <- c(1, 2, 3, 4)
    names(convert_code) <- c("0-0", "0-1", "1-0", "1-1")

    # preallocate final matrix for results
    matrix_res <- matrix(
        data = NA, nrow = nrow(bin_matrix), ncol = nrow(spatial_network_min))

    ## 1. summarize results for each edge in the network
    for (row_i in 1:nrow(spatial_network_min)) {
        from_id <- spatial_network_min[row_i][["from"]]
        to_id <- spatial_network_min[row_i][["to"]]

        sumres <- data.table::as.data.table(bin_matrix[
            , all_colindex[c(from_id, to_id)]])
        sumres[, combn := paste0(get(from_id), "-", get(to_id))]

        code_res <- convert_code[sumres$combn]
        matrix_res[, row_i] <- code_res
    }

    rownames(matrix_res) <- rownames(bin_matrix)


    # preallocate matrix for table results
    table_res <- matrix(data = NA, nrow(matrix_res), ncol = 4)

    ## 2. calculate the frequencies of possible combinations ##
    # '0-0' = 1, '0-1' = 2, '1-0' = 3 and '1-1' = 4
    for (row_i in 1:nrow(matrix_res)) {
        x <- matrix_res[row_i, ]
        x <- factor(x, levels = c(1, 2, 3, 4))
        tabres <- as.vector(table(x))

        table_res[row_i, ] <- tabres
    }

    rownames(table_res) <- rownames(matrix_res)
    colnames(table_res) <- 1:4

    rable_resDT <- data.table::as.data.table(table_res)
    rable_resDT[, feats := rownames(table_res)]

    rable_resDTm <- data.table::melt.data.table(rable_resDT, id.vars = "feats")
    data.table::setorder(rable_resDTm, feats, variable)

    ## run fisher test ##
    if (do_fisher_test == TRUE) {
        results <- rable_resDTm[, stats::fisher.test(matrix(
            value, nrow = 2))[c(1, 3)], by = feats]

        # replace zero p-values with lowest p-value
        min_pvalue <- min(results$p.value[results$p.value > 0])
        results[, p.value := ifelse(p.value == 0, min_pvalue, p.value)]
        results[, adj.p.value := stats::p.adjust(
            p.value, method = adjust_method)]

        # sort feats based on p-value and estimate
        results[, score := -log(p.value) * estimate]
        data.table::setorder(results, -score)
    } else {
        results <- rable_resDTm[, .or_test_func(matrix(
            value, nrow = 2)), by = feats]
        data.table::setorder(results, -estimate)
    }

    return(results)
}

#' @describeIn calculate_spatial_enrichment calculate using 'matrix'
#' implementation
#' @keywords internal
.calc_spatial_enrichment_matrix <- function(spatial_network,
    bin_matrix,
    adjust_method = "fdr",
    do_fisher_test = TRUE,
    do_parallel = TRUE,
    cores = NA,
    calc_hub = FALSE,
    hub_min_int = 3,
    verbose = TRUE) {
    # data.table variables
    verbose <- feats <- p.value <- estimate <- adj.p.value <- score <- NULL

    # convert spatial network data.table to spatial matrix
    dc_spat_network <- data.table::dcast.data.table(
        spatial_network, formula = to ~ from, value.var = "distance", fill = 0)
    spat_mat <- dt_to_matrix(dc_spat_network)
    spat_mat[spat_mat > 0] <- 1


    ## parallel
    if (do_parallel == TRUE) {
        if (do_fisher_test == TRUE) {
            save_list <- suppressMessages(lapply_flex(
                X = rownames(bin_matrix), cores = cores, fun = .spat_fish_func,
                bin_matrix = bin_matrix, spat_mat = spat_mat,
                calc_hub = calc_hub, hub_min_int = hub_min_int
            ))
        } else {
            save_list <- suppressMessages(lapply_flex(
                X = rownames(bin_matrix), cores = cores, fun = .spat_or_func,
                bin_matrix = bin_matrix, spat_mat = spat_mat,
                calc_hub = calc_hub, hub_min_int = hub_min_int
            ))
        }
    } else {
        ## serial
        save_list <- list()

        if (do_fisher_test == TRUE) {
            for (feat in rownames(bin_matrix)) {
                if (verbose == TRUE) print(feat)

                save_list[[feat]] <- suppressMessages(.spat_fish_func(
                    feat = feat, bin_matrix = bin_matrix, spat_mat = spat_mat,
                    calc_hub = calc_hub, hub_min_int = hub_min_int
                ))
            }
        } else {
            for (feat in rownames(bin_matrix)) {
                if (verbose == TRUE) print(feat)

                save_list[[feat]] <- suppressMessages(.spat_or_func(
                    feat = feat, bin_matrix = bin_matrix, spat_mat = spat_mat,
                    calc_hub = calc_hub, hub_min_int = hub_min_int
                ))
            }
        }
    }

    result <- data.table::as.data.table(do.call("rbind", save_list))
    result[, feats := unlist(feats)]


    if (do_fisher_test == TRUE) {
        result[, c("p.value", "estimate") := list(
            as.numeric(p.value), as.numeric(estimate))]

        # convert p.value = 0 to lowest p-value
        min_pvalue <- min(result$p.value[result$p.value > 0])
        result[, p.value := ifelse(p.value == 0, min_pvalue, p.value)]
        result[, adj.p.value := stats::p.adjust(
            p.value, method = adjust_method)]

        result[, score := -log(p.value) * estimate]
        data.table::setorder(result, -score)
    } else {
        data.table::setnames(result, "V1", "estimate")
        data.table::setorder(result, -estimate)
    }

    return(result)
}


#' @describeIn calculate_spatial_enrichment calculate using 'data.table'
#' implementation
#' @keywords internal
.calc_spatial_enrichment_dt <- function(
        bin_matrix,
        spatial_network,
        calc_hub = FALSE,
        hub_min_int = 3,
        group_size = "automatic",
        do_fisher_test = TRUE,
        adjust_method = "fdr",
        cores = NA) {
    # set number of cores automatically, but with limit of 10
    cores <- determine_cores(cores)
    data.table::setDTthreads(threads = cores)

    # data.table variables
    from <- to <- feat_ID <- p.value <- adj.p.value <- score <-
        estimate <- NULL

    # create minimum spatial network
    spat_netw_min <- spatial_network[, .(from, to)]

    # divide matrix in groups
    if (!is.na(group_size) & is.numeric(group_size)) {
        group_size <- group_size
        if (group_size > nrow(bin_matrix)) {
            stop("group_size is too big, it can not be greater than the
                number of feats")
        }
    } else if (group_size == "automatic") {
        test_number <- ceiling(nrow(bin_matrix) / 10)
        test_number <- max(2, test_number)
        group_size <- min(200, test_number)
    }

    groups <- ceiling(nrow(bin_matrix) / group_size)
    cut_groups <- cut(1:nrow(bin_matrix), breaks = groups, labels = 1:groups)
    if (any(table(cut_groups) == 1)) {
        stop("With group size = ", group_size,
            " you have a single gene in a group. Manually pick another group
            size")
    }
    indexes <- 1:nrow(bin_matrix)
    names(indexes) <- cut_groups


    total_list <- list()
    for (group in unique(cut_groups)) {
        sel_indices <- indexes[names(indexes) == group]

        bin_matrix_DT <- data.table::as.data.table(bin_matrix[sel_indices, ])
        bin_matrix_DT[, feat_ID := rownames(bin_matrix[sel_indices, ])]
        bin_matrix_DTm <- data.table::melt.data.table(
            bin_matrix_DT, id.vars = "feat_ID")

        if (do_fisher_test == TRUE) {
            test <- .spat_fish_func_dt(
                bin_matrix_DTm = bin_matrix_DTm,
                spat_netw_min = spat_netw_min,
                calc_hub = calc_hub,
                hub_min_int = hub_min_int,
                cores = cores
            )
        } else {
            test <- .spat_or_func_dt(
                bin_matrix_DTm = bin_matrix_DTm,
                spat_netw_min = spat_netw_min,
                calc_hub = calc_hub,
                hub_min_int = hub_min_int,
                cores = cores
            )
        }


        total_list[[group]] <- test
    }

    result <- do.call("rbind", total_list)

    if (do_fisher_test == TRUE) {
        min_pvalue <- min(result$p.value[result$p.value > 0])
        result[, p.value := ifelse(p.value == 0, min_pvalue, p.value)]
        result[, adj.p.value := stats::p.adjust(
            p.value, method = adjust_method)]

        result[, score := -log(p.value) * estimate]
        data.table::setorder(result, -score)
        data.table::setnames(result, "feat_ID", "feats")
    } else {
        data.table::setorder(result, -estimate)
        data.table::setnames(result, "feat_ID", "feats")
    }

    return(result)
}






#' @title binSpect
#' @name binSpect
#' @description Previously: `binGetSpatialGenes()`. \cr
#' BinSpect (Binary Spatial Extraction of genes) is a fast computational method
#' that identifies genes with a spatially coherent expression pattern. \cr
#' There are several functions documented together here, mainly differing in
#' how to provide expression and spatial connectivity/networks information.
#' When data is in a `giotto` object, use `binSpect()` which wraps
#' `binSpectSingle()` and `binSpectMulti()`.
#' @param gobject giotto object
#' @param spat_unit spatial unit
#' @param feat_type feature type
#' @param bin_method method to binarize gene expression
#' @param expression_values expression values to use
#' @param subset_feats only select a subset of features to test
#' @param subset_genes deprecated, use subset_feats
#' @param spatial_network_name name of spatial network to use
#' (default = 'spatial_network')
#' @param spatial_network_k different k's for a spatial kNN to evaluate
#' @param reduce_network default uses the full network
#' @param kmeans_algo kmeans algorithm to use
#' (kmeans, kmeans_arma, kmeans_arma_subset)
#' @param nstart kmeans: nstart parameter
#' @param iter_max kmeans: iter.max parameter
#' @param extreme_nr number of top and bottom cells (see details)
#' @param sample_nr total number of cells to sample (see details)
#' @param percentage_rank percentage of top cells for binarization
#' @param do_fisher_test perform fisher test
#' @param adjust_method p-value adjusted method to use
#' (see \code{\link[stats]{p.adjust}})
#' @param calc_hub calculate the number of hub cells
#' @param hub_min_int minimum number of cell-cell interactions for a hub cell
#' @param get_av_expr calculate the average expression per gene of the high
#' expressing cells
#' @param get_high_expr calculate the number of high expressing cells  per gene
#' @param implementation enrichment implementation (data.table, simple, matrix)
#' @param group_size number of genes to process together with data.table
#' implementation (default = automatic)
#' @param do_parallel run calculations in parallel with mclapply
#' @param cores number of cores to use if `do_parallel = TRUE`
#' @param verbose be verbose
#' @param knn_params list of parameters to create spatial kNN network
#' @param set.seed deprecated. Use \code{seed} param instead
#' @param seed seed for kmeans binarization. When \code{NULL}, no seed is set.
#' Otherwise, accepts a numeric input that will be used as seed.
#' @param bin_matrix a binarized matrix, when provided it will skip the
#' binarization process
#' @param summarize summarize the p-values or adjusted p-values
#' @param return_gobject whether to return values attached to the gobject or
#' separately (default)
#' @returns data.table with results (see details)
#' @details We provide two ways to identify spatial genes based on gene
#' expression binarization.
#' Both methods are identicial except for how binarization is performed.
#'   1. **binarize:** Each gene is binarized (0 or 1) in each cell with
#'   **kmeans** (k = 2) or based on **rank** percentile
#'   2. **network:** All cells are connected through a spatial network based
#'   on the physical coordinates
#'   3. **contingency table:** A contingency table is calculated based on all
#'   edges of neighboring cells and the binarized expression
#'   (0-0, 0-1, 1-0 or 1-1)
#'   4. For each gene an odds-ratio (OR) and fisher.test (optional) is
#'   calculated
#'
#' Three different kmeans algorithms have been implemented:
#'   1. **kmeans:** default, see \code{\link[stats]{kmeans}}
#'   2. **kmeans_arma:** from ClusterR, see \code{\link[ClusterR]{KMeans_arma}}
#'   3. **kmeans_arma_subst:** from ClusterR, see
#'   \code{\link[ClusterR]{KMeans_arma}}, but randomly subsets the vector
#'   for each gene to increase speed. Change extreme_nr and sample_nr for
#'   control.
#'
#' Other statistics are provided (optional):
#'   * Number of cells with high expression (binary = 1)
#'   * Average expression of each gene within high expressing cells
#'   * Number of hub cells, these are high expressing cells that have a user
#'   defined number of high expressing neighbors
#'
#' By selecting a subset of likely spatial genes
#' (e.g. soft thresholding highly variable genes) can accelerate the speed.
#' The simple implementation is usually faster, but lacks the possibility to
#' run in parallel and to calculate hub cells.\cr
#' The data.table implementation might be more appropriate for large datasets
#' by setting the `group_size` (number of genes) parameter to divide the
#' workload.
#' @md
#' @examples
#' g <- GiottoData::loadGiottoMini("visium")
#'
#' binSpect(g)
#'
#' binSpectSingle(g)
#'
#' g_expression <- getExpression(g, output = "matrix")
#' g_spat_net <- getSpatialNetwork(g, output = "networkDT")
#'
#' binSpectSingleMatrix(
#'     expression_matrix = g_expression,
#'     spatial_network = g_spat_net
#' )
#'
NULL




#' @rdname binSpect
#' @export
binSpect <- function(
        gobject,
        spat_unit = NULL,
        feat_type = NULL,
        bin_method = c("kmeans", "rank"),
        expression_values = c("normalized", "scaled", "custom"),
        subset_feats = NULL,
        spatial_network_name = "Delaunay_network",
        spatial_network_k = NULL,
        reduce_network = FALSE,
        kmeans_algo = c("kmeans", "kmeans_arma", "kmeans_arma_subset"),
        nstart = 3,
        iter_max = 10,
        extreme_nr = 50,
        sample_nr = 50,
        percentage_rank = 30,
        do_fisher_test = TRUE,
        adjust_method = "fdr",
        calc_hub = FALSE,
        hub_min_int = 3,
        get_av_expr = TRUE,
        get_high_expr = TRUE,
        implementation = c("data.table", "simple", "matrix"),
        group_size = "automatic",
        do_parallel = TRUE,
        cores = NA,
        verbose = TRUE,
        knn_params = NULL,
        set.seed = deprecated(),
        seed = 1234,
        bin_matrix = NULL,
        summarize = c("p.value", "adj.p.value"),
        return_gobject = FALSE
) {
    # TODO align set.seed, set_seed, seed_number naming and usage across
    # packages
    # use only param seed. If NULL, set no seed. If !NULL set value as seed

    if (is_present(set.seed) && !is.function(set.seed)) {
        deprecate_warn(
            when = "4.0.3",
            what = "binSpect(set.seed)",
            with = "binSpect(seed)"
        )

        seed <- set.seed
        set.seed <- NULL
    }

    a <- get_args_list(keep = c(
        "spat_unit", "feat_type", "bin_method", "expression_values",
        "subset_feats", "reduce_network", "kmeans_algo",
        "nstart", "iter_max", "extreme_nr", "sample_nr",
        "percentage_rank", "do_fisher_test", "adjust_method",
        "calc_hub" , "hub_min_int", "get_av_expr", "get_high_expr",
        "implementation", "group_size", "do_parallel", "cores", "seed",
        "verbose"
    ))

    if (!is.null(spatial_network_k)) {
        output <- do.call(binSpectMulti, args = c(a,
            gobject = gobject,
            spatial_network_k = spatial_network_k,
            knn_params = knn_params,
            summarize = summarize,
        ))
    } else {
        output <- do.call(binSpectSingle, args = c(a,
            gobject = gobject,
            spatial_network_name = spatial_network_name,
            bin_matrix = bin_matrix,
        ))
    }

    if (isTRUE(return_gobject)) {

        result_dt <- data.table::data.table(
            feats = output$feats, pval = output$adj.p.value)
        data.table::setnames(result_dt, old = "pval", new = "binSpect.pval")
        gobject <- addFeatMetadata(
            gobject,
            spat_unit = spat_unit,
            feat_type = feat_type,
            new_metadata = result_dt,
            by_column = TRUE,
            column_feat_ID = "feats"
        )
        return(gobject)
    } else {
        return(output)
    }
}





#' @describeIn binSpect binSpect for a single spatial network and a provided
#' expression matrix
#' @param expression_matrix expression matrix
#' @param spatial_network spatial network in data.table format
#' @export
binSpectSingleMatrix <- function(expression_matrix,
    spatial_network = NULL,
    bin_matrix = NULL,
    bin_method = c("kmeans", "rank"),
    subset_feats = NULL,
    kmeans_algo = c("kmeans", "kmeans_arma", "kmeans_arma_subset"),
    nstart = 3,
    iter_max = 10,
    extreme_nr = 50,
    sample_nr = 50,
    percentage_rank = 30,
    do_fisher_test = TRUE,
    adjust_method = "fdr",
    calc_hub = FALSE,
    hub_min_int = 3,
    get_av_expr = TRUE,
    get_high_expr = TRUE,
    implementation = c("data.table", "simple", "matrix"),
    group_size = "automatic",
    do_parallel = TRUE,
    cores = NA,
    verbose = FALSE,
    set.seed = deprecated(),
    seed = 1234) {
    if (is_present(set.seed) && !is.function(set.seed)) {
        deprecate_warn(
            when = "4.0.3",
            what = "binSpectSingleMatrix(set.seed)",
            with = "binSpectSingleMatrix(seed)"
        )

        seed <- set.seed
        set.seed <- NULL
    }

    do_parallel <- as.logical(do_parallel)
    calc_hub <- as.logical(calc_hub)
    get_av_expr <- as.logical(get_av_expr)
    get_high_expr <- as.logical(get_high_expr)
    do_fisher_test <- as.logical(do_fisher_test)

    vmsg(.v = verbose, "\n This is the single parameter version of binSpect")


    # set number of cores automatically, but with limit of 10
    cores <- determine_cores(cores)
    data.table::setDTthreads(threads = cores)

    # data.table: set global variable
    feats <- p.value <- estimate <- score <- NULL

    # set binarization method
    bin_method <- match.arg(bin_method, choices = c("kmeans", "rank"))

    # kmeans algorithm
    kmeans_algo <- match.arg(
        kmeans_algo,
        choices = c("kmeans", "kmeans_arma", "kmeans_arma_subset"))

    # implementation
    implementation <- match.arg(
        implementation, choices = c("data.table", "simple", "matrix"))


    # spatial network
    # TODO: verify binarization of spatial network
    if (is.null(spatial_network)) {
        stop("You need to provide a spatial network in data.table format to
            the 'spatial_network' parameter")
    }


    ## start binarization ##
    ## ------------------ ##

    if (!is.null(bin_matrix)) {
        # TODO: verify format of bin_matrix and compatibility with spatial
        # network
        bin_matrix <- bin_matrix
    } else {
        bin_matrix <- switch(bin_method,
            "kmeans" = kmeans_binarize_wrapper(
                expr_values = expression_matrix,
                subset_feats = subset_feats,
                kmeans_algo = kmeans_algo,
                nstart = nstart,
                iter_max = iter_max,
                extreme_nr = extreme_nr,
                sample_nr = sample_nr,
                # set.seed = set.seed,
                seed = seed
            ),
            "rank" = rank_binarize_wrapper(
                expr_values = expression_matrix,
                subset_feats = subset_feats,
                percentage_rank = percentage_rank
            )
        )
    }

    vmsg(.v = verbose, "\n 1. matrix binarization complete")

    ## start with enrichment ##
    ## --------------------- ##

    result <- switch(implementation,
        "simple" = {
            if (do_parallel) {
                warning("Parallel not yet implemented for simple.
                        Enrichment will default to serial.")
            }
            if (calc_hub) {
                warning("Hub calculation is not possible with the simple
                        implementation, change to matrix if required.")
            }

            .calc_spatial_enrichment_minimum(
                spatial_network = spatial_network,
                bin_matrix = bin_matrix,
                adjust_method = adjust_method,
                do_fisher_test = do_fisher_test
            )
        },
        "matrix" = .calc_spatial_enrichment_matrix(
            spatial_network = spatial_network,
            bin_matrix = bin_matrix,
            adjust_method = adjust_method,
            do_fisher_test = do_fisher_test,
            do_parallel = do_parallel,
            cores = cores,
            calc_hub = calc_hub,
            hub_min_int = hub_min_int,
            verbose = verbose
        ),
        "data.table" = .calc_spatial_enrichment_dt(
            bin_matrix = bin_matrix,
            spatial_network = spatial_network,
            calc_hub = calc_hub,
            hub_min_int = hub_min_int,
            group_size = group_size,
            do_fisher_test = do_fisher_test,
            adjust_method = adjust_method,
            cores = cores
        )
    )

    vmsg(.v = verbose, "\n 2. spatial enrichment test completed")



    ## start with average high expression ##
    ## ---------------------------------- ##

    if (get_av_expr) {
        # expression
        if (!is.null(subset_feats)) {
            expr_values <- expression_matrix[
                rownames(expression_matrix) %in% subset_feats, ]
        } else {
            expr_values <- expression_matrix
        }

        sel_expr_values <- expr_values * bin_matrix
        av_expr <- apply(sel_expr_values, MARGIN = 1, FUN = function(x) {
            mean(x[x > 0])
        })
        av_expr_DT <- data.table::data.table(
            feats = names(av_expr), av_expr = av_expr)
        result <- merge(result, av_expr_DT, by = "feats")

        vmsg(.v = verbose, "\n 3. (optional) average expression of high
            expressing cells calculated")
    }



    ## start with number of high expressing cells ##
    ## ------------------------------------------ ##

    if (get_high_expr) {
        high_expr <- rowSums(bin_matrix)
        high_expr_DT <- data.table::data.table(
            feats = names(high_expr), high_expr = high_expr)
        result <- merge(result, high_expr_DT, by = "feats")

        vmsg(.v = verbose, "\n 4. (optional) number of high expressing cells
            calculated")
    }


    # sort
    if (do_fisher_test) {
        data.table::setorder(result, -score)
    } else {
        data.table::setorder(result, -estimate)
    }

    return(result)
}



#' @describeIn binSpect binSpect for a single spatial network
#' @export
binSpectSingle <- function(gobject,
    spat_unit = NULL,
    feat_type = NULL,
    bin_method = c("kmeans", "rank"),
    expression_values = c("normalized", "scaled", "custom"),
    subset_feats = NULL,
    spatial_network_name = "Delaunay_network",
    reduce_network = FALSE,
    kmeans_algo = c("kmeans", "kmeans_arma", "kmeans_arma_subset"),
    nstart = 3,
    iter_max = 10,
    extreme_nr = 50,
    sample_nr = 50,
    percentage_rank = 30,
    do_fisher_test = TRUE,
    adjust_method = "fdr",
    calc_hub = FALSE,
    hub_min_int = 3,
    get_av_expr = TRUE,
    get_high_expr = TRUE,
    implementation = c("data.table", "simple", "matrix"),
    group_size = "automatic",
    do_parallel = TRUE,
    cores = NA,
    verbose = TRUE,
    set.seed = deprecated(),
    seed = 1234,
    bin_matrix = NULL) {
    ## deprecated arguments

    if (is_present(set.seed) && !is.function(set.seed)) {
        deprecate_warn(
            when = "4.0.3",
            what = "binSpectSingle(set.seed)",
            with = "binSpectSingle(seed)"
        )

        seed <- set.seed
        set.seed <- NULL
    }

    # Set feat_type and spat_unit
    spat_unit <- set_default_spat_unit(
        gobject = gobject,
        spat_unit = spat_unit
    )
    feat_type <- set_default_feat_type(
        gobject = gobject,
        spat_unit = spat_unit,
        feat_type = feat_type
    )

    ## 1. expression matrix
    values <- match.arg(
        expression_values,
        unique(c("normalized", "scaled", "custom", expression_values)))
    expr_values <- getExpression(
        gobject = gobject,
        spat_unit = spat_unit,
        feat_type = feat_type,
        values = values,
        output = "matrix"
    )


    ## 2. spatial network
    spatial_network <- getSpatialNetwork(
        gobject = gobject,
        spat_unit = spat_unit,
        name = spatial_network_name,
        output = "networkDT"
    )
    if (is.null(spatial_network)) {
        stop("spatial_network_name: ", spatial_network_name,
            " does not exist, create a spatial network first")
    }

    # convert to full network
    if (reduce_network == FALSE) {
        spatial_network <- convert_to_full_spatial_network(spatial_network)
        data.table::setnames(
            spatial_network, c("source", "target"), c("from", "to"))
    }


    binSpectSingleMatrix(
        expression_matrix = expr_values,
        spatial_network = spatial_network,
        bin_matrix = bin_matrix,
        bin_method = bin_method,
        subset_feats = subset_feats,
        kmeans_algo = kmeans_algo,
        nstart = nstart,
        iter_max = iter_max,
        extreme_nr = extreme_nr,
        sample_nr = sample_nr,
        percentage_rank = percentage_rank,
        do_fisher_test = do_fisher_test,
        adjust_method = adjust_method,
        calc_hub = calc_hub,
        hub_min_int = hub_min_int,
        get_av_expr = get_av_expr,
        get_high_expr = get_high_expr,
        implementation = implementation,
        group_size = group_size,
        do_parallel = do_parallel,
        cores = cores,
        verbose = verbose,
        seed = seed
    )
}





#' @describeIn binSpect binSpect for multiple spatial kNN networks
#' @export
binSpectMulti <- function(gobject,
    feat_type = NULL,
    spat_unit = NULL,
    bin_method = c("kmeans", "rank"),
    expression_values = c("normalized", "scaled", "custom"),
    subset_feats = NULL,
    spatial_network_k = c(5, 10, 20),
    reduce_network = FALSE,
    kmeans_algo = c("kmeans", "kmeans_arma", "kmeans_arma_subset"),
    nstart = 3,
    iter_max = 10,
    extreme_nr = 50,
    sample_nr = 50,
    percentage_rank = c(10, 30),
    do_fisher_test = TRUE,
    adjust_method = "fdr",
    calc_hub = FALSE,
    hub_min_int = 3,
    get_av_expr = TRUE,
    get_high_expr = TRUE,
    implementation = c("data.table", "simple", "matrix"),
    group_size = "automatic",
    do_parallel = TRUE,
    cores = NA,
    verbose = TRUE,
    knn_params = NULL,
    set.seed = deprecated(),
    seed = 1234,
    summarize = c("adj.p.value", "p.value")) {
    ## deprecated arguments
    if (is_present(set.seed) && !is.function(set.seed)) {
        deprecate_warn(
            when = "4.0.3",
            what = "binSpectMulti(set.seed)",
            with = "binSpectMulti(seed)"
        )

        seed <- set.seed
        set.seed <- NULL
    }

    # Set feat_type and spat_unit
    spat_unit <- set_default_spat_unit(
        gobject = gobject,
        spat_unit = spat_unit
    )
    feat_type <- set_default_feat_type(
        gobject = gobject,
        spat_unit = spat_unit,
        feat_type = feat_type
    )

    if (verbose == TRUE)
        message("This is the multi parameter version of binSpect")

    # set number of cores automatically, but with limit of 10
    cores <- determine_cores(cores)
    data.table::setDTthreads(threads = cores)

    # check bin_method
    bin_method <- match.arg(bin_method, choices = c("kmeans", "rank"))

    # summarization level
    summarize <- match.arg(summarize, choices = c("adj.p.value", "p.value"))

    ## bin method rank
    if (bin_method == "rank") {
        total_trials <- length(spatial_network_k) * length(percentage_rank)
        result_list <- vector(mode = "list", length = total_trials)
        i <- 1

        for (k in spatial_network_k) {
            if (is.null(knn_params)) {
                knn_params <- list(minimum_k = 1)
            }
            temp_gobject <- do.call("createSpatialKNNnetwork", c(
                gobject = gobject,
                spat_unit = spat_unit,
                name = "temp_knn_network",
                k = k,
                knn_params
            ))

            for (rank_i in percentage_rank) {
                if (verbose == TRUE)
                    cat("Run for k = ", k, " and rank % = ", rank_i)

                result <- binSpectSingle(
                    gobject = temp_gobject,
                    feat_type = feat_type,
                    spat_unit = spat_unit,
                    bin_method = bin_method,
                    expression_values = expression_values,
                    subset_feats = subset_feats,
                    spatial_network_name = "temp_knn_network",
                    reduce_network = reduce_network,
                    kmeans_algo = kmeans_algo,
                    percentage_rank = rank_i,
                    do_fisher_test = do_fisher_test,
                    adjust_method = adjust_method,
                    calc_hub = calc_hub,
                    hub_min_int = hub_min_int,
                    get_av_expr = get_av_expr,
                    get_high_expr = get_high_expr,
                    implementation = implementation,
                    group_size = group_size,
                    do_parallel = do_parallel,
                    cores = cores,
                    verbose = verbose,
                    # set.seed = set.seed,
                    seed = seed
                )

                result_list[[i]] <- result
                i <- i + 1
            }
        }
        combined_result <- data.table::rbindlist(result_list)
    } else if (bin_method == "kmeans") {
        ## bin method kmeans
        total_trials <- length(spatial_network_k)
        result_list <- vector(mode = "list", length = total_trials)
        i <- 1

        ## expression matrix
        values <- match.arg(
            expression_values,
            unique(c("normalized", "scaled", "custom", expression_values)))
        expr_values <- getExpression(
            gobject = gobject,
            spat_unit = spat_unit,
            feat_type = feat_type,
            values = values,
            output = "matrix"
        )


        # pre-calculate bin_matrix once
        bin_matrix <- kmeans_binarize_wrapper(
            expr_values = expr_values,
            subset_feats = subset_feats,
            kmeans_algo = kmeans_algo,
            nstart = nstart,
            iter_max = iter_max,
            extreme_nr = extreme_nr,
            sample_nr = sample_nr,
            # set.seed = set.seed,
            seed = seed
        )

        for (k in spatial_network_k) {
            if (is.null(knn_params)) {
                knn_params <- list(minimum_k = 1)
            }
            temp_gobject <- do.call("createSpatialKNNnetwork", c(
                gobject = gobject,
                spat_unit = spat_unit,
                name = "temp_knn_network",
                k = k, knn_params
            ))

            if (verbose == TRUE) cat("Run for k = ", k)

            result <- binSpectSingle(
                gobject = temp_gobject,
                feat_type = feat_type,
                spat_unit = spat_unit,
                bin_method = bin_method,
                expression_values = expression_values,
                subset_feats = subset_feats,
                spatial_network_name = "temp_knn_network",
                reduce_network = reduce_network,
                kmeans_algo = kmeans_algo,
                nstart = nstart,
                iter_max = iter_max,
                extreme_nr = extreme_nr,
                sample_nr = sample_nr,
                do_fisher_test = do_fisher_test,
                adjust_method = adjust_method,
                calc_hub = calc_hub,
                hub_min_int = hub_min_int,
                get_av_expr = get_av_expr,
                get_high_expr = get_high_expr,
                implementation = implementation,
                group_size = group_size,
                do_parallel = do_parallel,
                cores = cores,
                verbose = verbose,
                # set.seed = set.seed,
                seed = seed,
                bin_matrix = bin_matrix
            )

            result_list[[i]] <- result
            i <- i + 1
        }

        combined_result <- data.table::rbindlist(result_list)
    }


    # data.table variables
    feats <- V1 <- p.val <- NULL

    ## merge results into 1 p-value per feat ##
    simple_result <- combined_result[, sum(log(get(summarize))), by = feats]
    simple_result[, V1 := V1 * -2]
    simple_result[, p.val := stats::pchisq(
        q = V1, df = total_trials, log.p = FALSE, lower.tail = FALSE)]

    return(list(
        combined = combined_result, simple = simple_result[, .(feats, p.val)]))
}



# not exported, so not linked to binSpect

#' @title binSpectMultiMatrix
#' @name binSpectMultiMatrix
#' @description binSpect for a single spatial network and a provided
#' expression matrix
#' @param expression_matrix expression matrix
#' @param spatial_networks list of spatial networks in data.table format
#' @param bin_method method to binarize gene expression
#' @param subset_feats only select a subset of features to test
#' @param kmeans_algo kmeans algorithm to use
#' (kmeans, kmeans_arma, kmeans_arma_subset)
#' @param nstart kmeans: nstart parameter
#' @param iter_max kmeans: iter.max parameter
#' @param extreme_nr number of top and bottom cells (see details)
#' @param sample_nr total number of cells to sample (see details)
#' @param percentage_rank vector of percentages of top cells for binarization
#' @param do_fisher_test perform fisher test
#' @param adjust_method p-value adjusted method to use
#' (see \code{\link[stats]{p.adjust}})
#' @param calc_hub calculate the number of hub cells
#' @param hub_min_int minimum number of cell-cell interactions for a hub cell
#' @param get_av_expr calculate the average expression per gene of the high
#' expressing cells
#' @param get_high_expr calculate the number of high expressing cells  per gene
#' @param implementation enrichment implementation (data.table, simple, matrix)
#' @param group_size number of genes to process together with data.table
#' implementation (default = automatic)
#' @param do_parallel run calculations in parallel with mclapply
#' @param cores number of cores to use if do_parallel = TRUE
#' @param verbose be verbose
#' @param knn_params list of parameters to create spatial kNN network
#' @param set.seed deprecated
#' @param seed sets value as seed before kmeans binarization. If NULL, no seed
#' is set.
#' @param summarize summarize the p-values or adjusted p-values
#' @returns data.table with results
binSpectMultiMatrix <- function(expression_matrix,
    spatial_networks,
    bin_method = c("kmeans", "rank"),
    subset_feats = NULL,
    kmeans_algo = c("kmeans", "kmeans_arma", "kmeans_arma_subset"),
    nstart = 3,
    iter_max = 10,
    extreme_nr = 50,
    sample_nr = 50,
    percentage_rank = c(10, 30),
    do_fisher_test = TRUE,
    adjust_method = "fdr",
    calc_hub = FALSE,
    hub_min_int = 3,
    get_av_expr = TRUE,
    get_high_expr = TRUE,
    implementation = c("data.table", "simple", "matrix"),
    group_size = "automatic",
    do_parallel = TRUE,
    cores = NA,
    verbose = TRUE,
    knn_params = NULL,
    set.seed = deprecated(),
    seed = 1234,
    summarize = c("adj.p.value", "p.value")) {
    if (is_present(set.seed) && !is.function(set.seed)) {
        deprecate_warn(
            when = "4.0.3",
            what = "binSpectMultiMatrix(set.seed)",
            with = "binSpectMultiMatrix(seed)"
        )

        seed <- set.seed
        set.seed <- NULL
    }


    if (verbose == TRUE)
        message("This is the multi parameter version of binSpect")

    # set number of cores automatically, but with limit of 10
    cores <- determine_cores(cores)
    data.table::setDTthreads(threads = cores)

    # check bin_method
    bin_method <- match.arg(bin_method, choices = c("kmeans", "rank"))

    # summarization level
    summarize <- match.arg(summarize, choices = c("adj.p.value", "p.value"))


    ## bin method rank
    if (bin_method == "rank") {
        total_trials <- length(spatial_networks) * length(percentage_rank)
        result_list <- vector(mode = "list", length = total_trials)
        i <- 1

        for (k in seq_along(spatial_networks)) {
            for (rank_i in percentage_rank) {
                if (verbose == TRUE)
                    cat("Run for spatial network ", k, " and rank % = ", rank_i)

                result <- binSpectSingleMatrix(
                    expression_matrix = expression_matrix,
                    spatial_network = spatial_networks[[k]],
                    bin_method = bin_method,
                    subset_feats = subset_feats,
                    kmeans_algo = kmeans_algo,
                    percentage_rank = rank_i,
                    do_fisher_test = do_fisher_test,
                    adjust_method = adjust_method,
                    calc_hub = calc_hub,
                    hub_min_int = hub_min_int,
                    get_av_expr = get_av_expr,
                    get_high_expr = get_high_expr,
                    implementation = implementation,
                    group_size = group_size,
                    do_parallel = do_parallel,
                    cores = cores,
                    verbose = verbose,
                    # set.seed = set.seed,
                    seed = seed
                )

                result_list[[i]] <- result
                i <- i + 1
            }
        }
        combined_result <- data.table::rbindlist(result_list)
    } else if (bin_method == "kmeans") {
        ## bin method kmeans
        total_trials <- length(spatial_networks)
        result_list <- vector(mode = "list", length = total_trials)
        i <- 1


        # pre-calculate bin_matrix once
        bin_matrix <- kmeans_binarize_wrapper(
            expr_values = expression_matrix,
            subset_feats = subset_feats,
            kmeans_algo = kmeans_algo,
            nstart = nstart,
            iter_max = iter_max,
            extreme_nr = extreme_nr,
            sample_nr = sample_nr,
            # set.seed = set.seed,
            seed = seed
        )

        for (k in seq_along(spatial_networks)) {
            if (verbose == TRUE) cat("Run for spatial network = ", k)

            result <- binSpectSingleMatrix(
                expression_matrix = expression_matrix,
                bin_matrix = bin_matrix,
                spatial_network = spatial_networks[[k]],
                bin_method = bin_method,
                subset_feats = subset_feats,
                kmeans_algo = kmeans_algo,
                nstart = nstart,
                iter_max = iter_max,
                extreme_nr = extreme_nr,
                sample_nr = sample_nr,
                do_fisher_test = do_fisher_test,
                adjust_method = adjust_method,
                calc_hub = calc_hub,
                hub_min_int = hub_min_int,
                get_av_expr = get_av_expr,
                get_high_expr = get_high_expr,
                implementation = implementation,
                group_size = group_size,
                do_parallel = do_parallel,
                cores = cores,
                verbose = verbose,
                # set.seed = set.seed,
                seed = seed
            )

            result_list[[i]] <- result
            i <- i + 1
        }

        combined_result <- data.table::rbindlist(result_list)
    }


    # data.table variables
    feats <- V1 <- p.val <- NULL

    ## merge results into 1 p-value per feat ##
    simple_result <- combined_result[, sum(log(get(summarize))), by = feats]
    simple_result[, V1 := V1 * -2]
    simple_result[, p.val := stats::pchisq(
        q = V1, df = total_trials, log.p = FALSE, lower.tail = FALSE)]

    return(list(
        combined = combined_result, simple = simple_result[, .(feats, p.val)]))
}





#' @title silhouetteRank
#' @name silhouetteRank
#' @description Previously: calculate_spatial_genes_python. This method
#' computes a silhouette score per gene based on the
#' spatial distribution of two partitions of cells
#' (expressed L1, and non-expressed L0).
#' Here, rather than L2 Euclidean norm, it uses a rank-transformed,
#' exponentially weighted
#' function to represent the local physical distance between two cells.
#' New multi aggregator implementation can be found at
#' \code{\link{silhouetteRankTest}}
#' @param gobject giotto object
#' @param expression_values expression values to use
#' @param metric distance metric to use
#' @param subset_genes only run on this subset of genes
#' @param rbp_p fractional binarization threshold
#' @param examine_top top fraction to evaluate with silhouette
#' @param python_path specify specific path to python if required
#' @returns data.table with spatial scores
#' @examples
#' g <- GiottoData::loadGiottoMini("visium")
#' 
#' silhouetteRank(g)
#' @export
silhouetteRank <- function(gobject,
    expression_values = c("normalized", "scaled", "custom"),
    metric = "euclidean",
    subset_genes = NULL,
    rbp_p = 0.95,
    examine_top = 0.3,
    python_path = NULL) {
    # expression values
    values <- match.arg(expression_values, c("normalized", "scaled", "custom"))
    expr_values <- getExpression(
        gobject = gobject,
        values = values,
        output = "matrix"
    )

    # subset genes
    if (!is.null(subset_genes)) {
        subset_genes <- subset_genes[subset_genes %in% gobject@feat_ID]
        expr_values <- expr_values[rownames(expr_values) %in% subset_genes, ]
    }


    # data.table variables
    sdimx <- sdimy <- NULL

    # spatial locations
    spatlocs <- getSpatialLocations(gobject,
        spat_unit = "cell",
        name = "raw",
        output = "data.table",
        copy_obj = TRUE
    )
    spatlocs <- as.matrix(spatlocs[, .(sdimx, sdimy)])

    # python path
    if (is.null(python_path)) {
        python_path <- readGiottoInstructions(gobject, param = "python_path")
    }

    ## prepare python path and louvain script
    reticulate::use_python(required = TRUE, python = python_path)
    python_silh_function <- system.file(
        "python", "python_spatial_genes.py", package = "Giotto")
    reticulate::source_python(file = python_silh_function)

    output_python <- python_spatial_genes(
        spatial_locations = spatlocs,
        expression_matrix = as.data.frame(as.matrix(expr_values)),
        metric = metric,
        rbp_p = rbp_p,
        examine_top = examine_top
    )

    # unlist output
    genes <- unlist(lapply(output_python, FUN = function(x) {
        y <- x[1][[1]]
    }))
    scores <- unlist(lapply(output_python, FUN = function(x) {
        y <- x[2][[1]]
    }))

    spatial_python_DT <- data.table::data.table(genes = genes, scores = scores)

    return(spatial_python_DT)
}




#' @title silhouetteRankTest
#' @name silhouetteRankTest
#' @description Multi parameter aggregator version of
#' \code{\link{silhouetteRank}}
#' @param gobject giotto object
#' @param expression_values expression values to use
#' @param subset_genes only run on this subset of genes
#' @param overwrite_input_bin overwrite input bin
#' @param rbp_ps fractional binarization thresholds
#' @param examine_tops top fractions to evaluate with silhouette
#' @param matrix_type type of matrix
#' @param num_core number of cores to use
#' @param parallel_path path to GNU parallel function
#' @param output output directory
#' @param query_sizes size of query
#' @param verbose be verbose
#' @returns data.table with spatial scores
#' @examples
#' g <- GiottoData::loadGiottoMini("visium")
#' 
#' silhouetteRankTest(g)
#' @export
silhouetteRankTest <- function(gobject,
    expression_values = c("normalized", "scaled", "custom"),
    subset_genes = NULL,
    overwrite_input_bin = TRUE,
    rbp_ps = c(0.95, 0.99),
    examine_tops = c(0.005, 0.010, 0.050, 0.100, 0.300),
    matrix_type = "dissim",
    num_core = 4,
    parallel_path = "/usr/bin",
    output = NULL,
    query_sizes = 10L,
    verbose = FALSE) {
    # data.table variables
    cell_ID <- sdimx <- sdimy <- sdimz <- NULL

    ## test if R packages are installed
    # check envstats
    package_check(pkg_name = "EnvStats", repository = c("CRAN"))

    # check eva
    if ("eva" %in% rownames(installed.packages()) == FALSE) {
        stop(
            "\n package ", "eva", " is not yet installed \n",
            "To install: \n",
            "install.packages('eva')"
        )

    }

    ## test if python package is installed
    module_test <- reticulate::py_module_available("silhouetteRank")
    if (module_test == FALSE) {
        warning("silhouetteRank python module is not installed:
            install in the right environment or python path with:

            'pip install silhouetteRank'

            or from within R in the Giotto environment with:

            conda_path = reticulate::miniconda_path()
            conda_full_path = paste0(conda_path,'/','bin/conda')
            full_envname = paste0(conda_path,'/envs/giotto_env')
            reticulate::py_install(packages = 'silhouetteRank',
                       envname = full_envname,
                       method = 'conda',
                       conda = conda_full_path,
                       pip = TRUE,
                       python_version = '3.6')")
    }



    # expression values
    values <- match.arg(expression_values, c("normalized", "scaled", "custom"))
    expr_values <- getExpression(
        gobject = gobject,
        values = values,
        output = "matrix"
    )

    # subset genes
    if (!is.null(subset_genes)) {
        subset_genes <- subset_genes[subset_genes %in% gobject@gene_ID]
        expr_values <- expr_values[rownames(expr_values) %in% subset_genes, ]
    }

    # spatial locations
    spatlocs <- getSpatialLocations(gobject,
        name = "raw",
        output = "data.table",
        copy_obj = TRUE
    )

    ## save dir and log
    if (is.null(output)) {
        save_dir <- readGiottoInstructions(gobject, param = "save_dir")
        silh_output_dir <- paste0(save_dir, "/", "silhouetteRank_output/")
        if (!file.exists(silh_output_dir)) dir.create(
            silh_output_dir, recursive = TRUE)
    } else if (file.exists(output)) {
        silh_output_dir <- paste0(output, "/", "silhouetteRank_output/")
        if (!file.exists(silh_output_dir)) dir.create(
            silh_output_dir, recursive = TRUE)
    } else {
        silh_output_dir <- paste0(output, "/", "silhouetteRank_output/")
        if (!file.exists(silh_output_dir)) dir.create(
            silh_output_dir, recursive = TRUE)
    }

    # log directory
    log_dir <- paste0(silh_output_dir, "/", "logs/")
    if (!file.exists(log_dir)) dir.create(log_dir, recursive = TRUE)


    ## write spatial locations to .txt file
    if (ncol(spatlocs) == 3) {
        format_spatlocs <- spatlocs[, .(cell_ID, sdimx, sdimy)]
        colnames(format_spatlocs) <- c("ID", "x", "y")
    } else {
        format_spatlocs <- spatlocs[, .(cell_ID, sdimx, sdimy, sdimz)]
        colnames(format_spatlocs) <- c("ID", "x", "y", "z")
    }

    write.table(
        x = format_spatlocs, row.names = FALSE,
        file = paste0(silh_output_dir, "/", "format_spatlocs.txt"),
        quote = FALSE, sep = "\t"
    )

    spatlocs_path <- paste0(silh_output_dir, "/", "format_spatlocs.txt")


    silh_output_dir_norm <- normalizePath(silh_output_dir)
    expr_values_path_norm <- paste0(silh_output_dir_norm, "/", "expression.txt")

    data.table::fwrite(data.table::as.data.table(
        expr_values, keep.rownames = "gene"),
        file = expr_values_path_norm,
        quote = FALSE,
        sep = "\t",
        col.names = TRUE,
        row.names = FALSE
    )

    expr_values_path <- paste0(silh_output_dir, "/", "expression.txt")

    ## prepare python path and louvain script
    python_path <- readGiottoInstructions(gobject, param = "python_path")
    reticulate::use_python(required = TRUE, python = python_path)
    python_silh_function <- system.file(
        "python", "silhouette_rank_wrapper.py", package = "Giotto")
    reticulate::source_python(file = python_silh_function)


    output_silh <- silhouette_rank(
        expr = expr_values_path,
        centroid = spatlocs_path,
        overwrite_input_bin = overwrite_input_bin,
        rbp_ps = rbp_ps,
        examine_tops = examine_tops,
        matrix_type = matrix_type,
        verbose = verbose,
        num_core = num_core,
        parallel_path = parallel_path,
        output = silh_output_dir,
        query_sizes = as.integer(query_sizes)
    )

    return(output_silh)
}






#' @title spatialDE
#' @name spatialDE
#' @description Compute spatial variable genes with spatialDE method
#' @param gobject Giotto object
#' @param feat_type feature type
#' @param spat_unit spatial unit
#' @param spat_loc_name name for spatial locations
#' @param expression_values gene expression values to use
#' @param size size of plot
#' @param color low/medium/high color scheme for plot
#' @param sig_alpha alpha value for significance
#' @param unsig_alpha alpha value for unsignificance
#' @param python_path specify specific path to python if required
#' @param show_plot show plot
#' @param return_plot return ggplot object
#' @param save_plot directly save the plot [boolean]
#' @param save_param list of saving parameters, see
#' \code{\link{showSaveParameters}}
#' @param default_save_name default save name for saving, don't change,
#' change save_name in save_param
<<<<<<< HEAD
#' @returns a list of data.frames with results and plot (optional)
#' @details This function is a wrapper for the SpatialDE method originally 
=======
#' @return a list of data.frames with results and plot (optional)
#' @details This function is a wrapper for the SpatialDE method originally
>>>>>>> 7c2cbaee
#' implemented
#' in python. See publication \doi{10.1038/nmeth.4636}
#' @examples
#' g <- GiottoData::loadGiottoMini("visium")
#' 
#' spatialDE(g)
#' @export
spatialDE <- function(gobject = NULL,
    feat_type = NULL,
    spat_unit = NULL,
    spat_loc_name = "raw",
    expression_values = c("raw", "normalized", "scaled", "custom"),
    size = c(4, 2, 1),
    color = c("blue", "green", "red"),
    sig_alpha = 0.5,
    unsig_alpha = 0.5,
    python_path = NULL,
    show_plot = NULL,
    return_plot = NULL,
    save_plot = NULL,
    save_param = list(),
    default_save_name = "SpatialDE") {
    # test if SPARK is installed ##

    module_test <- reticulate::py_module_available("SpatialDE")
    if (module_test == FALSE) {
        warning("SpatialDE python module is not installed:
            install in the right environment or python path with:

            'pip install spatialde'

            or from within R in the Giotto environment with:

            conda_path = reticulate::miniconda_path()
            conda_full_path = paste0(conda_path,'/','bin/conda')
            full_envname = paste0(conda_path,'/envs/giotto_env')
            reticulate::py_install(packages = c('NaiveDE', 'patsy', 'SpatialDE'),
                                   envname = full_envname,
                                   method = 'conda',
                                   conda = conda_full_path,
                                   pip = TRUE,
                                   python_version = '3.6')")
    }


    # print message with information #
    message("using 'SpatialDE' for spatial gene/pattern detection. If used in
    published research, please cite:
    Svensson, Valentine, Sarah A. Teichmann, and Oliver Stegle.
    'SpatialDE: Identification of Spatially Variable Genes.'
    Nature Methods 15, no. 5 (May 2018): 343-46.
    https://doi.org/10.1038/nmeth.4636.")



    # data.table variables
    cell_ID <- NULL

    # Set feat_type and spat_unit
    spat_unit <- set_default_spat_unit(
        gobject = gobject,
        spat_unit = spat_unit
    )
    feat_type <- set_default_feat_type(
        gobject = gobject,
        spat_unit = spat_unit,
        feat_type = feat_type
    )

    # expression
    values <- match.arg(
        expression_values, c("raw", "normalized", "scaled", "custom"))
    expr_values <- getExpression(
        gobject = gobject,
        spat_unit = spat_unit,
        feat_type = feat_type,
        values = values,
        output = "matrix"
    )

    ## python path
    if (is.null(python_path)) {
        python_path <- readGiottoInstructions(gobject, param = "python_path")
    }

    ## source python file
    reticulate::use_python(required = TRUE, python = python_path)
    reader_path <- system.file(
        "python", "SpatialDE_wrapper.py", package = "Giotto")
    reticulate::source_python(file = reader_path)

    ## get spatial locations
    spatial_locs <- getSpatialLocations(gobject,
        spat_unit = spat_unit,
        name = spat_loc_name,
        output = "data.table"
    )
    spatial_locs <- as.data.frame(spatial_locs)
    rownames(spatial_locs) <- spatial_locs$cell_ID
    spatial_locs <- subset(spatial_locs, select = -cell_ID)

    ## run spatialDE
    Spatial_DE_results <- Spatial_DE(
        as.data.frame(t(as.matrix(expr_values))), spatial_locs)

    results <- as.data.frame(reticulate::py_to_r(Spatial_DE_results[[1]]))

    if (length(Spatial_DE_results) == 2) {
        ms_results <- as.data.frame(
            reticulate::py_to_r(Spatial_DE_results[[2]]))
        spatial_genes_results <- list(results, ms_results)
        names(spatial_genes_results) <- c("results", "ms_results")
    } else {
        spatial_genes_results <- results
        ms_results <- NULL
    }


    # print, return and save parameters
    show_plot <- ifelse(is.na(show_plot), readGiottoInstructions(
        gobject, param = "show_plot"), show_plot)
    save_plot <- ifelse(is.na(save_plot), readGiottoInstructions(
        gobject, param = "save_plot"), save_plot)
    return_plot <- ifelse(is.na(return_plot), readGiottoInstructions(
        gobject, param = "return_plot"), return_plot)

    ## create plot
    if (isTRUE(show_plot) ||
        isTRUE(save_plot) ||
        isTRUE(return_plot)) {
        FSV_plot <- FSV_show(
            results = results,
            ms_results = ms_results,
            size = size,
            color = color,
            sig_alpha = sig_alpha,
            unsig_alpha = unsig_alpha
        )
    }

    ## print plot
    if (show_plot == TRUE) {
        print(FSV_plot)
    }

    ## save plot
    if (save_plot == TRUE) {
        do.call(
            "all_plots_save_function",
            c(list(gobject = gobject, plot_object = FSV_plot,
                default_save_name = default_save_name), save_param))
    }

    ## return results and plot (optional)
    if (return_plot == TRUE) {
        return(list(results = spatial_genes_results, plot = FSV_plot))
    } else {
        return(list(results = spatial_genes_results))
    }
}


#' @title spatialAEH
#' @name spatialAEH
#' @description Compute spatial variable genes with spatialDE method
#' @param gobject Giotto object
#' @param feat_type feature type
#' @param spat_unit spatial unit
#' @param spat_loc_name name for spatial locations
#' @param SpatialDE_results results of \code{\link{spatialDE}} function
#' @param name_pattern name for the computed spatial patterns
#' @param expression_values gene expression values to use
#' @param pattern_num number of spatial patterns to look for
#' @param l lengthscale
#' @param python_path specify specific path to python if required
#' @param return_gobject show plot
<<<<<<< HEAD
#' @returns An updated giotto object
#' @details This function is a wrapper for the SpatialAEH method 
=======
#' @return An updated giotto object
#' @details This function is a wrapper for the SpatialAEH method
>>>>>>> 7c2cbaee
#' implemented in the ...
#' @examples
#' g <- GiottoData::loadGiottoMini("visium")
#' 
#' spatialAEH(g)
#' @export
spatialAEH <- function(gobject = NULL,
    feat_type = NULL,
    spat_unit = NULL,
    spat_loc_name = "raw",
    SpatialDE_results = NULL,
    name_pattern = "AEH_patterns",
    expression_values = c("raw", "normalized", "scaled", "custom"),
    pattern_num = 6,
    l = 1.05,
    python_path = NULL,
    return_gobject = TRUE) {
    # data.table variables
    cell_ID <- NULL

    # Set feat_type and spat_unit
    spat_unit <- set_default_spat_unit(
        gobject = gobject,
        spat_unit = spat_unit
    )
    feat_type <- set_default_feat_type(
        gobject = gobject,
        spat_unit = spat_unit,
        feat_type = feat_type
    )

    # expression
    values <- match.arg(
        expression_values, c("raw", "normalized", "scaled", "custom"))
    expr_values <- getExpression(
        gobject = gobject,
        spat_unit = spat_unit,
        feat_type = feat_type,
        values = values
    )

    ## python path
    if (is.null(python_path)) {
        python_path <- readGiottoInstructions(gobject, param = "python_path")
    }

    ## source python file
    reticulate::use_python(required = TRUE, python = python_path)
    reader_path <- system.file(
        "python", "SpatialDE_wrapper.py", package = "Giotto")
    reticulate::source_python(file = reader_path)


    ## spatial locations
    spatial_locs <- getSpatialLocations(gobject,
        spat_unit = spat_unit,
        name = spat_loc_name
    )
    spatial_locs <- as.data.frame(spatial_locs)
    rownames(spatial_locs) <- spatial_locs$cell_ID
    spatial_locs <- subset(spatial_locs, select = -cell_ID)

    # extract results you need
    results <- SpatialDE_results[["results"]][["results"]]

    ## automatic expression histology
    AEH_results <- Spatial_DE_AEH(
        filterd_exprs = as.data.frame(t_flex(as.matrix(expr_values))),
        coordinates = spatial_locs,
        results = as.data.frame(results),
        pattern_num = pattern_num,
        l = l
    )
    histology_results <- as.data.frame(reticulate::py_to_r(AEH_results[[1]]))
    cell_pattern_score <- as.data.frame(reticulate::py_to_r(AEH_results[[2]]))

    spatial_pattern_results <- list(histology_results, cell_pattern_score)
    names(spatial_pattern_results) <- c(
        "histology_results", "cell_pattern_score")


    if (return_gobject == TRUE) {
        dt_res <- data.table::as.data.table(
            spatial_pattern_results[["cell_pattern_score"]])
        dt_res[["cell_ID"]] <- rownames(
            spatial_pattern_results[["cell_pattern_score"]])
        gobject@spatial_enrichment[[name_pattern]] <- dt_res
        return(gobject)
    } else {
        return(list(results = spatial_pattern_results))
    }
}


#' @title FSV_show
#' @name FSV_show
#' @description Visualize spatial variable genes calculated by spatial_DE
#' @param results results calculated by spatial_DE
#' @param ms_results ms_results calculated by spatial_DE
#' @param size indicate different levels of qval
#' @param color indicate different SV features
#' @param sig_alpha transparency of significant genes
#' @param unsig_alpha transparency of unsignificant genes
#' @returns ggplot object
#' @keywords internal
FSV_show <- function(results,
    ms_results = NULL,
    size = c(4, 2, 1),
    color = c("blue", "green", "red"),
    sig_alpha = 0.5,
    unsig_alpha = 0.5) {
    results$FSV95conf <- 2 * sqrt(results$s2_FSV)
    results$intervals <- cut(
        results$FSV95conf, c(0, 1e-1, 1e0, Inf), label = FALSE)
    results$log_pval <- log10(results$pval)

    if (is.null(ms_results)) {
        results$model_bic <- results$model
    } else {
        results <- merge(results, ms_results[, c("g", "model")],
            by.x = "g", by.y = "g", all.x = TRUE,
            suffixes = (c(" ", "_bic"))
        )
    }

    results$model_bic <- factor(results$model_bic)
    results$intervals <- factor(results$intervals)


    pl <- ggplot2::ggplot()
    pl <- pl + ggplot2::theme_bw()
    pl <- pl + ggplot2::geom_point(
        data = results[results$qval < 0.05, ],
        ggplot2::aes_string(
            x = "FSV", y = "log_pval", fill = "model_bic", size = "intervals"),
        show.legend = TRUE, shape = 21, alpha = sig_alpha,
        stroke = 0.1, color = "black"
    ) +
        ggplot2::geom_point(
            data = results[results$qval > 0.05, ],
            ggplot2::aes_string(x = "FSV", y = "log_pval", size = "intervals"),
            show.legend = TRUE, shape = 21, alpha = unsig_alpha,
            fill = "black", # size = size[results_cp_ns$inftervals],
            stroke = 0.1, color = "black"
        ) +
        ggplot2::scale_size_manual(values = size, guide = FALSE) +
        ggplot2::scale_color_manual(values = color) +
        ggplot2::scale_fill_discrete(
            name = "Spatial Patterns",
            breaks = c("linear", "PER", "SE"),
            labels = c("linear", "periodical", "general")
        ) +
        ggplot2::geom_hline(yintercept = max(results[
            results$qval < 0.05, ]$log_pval), linetype = "dashed") +
        ggplot2::geom_text(ggplot2::aes(0.9, max(results[
            results$qval < 0.05, ]$log_pval),
            label = "FDR = 0.05", vjust = -1
        )) +
        ggplot2::scale_y_reverse()

    print(pl)
}




#' @title trendSceek
#' @name trendSceek
#' @description Compute spatial variable genes with trendsceek method
#' @param gobject Giotto object
#' @param feat_type feature type
#' @param spat_unit spatial unit
#' @param spat_loc_name name for spatial locations
#' @param expression_values gene expression values to use
#' @param subset_genes subset of genes to run trendsceek on
#' @param nrand An integer specifying the number of random resamplings of the
#' mark distribution as to create the null-distribution.
#' @param ncores An integer specifying the number of cores to be used by
#' BiocParallel
#' @param \dots Additional parameters to the
#' \code{\link[trendsceek]{trendsceek_test}} function
<<<<<<< HEAD
#' @returns data.frame with trendsceek spatial genes results
#' @details This function is a wrapper for the trendsceek_test method 
=======
#' @return data.frame with trendsceek spatial genes results
#' @details This function is a wrapper for the trendsceek_test method
>>>>>>> 7c2cbaee
#' implemented in the trendsceek package
#' Publication: \doi{10.1038/nmeth.4634}
#' @examples
#' g <- GiottoData::loadGiottoMini("visium")
#' 
#' trendSceek(g)
#' @export
trendSceek <- function(gobject,
    feat_type = NULL,
    spat_unit = NULL,
    spat_loc_name = "raw",
    expression_values = c("normalized", "raw"),
    subset_genes = NULL,
    nrand = 100,
    ncores = 8,
    ...) {
    # verify if optional package is installed
    package_check(
        pkg_name = "trendsceek",
        repository = c("github"),
        github_repo = "edsgard/trendsceek"
    )

    # print message with information #
    message("using 'trendsceek' for spatial gene/pattern detection. If used
    in published research, please cite:
    Edsgard, Daniel, Per Johnsson, and Rickard Sandberg. 'Identification of
    Spatial Expression Trends in Single-Cell Gene Expression Data.'
    Nature Methods 15, no. 5 (May 2018): 339-42.
    https://doi.org/10.1038/nmeth.4634.")

    # Set feat_type and spat_unit
    spat_unit <- set_default_spat_unit(
        gobject = gobject,
        spat_unit = spat_unit
    )
    feat_type <- set_default_feat_type(
        gobject = gobject,
        spat_unit = spat_unit,
        feat_type = feat_type
    )

    ## expression data
    values <- match.arg(expression_values, c("normalized", "raw"))
    expr_values <- getExpression(
        gobject = gobject,
        spat_unit = spat_unit,
        feat_type = feat_type,
        values = values
    )

    ## normalization function
    if (values == "normalized") {
        log.fcn <- NA
    } else if (values == "raw") {
        log.fcn <- log10
    }

    ## subset genes
    if (!is.null(subset_genes)) {
        subset_genes <- subset_genes[subset_genes %in% gobject@gene_ID]
        expr_values <- expr_values[rownames(expr_values) %in% subset_genes, ]
    }


    ## initial locations

    # data.table variables
    cell_ID <- NULL

    spatial_locations <- getSpatialLocations(gobject,
        spat_unit = spat_unit,
        name = spat_loc_name
    )
    spatial_locations[, cell_ID := NULL]
    pp <- trendsceek::pos2pp(spatial_locations)

    ## initial gene counts
    pp <- trendsceek::set_marks(pp, as.matrix(expr_values), log.fcn = log.fcn)

    # eliminates running errors caused by too many zeros
    pp[["marks"]] <- pp[["marks"]] + 1e-7

    ## run trendsceek
    trendsceektest <- trendsceek::trendsceek_test(
        pp, nrand = nrand, ncores = ncores, ...)

    ## get final results
    trendsceektest <- trendsceektest$supstats_wide

    return(trendsceektest)
}




#' @title spark
#' @name spark
#' @description Compute spatially expressed genes with SPARK method
#' @param gobject giotto object
#' @param feat_type feature type
#' @param spat_unit spatial unit
#' @param spat_loc_name name for spatial locations
#' @param percentage The percentage of cells that are expressed for analysis
#' @param min_count minimum number of counts for a gene to be included
#' @param expression_values type of values to use (raw by default)
#' @param num_core number of cores to use
#' @param covariates The covariates in experiments, i.e. confounding
#' factors/batch effect. Column name of giotto cell metadata.
#' @param return_object type of result to return (data.table or spark object)
#' @param \dots Additional parameters to the \code{\link[SPARK]{spark.vc}}
#' function
<<<<<<< HEAD
#' @returns data.table with SPARK spatial genes results or the SPARK object
#' @details This function is a wrapper for the method implemented in the 
#' SPARK package:
#' \itemize{
#'  \item{1. CreateSPARKObject }{create a SPARK object from a Giotto object}
#'  \item{2. spark.vc }{ Fits the count-based spatial model to estimate the parameters,
#'  see \code{\link[SPARK]{spark.vc}} for additional parameters}
#'  \item{3. spark.test }{ Testing multiple kernel matrices}
#' }
#' Publication: \doi{10.1101/810903}
#' @examples
#' g <- GiottoData::loadGiottoMini("visium")
#' 
#' spark(g)
=======
#' @return data.table with SPARK spatial genes results or the SPARK object
#' @details This function is a wrapper for the method implemented in the
#' \pkg{SPARK} package:
#'   1. **CreateSPARKObject** create a SPARK object from a giotto object
#'   2. **spark.vc** Fits the count-based spatial model to estimate the
#'   parameters, see \code{\link[SPARK]{spark.vc}} for additional parameters
#'   3. **spark.test** Testing multiple kernel matrices
#'
#' Publication: \doi{doi:10.1101/810903}
#' @md
>>>>>>> 7c2cbaee
#' @export
spark <- function(gobject,
    spat_loc_name = "raw",
    feat_type = NULL,
    spat_unit = NULL,
    percentage = 0.1,
    min_count = 10,
    expression_values = "raw",
    num_core = 5,
    covariates = NULL,
    return_object = c("data.table", "spark"),
    ...) {
    # Set feat_type and spat_unit
    spat_unit <- set_default_spat_unit(
        gobject = gobject,
        spat_unit = spat_unit
    )
    feat_type <- set_default_feat_type(
        gobject = gobject,
        spat_unit = spat_unit,
        feat_type = feat_type
    )

    # determine parameter
    return_object <- match.arg(return_object, c("data.table", "spark"))

    # data.table variables
    genes <- adjusted_pvalue <- combined_pvalue <- NULL

    ## test if SPARK is installed ##
    package_check(
        pkg_name = "SPARK",
        repository = c("github"),
        github_repo = "xzhoulab/SPARK"
    )


    # print message with information #
    message("using 'SPARK' for spatial gene/pattern detection. If used in
    published research, please cite:
    Sun, Shiquan, Jiaqiang Zhu, and Xiang Zhou. 'Statistical Analysis of
    Spatial Expression Pattern for Spatially Resolved Transcriptomic Studies.'
    BioRxiv, October 21, 2019, 810903. https://doi.org/10.1101/810903.")


    ## extract expression values from gobject
    expr <- getExpression(
        gobject = gobject,
        spat_unit = spat_unit,
        feat_type = feat_type,
        values = expression_values
    )

    ## extract coordinates from gobject
    locs <- getSpatialLocations(gobject,
        spat_unit = spat_unit,
        name = spat_loc_name
    )
    locs <- as.data.frame(locs)
    rownames(locs) <- colnames(expr)

    ## create SPARK object for analysis and filter out lowly expressed genes
    sobject <- SPARK::CreateSPARKObject(
        counts = expr,
        location = locs[, 1:2],
        percentage = percentage,
        min_total_counts = min_count
    )

    ## total counts for each cell
    sobject@lib_size <- apply(sobject@counts, 2, sum)

    ## extract covariates ##
    if (!is.null(covariates)) {
        # first filter giotto object based on spark object
        filter_cell_ids <- colnames(sobject@counts)
        filter_gene_ids <- rownames(sobject@counts)
        tempgobject <- subsetGiotto(gobject,
            feat_type = feat_type,
            spat_unit = spat_unit,
            cell_ids = filter_cell_ids,
            feat_ids = filter_gene_ids
        )

        metadata <- pDataDT(tempgobject)

        if (!covariates %in% colnames(metadata)) {
            warning(covariates, " was not found in the cell metadata of the
                    giotto object, will be set to NULL")
            covariates <- NULL
        } else {
            covariates <- metadata[[covariates]]
        }
    }

    ## Fit statistical model under null hypothesis
    sobject <- SPARK::spark.vc(sobject,
        covariates = covariates,
        lib_size = sobject@lib_size,
        num_core = num_core,
        verbose = FALSE,
        ...
    )

    ## test spatially expressed pattern genes
    ## calculating pval
    sobject <- SPARK::spark.test(sobject,
        check_positive = TRUE,
        verbose = FALSE
    )

    ## return results ##
    if (return_object == "spark") {
        return(sobject)
    } else if (return_object == "data.table") {
        DT_results <- data.table::as.data.table(sobject@res_mtest)
        gene_names <- rownames(sobject@counts)
        DT_results[, genes := gene_names]
        data.table::setorder(DT_results, adjusted_pvalue, combined_pvalue)
        return(DT_results)
    }
}





# * ####
## PCA spatial patterns ####

#' @title detectSpatialPatterns
#' @name detectSpatialPatterns
#' @description Identify spatial patterns through PCA on average expression
#' in a spatial grid.
#' @param gobject giotto object
#' @param expression_values expression values to use
#' @param spatial_grid_name name of spatial grid to use
#' (default = 'spatial_grid')
#' @param min_cells_per_grid minimum number of cells in a grid to be considered
#' @param scale_unit scale features
#' @param ncp number of principal components to calculate
#' @param show_plot show plots
#' @param PC_zscore minimum z-score of variance explained by a PC
#' @returns spatial pattern object 'spatPatObj'
#' @details
#' Steps to identify spatial patterns:
#' \itemize{
#'   \item{1. average gene expression for cells within a grid, see createSpatialGrid}
#'   \item{2. perform PCA on the average grid expression profiles}
#'   \item{3. convert variance of principlal components (PCs) to z-scores and select PCs based on a z-score threshold}
#' }
#' @export
detectSpatialPatterns <- function(gobject,
    expression_values = c("normalized", "scaled", "custom"),
    spatial_grid_name = "spatial_grid",
    min_cells_per_grid = 4,
    scale_unit = FALSE,
    ncp = 100,
    show_plot = TRUE,
    PC_zscore = 1.5) {
    ############################################################################
    stop(wrap_txt(
    "This function has not been updated for use with the current version
    of Giotto.
    See details:
    https://github.com/drieslab/Giotto/issues/666#issuecomment-1540447537",
    errWidth = TRUE
    ))
    ############################################################################
    # expression values to be used
    values <- match.arg(expression_values, c("normalized", "scaled", "custom"))
    expr_values <- getExpression(
        gobject = gobject,
        values = values,
        output = "matrix"
    )


    # spatial grid and spatial locations
    if (is.null(slot(gobject, "spatial_grid"))) {
        stop("you need to create a spatial grid, see createSpatialGrid(),
            for this function to work")
    }
    if (!spatial_grid_name %in% list_spatial_grids_names(gobject = gobject)) {
        stop("you need to provide an existing spatial grid name for this
            function to work")
    }

    spatial_grid <- getSpatialGrid(gobject, name = spatial_grid_name)

    # annotate spatial locations with spatial grid information
    spatial_locs <- getSpatialLocations(gobject,
        name = "raw",
        output = "data.table",
        copy_obj = TRUE
    )

    if (all(c("sdimx", "sdimy", "sdimz") %in% colnames(spatial_locs))) {
        spatial_locs <- annotate_spatlocs_with_spatgrid_3D(
            spatloc = spatial_locs, spatgrid = spatial_grid)
    } else if (all(c("sdimx", "sdimy") %in% colnames(spatial_locs))) {
        spatial_locs <- annotate_spatlocs_with_spatgrid_2D(
            spatloc = spatial_locs, spatgrid = spatial_grid)
    }


    # data.table variables
    gr_loc <- zscore <- variance.percent <- loc_ID <- gene_ID <- NULL

    # filter grid, minimum number of cells per grid
    cells_per_grid <- sort(table(spatial_locs$gr_loc))
    cells_per_grid <- cells_per_grid[cells_per_grid >= min_cells_per_grid]
    loc_names <- names(cells_per_grid)

    # average expression per grid
    loc_av_expr_list <- list()
    for (loc_name in loc_names) {
        loc_cell_IDs <- spatial_locs[gr_loc == loc_name]$cell_ID
        subset_expr <- expr_values[, colnames(expr_values) %in% loc_cell_IDs]
        if (is.vector(subset_expr) == TRUE) {
            loc_av_expr <- subset_expr
        } else {
            loc_av_expr <- rowMeans(subset_expr)
        }
        loc_av_expr_list[[loc_name]] <- loc_av_expr
    }
    loc_av_expr_matrix <- do.call("cbind", loc_av_expr_list)

    # START TEST
    loc_av_expr_matrix <- as.matrix(loc_av_expr_matrix)
    # STOP

    # perform pca on grid matrix
    mypca <- FactoMineR::PCA(
        X = t(loc_av_expr_matrix),
        scale.unit = scale_unit,
        ncp = ncp,
        graph = FALSE)

    # screeplot
    screeplot <- factoextra::fviz_eig(mypca, addlabels = TRUE, ylim = c(0, 50))
    if (show_plot == TRUE) {
        print(screeplot)
    }

    # select variable PCs
    eig.val <- factoextra::get_eigenvalue(mypca)
    eig.val_DT <- data.table::as.data.table(eig.val)
    eig.val_DT$names <- rownames(eig.val)
    eig.val_DT[, zscore := scale(variance.percent)]
    eig.val_DT[, rank := rank(variance.percent)]
    dims_to_keep <- eig.val_DT[zscore > PC_zscore]$names


    # if no dimensions are kept, return message
    if (is.null(dims_to_keep) | length(dims_to_keep) < 1) {
        message("no PC dimensions retained, lower the PC zscore")
    }

    # coordinates for cells
    pca_matrix <- mypca$ind$coord
    if (length(dims_to_keep) == 1) {
        pca_matrix_DT <- data.table::data.table(
            "dimkeep" = pca_matrix[, 1],
            loc_ID = colnames(loc_av_expr_matrix)
        )
        data.table::setnames(pca_matrix_DT, old = "dimkeep", dims_to_keep)
    } else {
        pca_matrix_DT <- data.table::as.data.table(pca_matrix[
            , seq_along(dims_to_keep)])
        pca_matrix_DT[, loc_ID := colnames(loc_av_expr_matrix)]
    }


    # correlation of genes with PCs
    feat_matrix <- mypca$var$cor
    if (length(dims_to_keep) == 1) {
        feat_matrix_DT <- data.table::data.table(
            "featkeep" = feat_matrix[, 1],
            gene_ID = rownames(loc_av_expr_matrix)
        )
        data.table::setnames(feat_matrix_DT, old = "featkeep", dims_to_keep)
    } else {
        feat_matrix_DT <- data.table::as.data.table(feat_matrix[
            , seq_along(dims_to_keep)])
        feat_matrix_DT[, gene_ID := rownames(loc_av_expr_matrix)]
    }


    spatPatObject <- list(
        pca_matrix_DT = pca_matrix_DT,
        feat_matrix_DT = feat_matrix_DT,
        spatial_grid = spatial_grid
    )

    class(spatPatObject) <- append("spatPatObj", class(spatPatObject))

    return(spatPatObject)
}



#' @title showPattern2D
#' @name showPattern2D
#' @description show patterns for 2D spatial data
#' @param gobject giotto object
#' @param spatPatObj Output from detectSpatialPatterns
#' @param dimension dimension to plot
#' @param trim Trim ends of the PC values.
#' @param background_color background color for plot
#' @param grid_border_color color for grid
#' @param show_legend show legend of ggplot
#' @param point_size size of points
#' @param show_plot show plot
#' @param return_plot return ggplot object
#' @param save_plot directly save the plot [boolean]
#' @param save_param list of saving parameters, see
#' \code{\link{showSaveParameters}}
#' @param default_save_name default save name for saving, don't change,
#' change save_name in save_param
#' @returns ggplot
#' @export
showPattern2D <- function(gobject,
    spatPatObj,
    dimension = 1,
    trim = c(0.02, 0.98),
    background_color = "white",
    grid_border_color = "grey",
    show_legend = TRUE,
    point_size = 1,
    show_plot = NULL,
    return_plot = NULL,
    save_plot = NULL,
    save_param = list(),
    default_save_name = "showPattern2D") {
    if (!"spatPatObj" %in% class(spatPatObj)) {
        stop("spatPatObj needs to be the output from detectSpatialPatterns")
    }

    # select PC and subset data
    selected_PC <- paste0("Dim.", dimension)
    PC_DT <- spatPatObj$pca_matrix_DT
    if (!selected_PC %in% colnames(PC_DT)) {
        stop("This dimension was not found in the spatial pattern object")
    }
    PC_DT <- PC_DT[, c(selected_PC, "loc_ID"), with = FALSE]

    # annotate grid with PC values
    annotated_grid <- merge(
        spatPatObj$spatial_grid, by.x = "gr_name", PC_DT, by.y = "loc_ID")

    # trim PC values
    if (!is.null(trim)) {
        boundaries <- stats::quantile(annotated_grid[[
            selected_PC]], probs = trim)
        annotated_grid[[selected_PC]][annotated_grid[[
            selected_PC]] < boundaries[1]] <- boundaries[1]
        annotated_grid[[selected_PC]][annotated_grid[[
            selected_PC]] > boundaries[2]] <- boundaries[2]
    }

    # 2D-plot
    #


    dpl <- ggplot2::ggplot()
    dpl <- dpl + ggplot2::theme_bw()
    dpl <- dpl + ggplot2::geom_tile(
        data = annotated_grid,
        aes_string(x = "x_start", y = "y_start", fill = selected_PC),
        color = grid_border_color, show.legend = show_legend
    )
    dpl <- dpl + ggplot2::scale_fill_gradient2(
        "low" = "darkblue", mid = "white", high = "darkred", midpoint = 0,
        guide = guide_legend(title = "")
    )
    dpl <- dpl + ggplot2::theme(
        axis.text.x = element_text(size = 8, angle = 45, vjust = 1, hjust = 1),
        panel.background = element_rect(fill = background_color),
        panel.grid = element_blank(),
        plot.title = element_text(hjust = 0.5)
    )
    dpl <- dpl + ggplot2::labs(x = "x coordinates", y = "y coordinates")


    # output plot
    return(GiottoVisuals::plot_output_handler(
        gobject = gobject,
        plot_object = dpl,
        save_plot = save_plot,
        return_plot = return_plot,
        show_plot = show_plot,
        default_save_name = default_save_name,
        save_param = save_param,
        else_return = NULL
    ))
}

#' @title showPattern
#' @name showPattern
#' @description show patterns for 2D spatial data
#' @param gobject giotto object
#' @param spatPatObj Output from detectSpatialPatterns
#' @inheritDotParams showPattern2D -gobject -spatPatObj
#' @returns ggplot
#' @seealso \code{\link{showPattern2D}}
#' @export
showPattern <- function(gobject, spatPatObj, ...) {
    showPattern2D(gobject = gobject, spatPatObj = spatPatObj, ...)
}

#' @title showPattern3D
#' @name showPattern3D
#' @description show patterns for 3D spatial data
#' @param gobject giotto object
#' @param spatPatObj Output from detectSpatialPatterns
#' @param dimension dimension to plot
#' @param trim Trim ends of the PC values.
#' @param background_color background color for plot
#' @param grid_border_color color for grid
#' @param show_legend show legend of plot
#' @param point_size adjust the point size
#' @param axis_scale scale the axis
#' @param custom_ratio cutomize the scale of the axis
#' @param x_ticks the tick number of x_axis
#' @param y_ticks the tick number of y_axis
#' @param z_ticks the tick number of z_axis
#' @param show_plot show plot
#' @param return_plot return plot object
#' @param save_plot directly save the plot [boolean]
#' @param save_param list of saving parameters, see
#' \code{\link{showSaveParameters}}
#' @param default_save_name default save name for saving, don't change,
#' change save_name in save_param
#' @returns plotly
#' @export
showPattern3D <- function(gobject,
    spatPatObj,
    dimension = 1,
    trim = c(0.02, 0.98),
    background_color = "white",
    grid_border_color = "grey",
    show_legend = TRUE,
    point_size = 1,
    axis_scale = c("cube", "real", "custom"),
    custom_ratio = NULL,
    x_ticks = NULL,
    y_ticks = NULL,
    z_ticks = NULL,
    show_plot = NULL,
    return_plot = NULL,
    save_plot = NULL,
    save_param = list(),
    default_save_name = "showPattern3D") {
    # data.table variables
    center_x <- x_start <- x_end <- center_y <- y_start <- y_end <-
        center_z <- z_start <- z_end <- NULL

    if (!"spatPatObj" %in% class(spatPatObj)) {
        stop("spatPatObj needs to be the output from detectSpatialPatterns")
    }

    # select PC and subset data
    selected_PC <- paste0("Dim.", dimension)
    PC_DT <- spatPatObj$pca_matrix_DT
    if (!selected_PC %in% colnames(PC_DT)) {
        stop("This dimension was not found in the spatial pattern object")
    }
    PC_DT <- PC_DT[, c(selected_PC, "loc_ID"), with = FALSE]

    # annotate grid with PC values
    annotated_grid <- merge(
        spatPatObj$spatial_grid, by.x = "gr_name", PC_DT, by.y = "loc_ID")

    # trim PC values
    if (!is.null(trim)) {
        boundaries <- stats::quantile(annotated_grid[[
            selected_PC]], probs = trim)
        annotated_grid[[selected_PC]][annotated_grid[[
            selected_PC]] < boundaries[1]] <- boundaries[1]
        annotated_grid[[selected_PC]][annotated_grid[[
            selected_PC]] > boundaries[2]] <- boundaries[2]
    }


    annotated_grid <- data.table(annotated_grid)
    annotated_grid[, center_x := (x_start + x_end) / 2]
    annotated_grid[, center_y := (y_start + y_end) / 2]
    annotated_grid[, center_z := (z_start + z_end) / 2]


    axis_scale <- match.arg(axis_scale, c("cube", "real", "custom"))

    ratio <- plotly_axis_scale_3D(annotated_grid,
        sdimx = "center_x", sdimy = "center_y", sdimz = "center_z",
        mode = axis_scale, custom_ratio = custom_ratio
    )

    dpl <- plotly::plot_ly(
        type = "scatter3d",
        x = annotated_grid$center_x, y = annotated_grid$center_y, z = annotated_grid$center_z,
        color = annotated_grid[[selected_PC]], marker = list(size = point_size),
        mode = "markers", colors = c("darkblue", "white", "darkred")
    )
    dpl <- dpl %>% plotly::layout(scene = list(
        xaxis = list(title = "X", nticks = x_ticks),
        yaxis = list(title = "Y", nticks = y_ticks),
        zaxis = list(title = "Z", nticks = z_ticks),
        aspectmode = "manual",
        aspectratio = list(
            x = ratio[[1]],
            y = ratio[[2]],
            z = ratio[[3]]
        )
    ))
    dpl <- dpl %>% plotly::colorbar(
        title = paste(paste("dim.", dimension, sep = ""), "genes", sep = " "))

    # output plot
    return(GiottoVisuals::plot_output_handler(
        gobject = gobject,
        plot_object = dpl,
        save_plot = save_plot,
        return_plot = return_plot,
        show_plot = show_plot,
        default_save_name = default_save_name,
        save_param = save_param,
        else_return = NULL
    ))
}




#' @title showPatternGenes
#' @name showPatternGenes
#' @description show genes correlated with spatial patterns
#' @param gobject giotto object
#' @param spatPatObj Output from detectSpatialPatterns
#' @param dimension dimension to plot genes for.
#' @param top_pos_genes Top positively correlated genes.
#' @param top_neg_genes Top negatively correlated genes.
#' @param point_size size of points
#' @param return_DT if TRUE, it will return the data.table used to generate
#' the plots
#' @param show_plot show plot
#' @param return_plot return ggplot object
#' @param save_plot directly save the plot [boolean]
#' @param save_param list of saving parameters, see
#' \code{\link{showSaveParameters}}
#' @param default_save_name default save name for saving, don't change,
#' change save_name in save_param
#' @returns ggplot
#' @export
showPatternGenes <- function(gobject,
    spatPatObj,
    dimension = 1,
    top_pos_genes = 5,
    top_neg_genes = 5,
    point_size = 1,
    return_DT = FALSE,
    show_plot = NULL,
    return_plot = NULL,
    save_plot = NULL,
    save_param = list(),
    default_save_name = "showPatternGenes") {
    # data.table variables
    gene_ID <- NULL

    if (!"spatPatObj" %in% class(spatPatObj)) {
        stop("spatPatObj needs to be the output from detectSpatialPatterns")
    }


    # select PC to use
    selected_PC <- paste0("Dim.", dimension)

    gene_cor_DT <- spatPatObj$feat_matrix_DT
    if (!selected_PC %in% colnames(gene_cor_DT)) {
        stop("This dimension was not found in the spatial pattern object")
    }
    gene_cor_DT <- gene_cor_DT[, c(selected_PC, "gene_ID"), with = FALSE]

    # order and subset
    gene_cor_DT <- gene_cor_DT[
        !is.na(get(selected_PC))][order(get(selected_PC))]

    subset <- gene_cor_DT[
        c(1:top_neg_genes, (nrow(
            gene_cor_DT) - top_pos_genes):nrow(gene_cor_DT))]
    subset[, gene_ID := factor(gene_ID, gene_ID)]

    ## return DT and make not plot ##
    if (return_DT == TRUE) {
        return(subset)
    }

    pl <- ggplot2::ggplot()
    pl <- pl + ggplot2::theme_classic()
    pl <- pl + ggplot2::geom_point(
        data = subset,
        aes_string(x = selected_PC, y = "gene_ID"), size = point_size)
    pl <- pl + ggplot2::geom_vline(xintercept = 0, linetype = 2)
    pl <- pl + ggplot2::labs(x = "correlation", y = "", title = selected_PC)
    pl <- pl + ggplot2::theme(plot.title = element_text(hjust = 0.5))

    # output plot
    return(GiottoVisuals::plot_output_handler(
        gobject = gobject,
        plot_object = pl,
        save_plot = save_plot,
        return_plot = return_plot,
        show_plot = show_plot,
        default_save_name = default_save_name,
        save_param = save_param,
        else_return = NULL
    ))
}


#' @title selectPatternGenes
#' @name selectPatternGenes
#' @description Select genes correlated with spatial patterns
#' @param spatPatObj Output from detectSpatialPatterns
#' @param dimensions dimensions to identify correlated genes for.
#' @param top_pos_genes Top positively correlated genes.
#' @param top_neg_genes Top negatively correlated genes.
#' @param min_pos_cor Minimum positive correlation score to include a gene.
#' @param min_neg_cor Minimum negative correlation score to include a gene.
#' @param return_top_selection only return selection based on correlation
#' criteria (boolean)
#' @returns Data.table with genes associated with selected dimension (PC).
#' @details Description.
#' @export
selectPatternGenes <- function(spatPatObj,
    dimensions = 1:5,
    top_pos_genes = 10,
    top_neg_genes = 10,
    min_pos_cor = 0.5,
    min_neg_cor = -0.5,
    return_top_selection = FALSE) {
    if (!"spatPatObj" %in% class(spatPatObj)) {
        stop("spatPatObj needs to be the output from detectSpatialPatterns")
    }

    # data.table variables
    top_pos_rank <- value <- top_neg_rank <- topvalue <- gene_ID <-
        variable <- NULL


    # select PC to use
    selected_PCs <- paste0("Dim.", dimensions)
    gene_cor_DT <- spatPatObj$feat_matrix_DT
    if (any(selected_PCs %in% colnames(gene_cor_DT) == FALSE)) {
        stop("not all dimensions were found back")
    }
    gene_cor_DT <- gene_cor_DT[, c(selected_PCs, "gene_ID"), with = FALSE]

    # melt and select
    gene_cor_DT_m <- data.table::melt.data.table(
        gene_cor_DT, id.vars = "gene_ID")
    gene_cor_DT_m[, top_pos_rank := rank(value), by = "variable"]
    gene_cor_DT_m[, top_neg_rank := rank(-value), by = "variable"]
    selection <- gene_cor_DT_m[
        top_pos_rank %in% 1:top_pos_genes | top_neg_rank %in% 1:top_neg_genes]

    # filter on min correlation
    selection <- selection[value > min_pos_cor | value < min_neg_cor]

    # return all the top correlated genes + information
    if (return_top_selection == TRUE) {
        return(selection)
    }

    # remove duplicated genes by only retaining the most correlated dimension
    selection[, topvalue := max(abs(value)), by = "gene_ID"]
    uniq_selection <- selection[value == topvalue]

    # add other genes back
    output_selection <- uniq_selection[, .(gene_ID, variable)]
    other_genes <- gene_cor_DT[!gene_ID %in% output_selection$gene_ID][[
        "gene_ID"]]
    other_genes_DT <- data.table::data.table(
        gene_ID = other_genes, variable = "noDim")

    comb_output_genes <- rbind(output_selection, other_genes_DT)
    setnames(comb_output_genes, "variable", "patDim")

    return(comb_output_genes)
}







# ** ####
## Spatial co-expression ####
## ----------- ##

#' @title do_spatial_knn_smoothing
#' @name do_spatial_knn_smoothing
#' @description smooth gene expression over a kNN spatial network
#' @param gobject giotto object
#' @param expression_values gene expression values to use
#' @param subset_feats subset of features to use
#' @param spatial_network_name name of spatial network to use
#' @param b smoothing factor beteen 0 and 1 (default: automatic)
#' @returns matrix with smoothened gene expression values based on kNN
#' spatial network
#' @details This function will smoothen the gene expression values per cell
#' according to its neighbors in the selected spatial network. \cr
#' b is a smoothening factor that defaults to 1 - 1/k, where k is the median
#' number of k-neighbors in the selected spatial network. Setting b = 0 means
#' no smoothing and b = 1 means no contribution from its own expression.
#' @keywords internal
do_spatial_knn_smoothing <- function(expression_matrix,
    spatial_network,
    subset_feats = NULL,
    b = NULL) {
    # checks
    if (!is.null(b)) {
        if (b > 1 | b < 0) {
            stop("b needs to be between 0 (no spatial contribution) and 1
                (only spatial contribution)")
        }
    }

    # check if spatial network and expression matrix are compatible
    compatible_spatial_network(
        spatial_network = spatial_network,
        expression_matrix = expression_matrix
    )

    # matrix
    expr_values <- expression_matrix
    if (!is.null(subset_feats)) {
        expr_values <- expr_values[rownames(expr_values) %in% subset_feats, ]
    }

    # data.table variables
    feat_ID <- value <- NULL

    # merge spatial network with expression data
    expr_values_dt <- data.table::as.data.table(as.matrix(expr_values))
    expr_values_dt[, feat_ID := rownames(expr_values)]
    expr_values_dt_m <- data.table::melt.data.table(
        expr_values_dt, id.vars = "feat_ID", variable.name = "cell_ID")


    # merge spatial network and matrix
    spatial_network_ext <- data.table::merge.data.table(
        spatial_network, expr_values_dt_m,
        by.x = "from", by.y = "cell_ID",
        allow.cartesian = TRUE
    )

    # calculate mean over all k-neighbours
    # exclude 0's?
    # trimmed mean?
    spatial_network_ext_smooth <- spatial_network_ext[
        , mean(value), by = c("to", "feat_ID")]

    # convert back to matrix
    spatial_smooth_dc <- data.table::dcast.data.table(
        data = spatial_network_ext_smooth,
        formula = feat_ID ~ to,
        value.var = "V1")
    spatial_smooth_matrix <- dt_to_matrix(spatial_smooth_dc)

    # if network was not fully connected, some cells might be missing and
    # are not smoothed
    # add the original values for those cells back
    all_cells <- colnames(expr_values)
    smoothed_cells <- colnames(spatial_smooth_matrix)
    missing_cells <- all_cells[!all_cells %in% smoothed_cells]

    if (length(missing_cells) > 0) {
        missing_matrix <- expr_values[, missing_cells]
        spatial_smooth_matrix <- cbind(spatial_smooth_matrix[
            rownames(expr_values), ], missing_matrix)
    }

    spatial_smooth_matrix <- spatial_smooth_matrix[
        rownames(expr_values), colnames(expr_values)]

    # combine original and smoothed values according to smoothening b
    # create best guess for b if not given
    if (is.null(b)) {
        k <- stats::median(table(spatial_network$to))
        smooth_b <- 1 - 1 / k
    } else {
        smooth_b <- b
    }

    expr_b <- 1 - smooth_b
    spatsmooth_expr_values <- ((smooth_b * spatial_smooth_matrix) + (
        expr_b * expr_values))

    return(spatsmooth_expr_values)
}




#' @title Evaluate provided spatial locations
#' @name evaluate_provided_spatial_locations
#' @returns character
#' @keywords internal
evaluate_provided_spatial_locations <- function(spatial_locs) {
    if (!inherits(spatial_locs, "data.frame")) {
        stop("The spatial locations must be a data.frame(-like) object")
    }

    locs_names <- colnames(spatial_locs)
    required_cols <- c("sdimx", "sdimy", "cell_ID")
    missing_cols <- required_cols[!required_cols %in% locs_names]

    if (length(missing_cols) > 0) {
        stop("missing columns: ", list(missing_cols))
    } else {
        return(TRUE)
    }
}



#' @title do_spatial_grid_averaging
#' @name do_spatial_grid_averaging
#' @description smooth gene expression over a defined spatial grid
#' @returns matrix with smoothened gene expression values based on spatial grid
#' @keywords internal
do_spatial_grid_averaging <- function(expression_matrix,
    spatial_grid,
    spatial_locs,
    subset_feats = NULL,
    min_cells_per_grid = 4) {
    # matrix
    expr_values <- expression_matrix
    if (!is.null(subset_feats)) {
        expr_values <- expr_values[rownames(expr_values) %in% subset_feats, ]
    }

    # check spatial grid
    if (!inherits(x = spatial_grid, what = "spatialGridObj")) {
        stop("spatial_grid needs to be spatialGridObj")
    }

    # check spatial locations
    evaluate_provided_spatial_locations(spatial_locs = spatial_locs)

    # annoate spatial locations with spatial grid
    if (all(c("sdimx", "sdimy", "sdimz") %in% colnames(spatial_locs))) {
        spatial_locs <- annotate_spatlocs_with_spatgrid_3D(
            spatloc = spatial_locs, spatgrid = spatial_grid)
    } else if (all(c("sdimx", "sdimy") %in% colnames(spatial_locs))) {
        spatial_locs <- annotate_spatlocs_with_spatgrid_2D(
            spatloc = spatial_locs, spatgrid = spatial_grid)
    }


    # data.table variables
    gr_loc <- NULL

    # filter grid, minimum number of cells per grid
    cells_per_grid <- sort(table(spatial_locs$gr_loc))
    cells_per_grid <- cells_per_grid[cells_per_grid >= min_cells_per_grid]
    loc_names <- names(cells_per_grid)

    # average expression per grid
    loc_av_expr_list <- list()
    for (loc_name in loc_names) {
        loc_cell_IDs <- spatial_locs[gr_loc == loc_name]$cell_ID
        subset_expr <- expr_values[, colnames(expr_values) %in% loc_cell_IDs]
        if (is.vector(subset_expr) == TRUE) {
            loc_av_expr <- subset_expr
        } else {
            loc_av_expr <- rowMeans(subset_expr)
        }
        loc_av_expr_list[[loc_name]] <- loc_av_expr
    }
    loc_av_expr_matrix <- do.call("cbind", loc_av_expr_list)
    loc_av_expr_matrix <- as.matrix(loc_av_expr_matrix)

    return(loc_av_expr_matrix)
}



#' @title detectSpatialCorFeatsMatrix
#' @name detectSpatialCorFeatsMatrix
#' @description Detect genes that are spatially correlated
#' @param expression_matrix provided expression matrix
#' @param method method to use for spatial averaging
#' @param spatial_network provided spatial network
#' @param spatial_grid provided spatial grid
#' @param spatial_locs provided spatial locations
#' @param subset_feats subset of features to use
#' @param network_smoothing smoothing factor beteen 0 and 1
#' (has automatic default, see details)
#' @param min_cells_per_grid minimum number of cells to consider a grid
#' @param cor_method correlation method
#' @returns returns a spatial correlation object: `spatCorObject`
#' @details
#' For `method = network`, it expects a fully connected spatial network.
#' You can make sure to create a
#' fully connected network by setting minimal_k > 0 in the
#' \code{\link{createSpatialNetwork}} function.
#'   1. **grid-averaging:** average gene expression values within a predefined
#'   spatial grid
#'   2. **network-averaging:** smoothens the gene expression matrix by
#'   averaging the expression within one cell by using the neighbours within
#'   the predefined spatial network. \eqn{b} is a smoothening factor passed by
#'   `network_smoothing` param that defaults to \eqn{1 - 1/k}, where \eqn{k}
#'   is the median number of k-neighbors in the selected spatial network.
#'   Setting \eqn{b = 0} means no smoothing and \eqn{b = 1} means no
#'   contribution from its own expression.
#'
#' The `spatCorObject` can be further explored with `showSpatialCorGenes()`
#' @seealso \code{\link{showSpatialCorFeats}}
#' @md
#' @examples
#' g <- GiottoData::loadGiottoMini("visium")
#'
#' detectSpatialCorFeatsMatrix(expression_matrix = getExpression(
#' g, output = "matrix"), method = "network",
#' spatial_network = getSpatialNetwork(g, output = "networkDT"))
#' @export
detectSpatialCorFeatsMatrix <- function(expression_matrix,
    method = c("grid", "network"),
    spatial_network,
    spatial_grid,
    spatial_locs,
    subset_feats = NULL,
    network_smoothing = NULL,
    min_cells_per_grid = 4,
    cor_method = c("pearson", "kendall", "spearman")) {
    ## correlation method to be used
    cor_method <- match.arg(
        cor_method, choices = c("pearson", "kendall", "spearman"))

    ## method to be used
    method <- match.arg(method, choices = c("grid", "network"))

    ## spatial averaging or smoothing
    if (method == "grid") {
        loc_av_expr_matrix <- do_spatial_grid_averaging(
            expression_matrix = as.matrix(expression_matrix),
            spatial_grid = spatial_grid,
            spatial_locs = spatial_locs,
            subset_feats = subset_feats,
            min_cells_per_grid = min_cells_per_grid
        )

        # data.table variables
        feat_ID <- variable <- NULL

        cor_spat_matrix <- cor_flex(t_flex(
            as.matrix(loc_av_expr_matrix)), method = cor_method)
        cor_spat_matrixDT <- data.table::as.data.table(cor_spat_matrix)
        cor_spat_matrixDT[, feat_ID := rownames(cor_spat_matrix)]
        cor_spat_DT <- data.table::melt.data.table(
            data = cor_spat_matrixDT,
            id.vars = "feat_ID", value.name = "spat_cor"
        )
    }

    if (method == "network") {
        knn_av_expr_matrix <- do_spatial_knn_smoothing(
            expression_matrix = as.matrix(expression_matrix),
            spatial_network = spatial_network,
            subset_feats = subset_feats,
            b = network_smoothing
        )



        cor_spat_matrix <- cor_flex(t_flex(as.matrix(
            knn_av_expr_matrix)), method = cor_method)
        cor_spat_matrixDT <- data.table::as.data.table(cor_spat_matrix)
        cor_spat_matrixDT[, feat_ID := rownames(cor_spat_matrix)]
        cor_spat_DT <- data.table::melt.data.table(
            data = cor_spat_matrixDT,
            id.vars = "feat_ID", value.name = "spat_cor"
        )
    }



    # data.table variables
    cordiff <- spat_cor <- expr_cor <- spatrank <- exprrank <- rankdiff <- NULL

    ## 2. perform expression correlation at single-cell level without
    ## spatial information

    # matrix
    expr_values <- expression_matrix
    if (!is.null(subset_feats)) {
        expr_values <- expr_values[rownames(expr_values) %in% subset_feats, ]
    }

    cor_matrix <- cor_flex(t_flex(expr_values), method = cor_method)
    cor_matrixDT <- data.table::as.data.table(cor_matrix)
    cor_matrixDT[, feat_ID := rownames(cor_matrix)]
    cor_DT <- data.table::melt.data.table(
        data = cor_matrixDT,
        id.vars = "feat_ID", value.name = "expr_cor"
    )

    ## 3. merge spatial and expression correlation
    data.table::setorder(cor_spat_DT, feat_ID, variable)
    data.table::setorder(cor_DT, feat_ID, variable)
    doubleDT <- cbind(cor_spat_DT, expr_cor = cor_DT[["expr_cor"]])

    # difference in correlation scores
    doubleDT[, cordiff := spat_cor - expr_cor]

    # difference in rank scores
    doubleDT[, spatrank := data.table::frank(
        -spat_cor, ties.method = "first"), by = feat_ID]
    doubleDT[, exprrank := data.table::frank(
        -expr_cor, ties.method = "first"), by = feat_ID]
    doubleDT[, rankdiff := spatrank - exprrank]

    # sort data
    data.table::setorder(doubleDT, feat_ID, -spat_cor)

    spatCorObject <- list(
        cor_DT = doubleDT,
        feat_order = rownames(cor_spat_matrix),
        cor_hclust = list(),
        cor_clusters = list()
    )

    class(spatCorObject) <- append(class(spatCorObject), "spatCorObject")

    return(spatCorObject)
}



#' @title detectSpatialCorFeats
#' @name detectSpatialCorFeats
#' @description Detect features that are spatially correlated
#' @param gobject giotto object
#' @param spat_unit spatial unit
#' @param feat_type feature type
#' @param spat_loc_name name for spatial locations
#' @param method method to use for spatial averaging
#' @param expression_values gene expression values to use
#' @param subset_feats subset of feats to use
#' @param spatial_network_name name of spatial network to use
#' @param network_smoothing  smoothing factor beteen 0 and 1
#' (default: automatic)
#' @param spatial_grid_name name of spatial grid to use
#' @param min_cells_per_grid minimum number of cells to consider a grid
#' @param cor_method correlation method
#' @returns returns a spatial correlation object: "spatCorObject"
#' @details
#' For method = network, it expects a fully connected spatial network. You
#' can make sure to create a
#' fully connected network by setting minimal_k > 0 in the
#'  \code{\link{createSpatialNetwork}} function.
#' \itemize{
#'  \item{1. grid-averaging: }{average gene expression values within a predefined spatial grid}
#'  \item{2. network-averaging: }{smoothens the gene expression matrix by averaging the expression within one cell
#'  by using the neighbours within the predefined spatial network. b is a smoothening factor
#'  that defaults to 1 - 1/k, where k is the median number of  k-neighbors in the
#'  selected spatial network. Setting b = 0 means no smoothing and b = 1 means no contribution
#'  from its own expression.}
#' }
#' The spatCorObject can be further explored with showSpatialCorFeats()
#' @seealso \code{\link{showSpatialCorFeats}}
#' @examples
#' g <- GiottoData::loadGiottoMini("visium")
#'
#' detectSpatialCorFeats(g, method = "network")
#' @export
detectSpatialCorFeats <- function(gobject,
    spat_unit = NULL,
    feat_type = NULL,
    spat_loc_name = "raw",
    method = c("grid", "network"),
    expression_values = c("normalized", "scaled", "custom"),
    subset_feats = NULL,
    spatial_network_name = "Delaunay_network",
    network_smoothing = NULL,
    spatial_grid_name = "spatial_grid",
    min_cells_per_grid = 4,
    cor_method = c("pearson", "kendall", "spearman")) {
    # set default spat_unit and feat_type
    spat_unit <- set_default_spat_unit(
        gobject = gobject,
        spat_unit = spat_unit
    )
    feat_type <- set_default_feat_type(
        gobject = gobject,
        spat_unit = spat_unit,
        feat_type = feat_type
    )

    ## correlation method to be used
    cor_method <- match.arg(
        cor_method, choices = c("pearson", "kendall", "spearman"))

    ## method to be used
    method <- match.arg(method, choices = c("grid", "network"))

    # get expression matrix
    values <- match.arg(
        expression_values,
        unique(c("normalized", "scaled", "custom", expression_values)))
    expr_values <- getExpression(
        gobject = gobject,
        spat_unit = spat_unit,
        feat_type = feat_type,
        values = values,
        output = "matrix"
    )

    if (!is.null(subset_feats)) {
        expr_values <- expr_values[rownames(expr_values) %in% subset_feats, ]
    }



    # get spatial locations
    spatial_locs <- getSpatialLocations(gobject,
        spat_unit = spat_unit,
        name = spat_loc_name,
        output = "data.table",
        copy_obj = TRUE
    )

    ## spatial averaging or smoothing
    if (method == "grid") {
        # get spatial grid
        spatial_grid <- getSpatialGrid(
            gobject = gobject,
            spat_unit = spat_unit,
            feat_type = feat_type,
            name = spatial_grid_name,
            return_grid_Obj = FALSE
        )

        loc_av_expr_matrix <- do_spatial_grid_averaging(
            expression_matrix = as.matrix(expr_values),
            spatial_grid = spatial_grid,
            spatial_locs = spatial_locs,
            subset_feats = subset_feats,
            min_cells_per_grid = min_cells_per_grid
        )

        # data.table variables
        feat_ID <- variable <- NULL

        cor_spat_matrix <- cor_flex(t_flex(as.matrix(
            loc_av_expr_matrix)), method = cor_method)
        cor_spat_matrixDT <- data.table::as.data.table(cor_spat_matrix)
        cor_spat_matrixDT[, feat_ID := rownames(cor_spat_matrix)]
        cor_spat_DT <- data.table::melt.data.table(
            data = cor_spat_matrixDT,
            id.vars = "feat_ID", value.name = "spat_cor"
        )
    }

    if (method == "network") {
        # get spatial network
        spatial_network <- getSpatialNetwork(
            gobject = gobject,
            spat_unit = spat_unit,
            name = spatial_network_name,
            output = "networkDT"
        )

        knn_av_expr_matrix <- do_spatial_knn_smoothing(
            expression_matrix = as.matrix(expr_values),
            spatial_network = spatial_network,
            subset_feats = subset_feats,
            b = network_smoothing
        )




        cor_spat_matrix <- cor_flex(t_flex(as.matrix(
            knn_av_expr_matrix)), method = cor_method)
        cor_spat_matrixDT <- data.table::as.data.table(cor_spat_matrix)
        cor_spat_matrixDT[, feat_ID := rownames(cor_spat_matrix)]
        cor_spat_DT <- data.table::melt.data.table(
            data = cor_spat_matrixDT,
            id.vars = "feat_ID", value.name = "spat_cor"
        )
    }



    # data.table variables
    cordiff <- spat_cor <- expr_cor <- spatrank <- exprrank <- rankdiff <- NULL

    ## 2. perform expression correlation at single-cell level without
    ## spatial information
    cor_matrix <- cor_flex(t_flex(expr_values), method = cor_method)
    cor_matrixDT <- data.table::as.data.table(cor_matrix)
    cor_matrixDT[, feat_ID := rownames(cor_matrix)]
    cor_DT <- data.table::melt.data.table(
        data = cor_matrixDT,
        id.vars = "feat_ID", value.name = "expr_cor"
    )

    ## 3. merge spatial and expression correlation
    data.table::setorder(cor_spat_DT, feat_ID, variable)
    data.table::setorder(cor_DT, feat_ID, variable)
    doubleDT <- cbind(cor_spat_DT, expr_cor = cor_DT[["expr_cor"]])

    # difference in correlation scores
    doubleDT[, cordiff := spat_cor - expr_cor]

    # difference in rank scores
    doubleDT[, spatrank := frank(
        -spat_cor, ties.method = "first"), by = feat_ID]
    doubleDT[, exprrank := frank(
        -expr_cor, ties.method = "first"), by = feat_ID]
    doubleDT[, rankdiff := spatrank - exprrank]

    # sort data
    data.table::setorder(doubleDT, feat_ID, -spat_cor)

    spatCorObject <- list(
        cor_DT = doubleDT,
        feat_order = rownames(cor_spat_matrix),
        cor_hclust = list(),
        cor_clusters = list()
    )

    class(spatCorObject) <- append("spatCorObject", class(spatCorObject))

    return(spatCorObject)
}



#' @title detectSpatialCorGenes
#' @name detectSpatialCorGenes
#' @description Detect genes that are spatially correlated
#' @param gobject giotto object
#' @param feat_type feature type
#' @param spat_unit spatial unit
#' @param method method to use for spatial averaging
#' @param expression_values gene expression values to use
#' @param subset_feats subset of feats to use
#' @param subset_genes deprecated, use \code{subset_feats}
#' @param spatial_network_name name of spatial network to use
#' @param network_smoothing  smoothing factor beteen 0 and 1
#' (default: automatic)
#' @param spatial_grid_name name of spatial grid to use
#' @param min_cells_per_grid minimum number of cells to consider a grid
#' @param cor_method correlation method
#' @returns returns a spatial correlation object: "spatCorObject"
#' @details
#' For method = network, it expects a fully connected spatial network. You
#' can make sure to create a
#' fully connected network by setting minimal_k > 0 in the
#' \code{\link{createSpatialNetwork}} function.
#' \itemize{
#'  \item{1. grid-averaging: }{average gene expression values within a
#'  predefined spatial grid}
#'  \item{2. network-averaging: }{smoothens the gene expression matrix by
#'  averaging the expression within one cell
#'  by using the neighbours within the predefined spatial network. b is a
#'  smoothening factor that defaults to 1 - 1/k, where k is the median
#'  number of  k-neighbors in the selected spatial network. Setting b = 0
#'  means no smoothing and b = 1 means no contribution
#'  from its own expression.}
#' }
#' The spatCorObject can be further explored with showSpatialCorGenes()
#' @seealso \code{\link{showSpatialCorGenes}}
#' @export
detectSpatialCorGenes <- function(gobject,
    feat_type = NULL,
    spat_unit = NULL,
    method = c("grid", "network"),
    expression_values = c("normalized", "scaled", "custom"),
    subset_feats = NULL,
    subset_genes = NULL,
    spatial_network_name = "Delaunay_network",
    network_smoothing = NULL,
    spatial_grid_name = "spatial_grid",
    min_cells_per_grid = 4,
    cor_method = c("pearson", "kendall", "spearman")) {
    ## deprecated arguments
    if (!is.null(subset_genes)) {
        subset_feats <- subset_genes
        warning("subset_genes is deprecated, use subset_feats in the future")
    }

    warning("Deprecated and replaced by detectSpatialCorFeats")

    detectSpatialCorFeats(
        gobject = gobject,
        feat_type = feat_type,
        spat_unit = spat_unit,
        method = method,
        expression_values = expression_values,
        subset_feats = subset_feats,
        spatial_network_name = spatial_network_name,
        network_smoothing = network_smoothing,
        spatial_grid_name = spatial_grid_name,
        min_cells_per_grid = min_cells_per_grid,
        cor_method = cor_method
    )
}





#' @title showSpatialCorFeats
#' @name showSpatialCorFeats
#' @description Shows and filters spatially correlated features
#' @param spatCorObject spatial correlation object
#' @param use_clus_name cluster information to show
#' @param selected_clusters subset of clusters to show
#' @param feats subset of features to show
#' @param min_spat_cor filter on minimum spatial correlation
#' @param min_expr_cor filter on minimum single-cell expression correlation
#' @param min_cor_diff filter on minimum correlation difference
#' (spatial vs expression)
#' @param min_rank_diff filter on minimum correlation rank difference
#' (spatial vs expression)
#' @param show_top_feats show top features per gene
#' @returns data.table with filtered information
#' @export
showSpatialCorFeats <- function(spatCorObject,
    use_clus_name = NULL,
    selected_clusters = NULL,
    feats = NULL,
    min_spat_cor = 0.5,
    min_expr_cor = NULL,
    min_cor_diff = NULL,
    min_rank_diff = NULL,
    show_top_feats = NULL) {
    # data.table variables
    clus <- feat_ID <- spat_cor <- cor_diff <- rankdiff <- NULL

    if (!"spatCorObject" %in% class(spatCorObject)) {
        stop("spatCorObject needs to be the output from
            detectSpatialCorfeats()")
    }

    filter_DT <- data.table::copy(spatCorObject[["cor_DT"]])

    if (!is.null(use_clus_name)) {
        clusters_part <- spatCorObject[["cor_clusters"]][[use_clus_name]]

        # combine spatial correlation info and clusters
        clusters <- clusters_part
        names_clusters <- names(clusters_part)
        clusters_DT <- data.table::data.table(
            "feat_ID" = names_clusters, "clus" = clusters)
        filter_DT <- data.table::merge.data.table(
            filter_DT, clusters_DT, by = "feat_ID")
    }

    ## 0. subset clusters
    if (!is.null(selected_clusters)) {
        filter_DT <- filter_DT[clus %in% selected_clusters]
    }


    ## 1. subset feats
    if (!is.null(feats)) {
        filter_DT <- filter_DT[feat_ID %in% feats]
    }

    ## 2. select spatial correlation
    if (!is.null(min_spat_cor)) {
        filter_DT <- filter_DT[spat_cor >= min_spat_cor]
    }

    ## 3. minimum expression correlation
    if (!is.null(min_expr_cor)) {
        filter_DT <- filter_DT[spat_cor >= min_expr_cor]
    }

    ## 4. minimum correlation difference
    if (!is.null(min_cor_diff)) {
        filter_DT <- filter_DT[cor_diff >= min_cor_diff]
    }

    ## 5. minimum correlation difference
    if (!is.null(min_rank_diff)) {
        filter_DT <- filter_DT[rankdiff >= min_rank_diff]
    }

    ## 6. show only top feats
    if (!is.null(show_top_feats)) {
        filter_DT <- filter_DT[, head(.SD, show_top_feats), by = feat_ID]
    }

    return(filter_DT)
}



#' @title showSpatialCorGenes
#' @name showSpatialCorGenes
#' @description Shows and filters spatially correlated genes
#' @param spatCorObject spatial correlation object
#' @param use_clus_name cluster information to show
#' @param selected_clusters subset of clusters to show
#' @param genes subset of genes to show
#' @param min_spat_cor filter on minimum spatial correlation
#' @param min_expr_cor filter on minimum single-cell expression correlation
#' @param min_cor_diff filter on minimum correlation difference
#' (spatial vs expression)
#' @param min_rank_diff filter on minimum correlation rank difference
#' (spatial vs expression)
#' @param show_top_genes show top genes per gene
#' @returns data.table with filtered information
#' @export
showSpatialCorGenes <- function(spatCorObject,
    use_clus_name = NULL,
    selected_clusters = NULL,
    genes = NULL,
    min_spat_cor = 0.5,
    min_expr_cor = NULL,
    min_cor_diff = NULL,
    min_rank_diff = NULL,
    show_top_genes = NULL) {
    warning("Deprecated and replaced by showSpatialCorFeats")

    showSpatialCorFeats(
        spatCorObject = spatCorObject,
        use_clus_name = use_clus_name,
        selected_clusters = selected_clusters,
        feats = genes,
        min_spat_cor = min_spat_cor,
        min_expr_cor = min_expr_cor,
        min_cor_diff = min_cor_diff,
        min_rank_diff = min_rank_diff,
        show_top_feats = show_top_genes
    )
}







#' @title clusterSpatialCorFeats
#' @name clusterSpatialCorFeats
#' @description Cluster based on spatially correlated features
#' @param spatCorObject spatial correlation object
#' @param name name for spatial clustering results
#' @param hclust_method method for hierarchical clustering
#' @param k number of clusters to extract
#' @param return_obj return spatial correlation object (spatCorObject)
#' @returns spatCorObject or cluster results
#' @examples
#' g <- GiottoData::loadGiottoMini("visium")
#'
#' clusterSpatialCorFeats(spatCorObject = detectSpatialCorFeats(
#' g, method = "network"))
#' @export
clusterSpatialCorFeats <- function(spatCorObject,
    name = "spat_clus",
    hclust_method = "ward.D",
    k = 10,
    return_obj = TRUE) {
    # check input
    if (!"spatCorObject" %in% class(spatCorObject)) {
        stop("spatCorObject needs to be the output from
            detectSpatialCorfeats()")
    }

    # create correlation matrix
    cor_DT <- spatCorObject[["cor_DT"]]
    cor_DT_dc <- data.table::dcast.data.table(
        cor_DT, formula = feat_ID ~ variable, value.var = "spat_cor")
    cor_matrix <- dt_to_matrix(cor_DT_dc)

    # re-ordering matrix
    my_feat_order <- spatCorObject[["feat_order"]]
    cor_matrix <- cor_matrix[my_feat_order, my_feat_order]

    # cluster
    cor_dist <- stats::as.dist(1 - cor_matrix)
    cor_h <- stats::hclust(d = cor_dist, method = hclust_method)
    cor_clus <- stats::cutree(cor_h, k = k)

    if (return_obj == TRUE) {
        spatCorObject[["cor_hclust"]][[name]] <- cor_h
        spatCorObject[["cor_clusters"]][[name]] <- cor_clus
        spatCorObject[["cor_coexpr_groups"]][[name]] <- NA

        return(spatCorObject)
    } else {
        return(list("hclust" = cor_h, "clusters" = cor_clus))
    }
}




#' @title clusterSpatialCorGenes
#' @name clusterSpatialCorGenes
#' @description Cluster based on spatially correlated genes
#' @param spatCorObject spatial correlation object
#' @param name name for spatial clustering results
#' @param hclust_method method for hierarchical clustering
#' @param k number of clusters to extract
#' @param return_obj return spatial correlation object (spatCorObject)
#' @returns spatCorObject or cluster results
#' @export
clusterSpatialCorGenes <- function(spatCorObject,
    name = "spat_clus",
    hclust_method = "ward.D",
    k = 10,
    return_obj = TRUE) {
    warning("Deprecated and replaced by clusterSpatialCorFeats")

    clusterSpatialCorFeats(
        spatCorObject = spatCorObject,
        name = name,
        hclust_method = hclust_method,
        k = k,
        return_obj = return_obj
    )
}





#' @title heatmSpatialCorFeats
#' @name heatmSpatialCorFeats
#' @description Create heatmap of spatially correlated features
#' @param gobject giotto object
#' @param spatCorObject spatial correlation object
#' @param use_clus_name name of clusters to visualize
#' (from clusterSpatialCorFeats())
#' @param show_cluster_annot show cluster annotation on top of heatmap
#' @param show_row_dend show row dendrogram
#' @param show_column_dend show column dendrogram
#' @param show_row_names show row names
#' @param show_column_names show column names
#' @param show_plot show plot
#' @param return_plot return ggplot object
#' @param save_plot directly save the plot [boolean]
#' @param save_param list of saving parameters, see
#' \code{\link{showSaveParameters}}
#' @param default_save_name default save name for saving, don't change,
#' change save_name in save_param
#' @param \dots additional parameters to the
#' \code{\link[ComplexHeatmap]{Heatmap}} function from ComplexHeatmap
#' @returns Heatmap generated by ComplexHeatmap
#' @export
heatmSpatialCorFeats <- function(gobject,
    spatCorObject,
    use_clus_name = NULL,
    show_cluster_annot = TRUE,
    show_row_dend = TRUE,
    show_column_dend = FALSE,
    show_row_names = FALSE,
    show_column_names = FALSE,
    show_plot = NULL,
    return_plot = NULL,
    save_plot = NULL,
    save_param = list(),
    default_save_name = "heatmSpatialCorFeats",
    ...) {
    ## check input
    if (!"spatCorObject" %in% class(spatCorObject)) {
        stop("spatCorObject needs to be the output from
            detectSpatialCorFeats()")
    }

    ## package check for ComplexHeatmap
    package_check(pkg_name = "ComplexHeatmap", repository = "CRAN")

    ## create correlation matrix
    cor_DT <- spatCorObject[["cor_DT"]]
    cor_DT_dc <- data.table::dcast.data.table(
        cor_DT, formula = feat_ID ~ variable, value.var = "spat_cor")
    cor_matrix <- dt_to_matrix(cor_DT_dc)

    # re-ordering matrix
    my_feat_order <- spatCorObject[["feat_order"]]
    cor_matrix <- cor_matrix[my_feat_order, my_feat_order]


    ## fix row and column names
    cor_matrix <- cor_matrix[rownames(cor_matrix), rownames(cor_matrix)]

    ## default top annotation
    ha <- NULL

    if (!is.null(use_clus_name)) {
        hclust_part <- spatCorObject[["cor_hclust"]][[use_clus_name]]

        if (is.null(hclust_part)) {
            cat(use_clus_name, " does not exist, make one with spatCorCluster")
            hclust_part <- TRUE
        } else {
            clusters_part <- spatCorObject[["cor_clusters"]][[use_clus_name]]

            if (show_cluster_annot) {
                uniq_clusters <- unique(clusters_part)

                # color vector
                mycolors <- getDistinctColors(length(uniq_clusters))
                names(mycolors) <- uniq_clusters
                ha <- ComplexHeatmap::HeatmapAnnotation(
                    bar = as.vector(clusters_part),
                    col = list(bar = mycolors),
                    annotation_legend_param = list(title = NULL)
                )
            }
        }
    } else {
        hclust_part <- TRUE
    }


    ## create heatmap
    heatm <- ComplexHeatmap::Heatmap(
        matrix = as.matrix(cor_matrix),
        cluster_rows = hclust_part,
        cluster_columns = hclust_part,
        show_row_dend = show_row_dend,
        show_column_dend = show_column_dend,
        show_row_names = show_row_names,
        show_column_names = show_column_names,
        top_annotation = ha, ...
    )

    # output plot
    return(GiottoVisuals::plot_output_handler(
        gobject = gobject,
        plot_object = heatm,
        save_plot = save_plot,
        return_plot = return_plot,
        show_plot = show_plot,
        default_save_name = default_save_name,
        save_param = save_param,
        else_return = NULL
    ))
}



#' @title heatmSpatialCorGenes
#' @name heatmSpatialCorGenes
#' @description Create heatmap of spatially correlated genes
#' @inheritDotParams heatmSpatialCorFeats
#' @returns heatmap
#' @seealso \code{\link{heatmSpatialCorFeats}}
#' @export
heatmSpatialCorGenes <- function(...) {
    .Deprecated(new = "heatmSpatialCorFeats")

    heatmSpatialCorFeats(...)
}





#' @title rankSpatialCorGroups
#' @name rankSpatialCorGroups
#' @description Rank spatial correlated clusters according to correlation
#' structure
#' @param gobject giotto object
#' @param spatCorObject spatial correlation object
#' @param use_clus_name name of clusters to visualize
#' (from `clusterSpatialCorFeats()`)
#' @param show_plot logical. show plot
#' @param return_plot logical. return ggplot object
#' @param save_plot logical. directly save the plot
#' @param save_param list of saving parameters, see
#' \code{\link{showSaveParameters}}
#' @param default_save_name default save name for saving, don't change,
#' change save_name in save_param
#' @returns data.table with positive (within group) and negative
#' (outside group) scores
#' @examples
#' g <- GiottoData::loadGiottoMini("visium")
#'
#' spatCorObject <- detectSpatialCorFeats(g, method = "network")
#' clusters <- clusterSpatialCorFeats(spatCorObject = spatCorObject)
#'
#' rankSpatialCorGroups(gobject = g, spatCorObject = clusters,
#' use_clus_name = "spat_clus")
#' @md
#' @export
rankSpatialCorGroups <- function(gobject,
    spatCorObject,
    use_clus_name = NULL,
    show_plot = NULL,
    return_plot = FALSE,
    save_plot = NULL,
    save_param = list(),
    default_save_name = "rankSpatialCorGroups") {
    ## check input
    if (!"spatCorObject" %in% class(spatCorObject)) {
        stop("spatCorObject needs to be the output from
            detectSpatialCorFeats()")
    }

    ## check if cluster exist
    if (is.null(use_clus_name)) {
        stop("use_clus_name does not exist")
    }
    clusters_part <- spatCorObject[["cor_clusters"]][[use_clus_name]]

    if (is.null(clusters_part)) {
        stop("use_clus_name does not exist")
    }

    ## create correlation matrix
    cor_DT <- spatCorObject[["cor_DT"]]
    cor_DT_dc <- data.table::dcast.data.table(
        cor_DT, formula = feat_ID ~ variable, value.var = "spat_cor")
    cor_matrix <- dt_to_matrix(cor_DT_dc)

    # re-ordering matrix
    my_feat_order <- spatCorObject[["feat_order"]]
    cor_matrix <- cor_matrix[my_feat_order, my_feat_order]



    res_cor_list <- list()
    res_neg_cor_list <- list()
    nr_feats_list <- list()

    for (id in seq_along(unique(clusters_part))) {
        clus_id <- unique(clusters_part)[id]
        selected_feats <- names(clusters_part[clusters_part == clus_id])
        nr_feats_list[[id]] <- length(selected_feats)

        sub_cor_matrix <- cor_matrix[
            rownames(cor_matrix) %in% selected_feats,
            colnames(cor_matrix) %in% selected_feats]
        mean_score <- mean_flex(sub_cor_matrix)
        res_cor_list[[id]] <- mean_score

        sub_neg_cor_matrix <- cor_matrix[
            rownames(cor_matrix) %in% selected_feats,
            !colnames(cor_matrix) %in% selected_feats]
        mean_neg_score <- mean_flex(sub_neg_cor_matrix)
        res_neg_cor_list[[id]] <- mean_neg_score
    }


    # data.table variables
    cor_neg_adj <- cor_neg_score <- adj_cor_score <- cor_score <-
        clusters <- nr_feats <- NULL

    res_cor_DT <- data.table::data.table(
        "clusters" = unique(clusters_part),
        cor_score = unlist(res_cor_list),
        cor_neg_score = unlist(res_neg_cor_list),
        nr_feats = unlist(nr_feats_list)
    )

    res_cor_DT[, cor_neg_adj := 1 - (cor_neg_score - min(cor_neg_score))]
    res_cor_DT[, adj_cor_score := cor_neg_adj * cor_score]
    data.table::setorder(res_cor_DT, -adj_cor_score)
    res_cor_DT[, clusters := factor(x = clusters, levels = rev(clusters))]

    pl <- gg_simple_scatter(
        data = res_cor_DT,
        x = "clusters",
        y = "adj_cor_score",
        size = "nr_feats",
        xlab = "cluster",
        ylab = "pos r x (1 - (neg_r - min(neg_r)))"
    )

    # output plot
    return(GiottoVisuals::plot_output_handler(
        gobject = gobject,
        plot_object = pl,
        save_plot = save_plot,
        return_plot = return_plot,
        show_plot = show_plot,
        default_save_name = default_save_name,
        save_param = save_param,
        else_return = res_cor_DT
    ))
}




#' @title getBalancedSpatCoexpressionFeats
#' @name getBalancedSpatCoexpressionFeats
#' @description Extract features from spatial co-expression modules in a
#' balanced manner
#' @param spatCorObject spatial correlation object
#' @param maximum maximum number of genes to get from each spatial
#' co-expression module
#' @param rank ranking method (see details)
#' @param informed_ranking vector of ranked features
#' @param seed seed
#' @param verbose verbosity
#' @returns balanced vector with features for each co-expression module
#' @details There are 3 different ways of selecting features from the spatial
#' co-expression modules
#' \itemize{
#'   \item{1. weighted: }{Features are ranked based on summarized pairwise co-expression scores}
#'   \item{2. random: }{A random selection of features, set seed for reproducibility}
#'   \item{3. informed: }{Features are selected based on prior information/ranking}
#' }
#' @export
getBalancedSpatCoexpressionFeats <- function(spatCorObject,
    maximum = 50,
    rank = c("weighted", "random", "informed"),
    informed_ranking = NULL,
    seed = NA,
    verbose = TRUE) {
    # data.table vars
    feat_ID <- variable <- combo <- spat_cor <- rnk <- feat_id <- V1 <- NULL

    rank <- match.arg(rank, choices = c("weighted", "random", "informed"))

    clusters <- spatCorObject$cor_clusters$spat_netw_clus

    # rank = random
    if (rank == "random") {
        if (!is.na(seed) & is.numeric(seed)) {
            on.exit(random_seed(), add = TRUE)
            set.seed(seed)
            wrap_msg("Seed has been set for random")
        } else {
            wrap_msg("Random is selected, but no seed has been set \n
            Results might not be fully reproducible")
        }

        result_list <- list()
        for (clus in seq_along(unique(clusters))) {
            selected_cluster_features <- names(clusters[clusters == clus])

            feat_length <- length(selected_cluster_features)
            if (feat_length < maximum) {
                maximum_to_use <- feat_length
                wrap_msg(
                    "There are only ", feat_length, " features for cluster ",
                    clus, "\n",
                    "Maximum will be set to ", feat_length)
            } else {
                maximum_to_use <- maximum
            }

            selected_feats <- sample(
                x = selected_cluster_features,
                size = maximum_to_use,
                replace = FALSE
            )
            clus_id <- rep(clus, length(selected_feats))
            names(clus_id) <- selected_feats
            result_list[[clus]] <- clus_id
        }

        final_res <- do.call("c", result_list)
    }


    # rank = random
    if (rank == "weighted") {
        cor_data <- spatCorObject$cor_DT

        result_list <- list()
        for (clus in seq_along(unique(clusters))) {
            if (verbose) print(clus)

            # get all pairwise spatial feature correlations and rank them
            selected_cluster_features <- names(clusters[clusters == clus])
            subset_cor_data <- cor_data[
                feat_ID %in% selected_cluster_features &
                    variable %in% selected_cluster_features]
            subset_cor_data <- subset_cor_data[feat_ID != variable]
            subset_cor_data <- dt_sort_combine_two_columns(
                DT = subset_cor_data,
                column1 = "feat_ID",
                column2 = "variable", myname = "combo"
            )
            subset_cor_data <- subset_cor_data[duplicated(combo)]
            data.table::setorder(subset_cor_data, -spat_cor)

            # create a ranked data.table
            rnk1DT <- data.table::data.table(
                feat_id = subset_cor_data$feat_ID,
                rnk = seq_along(subset_cor_data$feat_ID))
            rnk2DT <- data.table::data.table(
                feat_id = subset_cor_data$variable,
                rnk = seq_along(subset_cor_data$variable))
            rnkDT <- data.table::rbindlist(list(rnk1DT, rnk2DT))
            data.table::setorder(rnkDT, rnk)

            # summarize rank (weights)
            rnkcombined <- rnkDT[, sum(rnk), by = feat_id]
            data.table::setorder(rnkcombined, V1)

            feat_length <- nrow(rnkcombined)
            if (feat_length < maximum) {
                maximum_to_use <- feat_length
                wrap_msg(
                    "There are only ", feat_length, " features for cluster ",
                    clus, "\n",
                    "Maximum will be set to ", feat_length)
            } else {
                maximum_to_use <- maximum
            }

            selected_feats <- rnkcombined[1:maximum_to_use][["feat_id"]]

            clus_id <- rep(clus, length(selected_feats))
            names(clus_id) <- selected_feats
            result_list[[clus]] <- clus_id
        }


        final_res <- do.call("c", result_list)
    }


    # rank = random
    if (rank == "informed") {
        if (is.null(informed_ranking)) {
            stop("Informed has been selected, but no informed ranking
                vector has been provided")
        }

        # informed_ranking vector should be a ranked gene list
        informed_ranking_numerical <- seq_along(informed_ranking)
        names(informed_ranking_numerical) <- informed_ranking

        result_list <- list()
        for (clus in seq_along(unique(clusters))) {
            selected_cluster_features <- names(clusters[clusters == clus])

            feat_length <- length(selected_cluster_features)
            if (feat_length < maximum) {
                maximum_to_use <- feat_length
                wrap_msg(
                    "There are only ", feat_length, " features for cluster ",
                    clus, "\n",
                    "Maximum will be set to ", feat_length)
            } else {
                maximum_to_use <- maximum
            }


            informed_subset <- informed_ranking_numerical[
                names(informed_ranking_numerical) %in%
                    selected_cluster_features]
            informed_subset <- sort(informed_subset)

            feat_length <- length(informed_subset)
            if (feat_length < maximum) {
                maximum_to_use <- feat_length
                wrap_msg(
                    "There are only ", feat_length, " features for cluster ",
                    clus, "\n",
                    "Maximum will be set to ", feat_length)
            } else {
                maximum_to_use <- maximum
            }

            selected_feats <- names(informed_subset[1:maximum_to_use])

            clus_id <- rep(clus, length(selected_feats))
            names(clus_id) <- selected_feats
            result_list[[clus]] <- clus_id
        }

        final_res <- do.call("c", result_list)
    }

    return(final_res)
}





# ** ####
## Simulate single-gene spatial patterns ####
## --------------------------------------- ##



#' @title simulateOneGenePatternGiottoObject
#' @name simulateOneGenePatternGiottoObject
#' @description Create a simulated spatial pattern for one selected gnee
#' @param gobject giotto object
#' @param pattern_name name of spatial pattern
#' @param pattern_cell_ids cell ids that make up the spatial pattern
#' @param gene_name selected gene
#' @param spatial_prob probability for a high expressing gene value to be
#' part of the spatial pattern
#' @param gradient_direction direction of gradient
#' @param show_pattern show the discrete spatial pattern
#' @param pattern_colors 2 color vector for the spatial pattern
<<<<<<< HEAD
#' @param normalization_params additional parameters for (re-)normalizing
#' @returns Reprocessed Giotto object for which one gene has a forced 
=======
#' @param \dots additional parameters for (re-)normalizing
#' @return Reprocessed Giotto object for which one gene has a forced
>>>>>>> 7c2cbaee
#' spatial pattern
#' @examples
#' g <- GiottoData::loadGiottoMini("visium")
#' 
#' simulateOneGenePatternGiottoObject(gobject = g, 
#' pattern_cell_ids = c("AAAGGGATGTAGCAAG-1", "TCAAACAACCGCGTCG-1",
#' "ACGATCATACATAGAG-1", "TATGCTCCCTACTTAC-1"),
#' gene_name = "Gna12")
#' @export
simulateOneGenePatternGiottoObject <- function(gobject,
    pattern_name = "pattern",
    pattern_cell_ids = NULL,
    gene_name = NULL,
    spatial_prob = 0.95,
    gradient_direction = NULL,
    show_pattern = TRUE,
    pattern_colors = c("in" = "green", "out" = "red"),
    normalization_params = list()) {
    # data.table variables
    cell_ID <- sdimx_y <- sdimx <- sdimy <- NULL

    if (is.null(pattern_cell_ids)) {
        stop("pattern_cell_ids can not be NULL")
    }

    ## create and add annotation for pattern
    cell_meta <- pDataDT(gobject)
    cell_meta[, (pattern_name) := ifelse(
        cell_ID %in% pattern_cell_ids, "in", "out")]

    newgobject <- addCellMetadata(
        gobject,
        new_metadata = cell_meta[, c("cell_ID", pattern_name), with = FALSE],
        by_column = TRUE,
        column_cell_ID = "cell_ID"
    )

    # show pattern
    if (show_pattern == TRUE) {
        spatPlot2D(
            gobject = newgobject,
            save_plot = FALSE,
            cell_color_code = pattern_colors,
            point_size = 2,
            cell_color = pattern_name
        )
    }


    ## merge cell metadata and cell coordinate data
    cell_meta <- pDataDT(newgobject)
    cell_coord <- getSpatialLocations(newgobject,
        name = "raw",
        output = "data.table",
        copy_obj = TRUE
    )
    cell_meta <- data.table::merge.data.table(
        cell_meta, cell_coord, by = "cell_ID")

    ## get number of cells within pattern
    cell_number <- nrow(cell_meta[get(pattern_name) == "in"])


    ## normalized expression
    #expr_data <- newgobject@norm_expr
    expr_data <- getExpression(gobject = newgobject, 
                                values = "normalized",
                                output = "matrix")
    result_list <- list()

    ## raw expression
    #raw_expr_data <- newgobject@raw_exprs
    raw_expr_data <- getExpression(gobject = newgobject, 
                                   values = "raw",
                                   output = "matrix")
    raw_result_list <- list()


    ## create the spatial expression pattern for the specified gene
    # 1. rank all gene values from the cells from high to low
    # 2. move the highest expressing values to the spatial pattern using a
    # probability
    #     - 0.5 is the control = random
    #     - 1 is perfection: all the highest values go to the pattern
    #     - 0.5 to 1 is decreasing noise levels

    if (is.null(gene_name)) stop("a gene name needs to be provided")



    # rank genes
    gene_vector <- expr_data[rownames(expr_data) == gene_name, ]
    sort_expr_gene <- sort(gene_vector, decreasing = TRUE)

    # number of cells in and out the pattern
    total_cell_number <- length(sort_expr_gene)
    remaining_cell_number <- total_cell_number - cell_number

    # calculate outside probability
    outside_prob <- 1 - spatial_prob
    prob_vector <- c(
        rep(spatial_prob, cell_number),
        rep(outside_prob, remaining_cell_number))

    # first get the 'in' pattern sample values randomly
    sample_values <- sample(
        sort_expr_gene, replace = FALSE, size = cell_number, prob = prob_vector)

    # then take the remaining 'out' pattern values randomly
    remain_values <- sort_expr_gene[
        !names(sort_expr_gene) %in% names(sample_values)]
    remain_values <- sample(remain_values, size = length(remain_values))



    ## A. within pattern ##
    # ------------------- #
    in_cell_meta <- cell_meta[get(pattern_name) == "in"]

    # if gradient is wanted
    # does not work with 0.5!! is not random!!
    if (!is.null(gradient_direction)) {
        # sort in_ids according to x, y or  xy coordinates to create gradient
        in_cell_meta[, sdimx_y := abs(sdimx) + abs(sdimy)]
        # order according to gradient direction
        in_cell_meta <- in_cell_meta[order(get(gradient_direction))]
    }
    in_ids <- in_cell_meta$cell_ID

    # preparation for raw matrix
    sample_values_id_vector <- names(sample_values)
    names(sample_values_id_vector) <- in_ids


    ## B. outside pattern ##
    # -------------------- #
    out_ids <- cell_meta[get(pattern_name) == "out"]$cell_ID

    # preparation for raw matrix
    remain_values_id_vector <- names(remain_values)
    names(remain_values_id_vector) <- out_ids




    ## raw matrix
    # swap the cell ids #
    raw_gene_vector <- raw_expr_data[rownames(raw_expr_data) == gene_name, ]

    raw_new_sample_vector <- raw_gene_vector[sample_values_id_vector]
    names(raw_new_sample_vector) <- names(sample_values_id_vector)

    raw_new_remain_vector <- raw_gene_vector[remain_values_id_vector]
    names(raw_new_remain_vector) <- names(remain_values_id_vector)

    new_sim_raw_values <- c(raw_new_sample_vector, raw_new_remain_vector)
    new_sim_raw_values <- new_sim_raw_values[names(raw_gene_vector)]

    # change the original matrices
    raw_expr_data[rownames(raw_expr_data) == gene_name, ] <- new_sim_raw_values
    #newgobject@raw_exprs <- raw_expr_data
    newgobject <- setExpression(gobject = newgobject,
                                x = createExprObj(
                                    expression_data = raw_expr_data,
                                    name = "raw"),
                                name = "raw",
                                provenance = prov(getCellMetadata(newgobject)))

    # recalculate normalized values
    newgobject <- do.call(
        "normalizeGiotto", 
        args = c(gobject = newgobject, normalization_params))
    
    newgobject <- addStatistics(gobject = newgobject)

    return(newgobject)
}






#' @title run_spatial_sim_tests_one_rep
#' @name run_spatial_sim_tests_one_rep
#' @description runs all spatial tests for 1 probability and 1 rep
#' @returns data.table
#' @keywords internal
run_spatial_sim_tests_one_rep <- function(gobject,
    pattern_name = "pattern",
    pattern_cell_ids = NULL,
    gene_name = NULL,
    spatial_prob = 0.95,
    show_pattern = FALSE,
    spatial_network_name = "kNN_network",
    spat_methods = c("binSpect_single", "binSpect_multi", "spatialDE",
                    "spark", "silhouetteRank"),
    spat_methods_params = list(NA, NA, NA, NA, NA),
    spat_methods_names = c("binSpect_single", "binSpect_multi", "spatialDE",
                            "spark", "silhouetteRank"),
    save_plot = FALSE,
    save_raw = FALSE,
    save_norm = FALSE,
    save_dir = "~",
    save_name = "plot",
    run_simulations = TRUE,
    ...) {
    # data.table variables
    genes <- prob <- time <- adj.p.value <- method <- p.val <- sd <-
        qval <- pval <- g <- adjusted_pvalue <- NULL

    ## test if spat_methods, params and names have the same length
    if (length(spat_methods) != length(spat_methods_params)) {
        stop("number of spatial detection methods to test need to be equal
            to number of spatial methods parameters")
    }
    if (length(spat_methods) != length(spat_methods_names)) {
        stop("number of spatial detection methods to test need to be equal
            to number of spatial methods names")
    }


    ## simulate pattern ##
    simulate_patch <- simulateOneGenePatternGiottoObject(gobject,
        pattern_name = pattern_name,
        pattern_cell_ids = pattern_cell_ids,
        gene_name = gene_name,
        spatial_prob = spatial_prob,
        gradient_direction = NULL,
        show_pattern = show_pattern,
        ...
    )

    # save plot
    if (save_plot == TRUE) {
        spatFeatPlot2D(simulate_patch,
<<<<<<< HEAD
            expression_values = "normalized", 
=======
            expression_values = "norm",
>>>>>>> 7c2cbaee
            feats = gene_name,
            point_shape = "border",
            point_border_stroke = 0.1,
            point_size = 2.5,
            cow_n_col = 1, show_plot = FALSE,
            save_plot = TRUE,
            save_param = list(
                save_dir = save_dir, save_folder = pattern_name,
                save_name = save_name,
                base_width = 9, base_height = 7, units = "cm"
            )
        )
    }

    # save raw data
    if (save_raw == TRUE) {
        folder_path <- paste0(save_dir, "/", pattern_name)
        if (!file.exists(folder_path)) dir.create(folder_path, recursive = TRUE)

        write.table(
            x = as.matrix(getExpression(
                gobject = simulate_patch, values = "raw", output = "matrix")),
            file = paste0(
                save_dir, "/", pattern_name, "/", save_name, "_raw_data.txt"),
            sep = "\t"
        )
    }

    # save normalized data
    if (save_norm == TRUE) {
        folder_path <- paste0(save_dir, "/", pattern_name)
        if (!file.exists(folder_path)) dir.create(folder_path, recursive = TRUE)

        write.table(
            x = as.matrix(getExpression(
                gobject = simulate_patch, 
                values = "normalized", 
                output = "matrix")),
            file = paste0(
                save_dir, "/", pattern_name, "/", save_name, "_norm_data.txt"),
            sep = "\t"
        )
    }



    ## do simulations ##
    if (run_simulations == TRUE) {
        result_list <- list()
        for (test in seq_along(spat_methods)) {
            # method
            selected_method <- spat_methods[test]
            if (!selected_method %in%
                c("binSpect_single", "binSpect_multi", "spatialDE", "spark",
                "silhouetteRank")) {
                stop(selected_method, " is not a know spatial method")
            }

            # params
            selected_params <- spat_methods_params[[test]]

            if (length(selected_params) == 1) {
                if (is.na(selected_params)) {
                    if (selected_method == "binSpect_single") {
                        selected_params <- list(
                            bin_method = "kmeans",
                            nstart = 3,
                            iter_max = 10,
                            expression_values = "normalized",
                            get_av_expr = FALSE,
                            get_high_expr = FALSE
                        )
                    } else if (selected_method == "binSpect_multi") {
                        selected_params <- list(
                            bin_method = "kmeans",
                            spatial_network_k = c(5, 10, 20),
                            nstart = 3,
                            iter_max = 10,
                            expression_values = "normalized",
                            get_av_expr = FALSE,
                            get_high_expr = FALSE,
                            summarize = "adj.p.value"
                        )
                    } else if (selected_method == "spatialDE") {
                        selected_params <- list(
                            expression_values = "raw",
                            sig_alpha = 0.5,
                            unsig_alpha = 0.5,
                            show_plot = FALSE,
                            return_plot = FALSE,
                            save_plot = FALSE
                        )
                    } else if (selected_method == "spark") {
                        selected_params <- list(
                            expression_values = "raw",
                            return_object = "data.table",
                            percentage = 0.1,
                            min_count = 10,
                            num_core = 5
                        )
                    } else if (selected_method == "silhouetteRank") {
                        selected_params <- list(
                            expression_values = "normalized",
                            overwrite_input_bin = FALSE,
                            rbp_ps = c(0.95, 0.99),
                            examine_tops = c(0.005, 0.010),
                            matrix_type = "dissim",
                            num_core = 4,
                            parallel_path = "/usr/bin",
                            output = NULL,
                            query_sizes = 10L
                        )
                    }
                }
            }

            # name
            selected_name <- spat_methods_names[test]


            ## RUN Spatial Analysis ##
            if (selected_method == "binSpect_single") {
                start <- proc.time()
                spatial_gene_results <- do.call("binSpectSingle", c(
                    gobject = simulate_patch,
                    selected_params
                ))

                spatial_gene_results <- spatial_gene_results[feats == gene_name]
                total_time <- proc.time() - start

                spatial_gene_results[, prob := spatial_prob]
                spatial_gene_results[, time := total_time[["elapsed"]]]

                spatial_gene_results <- spatial_gene_results[
                    , .(feats, adj.p.value, prob, time)]
                colnames(spatial_gene_results) <- c(
                    "feats", "adj.p.value", "prob", "time")

                spatial_gene_results[, method := selected_name]
            } else if (selected_method == "binSpect_multi") {
                start <- proc.time()
                spatial_gene_results <- do.call("binSpectMulti", c(
                    gobject = simulate_patch,
                    selected_params
                ))

                spatial_gene_results <- spatial_gene_results$simple
                spatial_gene_results <- spatial_gene_results[feats == gene_name]
                total_time <- proc.time() - start

                spatial_gene_results[, prob := spatial_prob]
                spatial_gene_results[, time := total_time[["elapsed"]]]

                spatial_gene_results <- spatial_gene_results[
                    , .(feats, p.val, prob, time)]
                colnames(spatial_gene_results) <- c(
                    "feats", "adj.p.value", "prob", "time")

                spatial_gene_results[, method := selected_name]
            } else if (selected_method == "spatialDE") {
                start <- proc.time()
                new_raw_sim_matrix <- getExpression(simulate_patch,
                                                    values = "raw",
                                                    output = "matrix")
                sd_cells <- apply(new_raw_sim_matrix, 2, sd)
                sd_non_zero_cells <- names(sd_cells[sd_cells != 0])
                simulate_patch_fix <- subsetGiotto(
                    simulate_patch, cell_ids = sd_non_zero_cells)

                spatial_gene_results <- do.call("spatialDE", c(
                    gobject = simulate_patch_fix,
                    selected_params
                ))

                spatialDE_spatialgenes_sim_res <- spatial_gene_results$results$results
<<<<<<< HEAD
                if (is.null(spatialDE_spatialgenes_sim_res)) 
                    spatialDE_spatialgenes_sim_res <- spatial_gene_results
=======
                if (is.null(spatialDE_spatialgenes_sim_res))
                    spatialDE_spatialgenes_sim_res <- spatial_gene_results$results
>>>>>>> 7c2cbaee

                spatialDE_spatialgenes_sim_res <- data.table::as.data.table(
                    spatialDE_spatialgenes_sim_res)
                data.table::setorder(spatialDE_spatialgenes_sim_res, qval, pval)
                spatialDE_result <- spatialDE_spatialgenes_sim_res[
                    g == gene_name]

                spatialDE_time <- proc.time() - start

                spatialDE_result[, prob := spatial_prob]
                spatialDE_result[, time := spatialDE_time[["elapsed"]]]

                spatial_gene_results <- spatialDE_result[
                    , .(g, qval, prob, time)]
                colnames(spatial_gene_results) <- c(
                    "feats", "adj.p.value", "prob", "time")
                spatial_gene_results[, method := "spatialDE"]
            } else if (selected_method == "spark") {
                ## spark
                start <- proc.time()
                spark_spatialgenes_sim <- do.call("spark", c(
                    gobject = simulate_patch,
                    selected_params
                ))

                spark_result <- spark_spatialgenes_sim[genes == gene_name]
                spark_time <- proc.time() - start

                spark_result[, prob := spatial_prob]
                spark_result[, time := spark_time[["elapsed"]]]

                spatial_gene_results <- spark_result[
                    , .(genes, adjusted_pvalue, prob, time)]
                colnames(spatial_gene_results) <- c(
                    "genes", "adj.p.value", "prob", "time")
                spatial_gene_results[, method := "spark"]
            } else if (selected_method == "silhouetteRank") {
                ## silhouetterank
                start <- proc.time()

                spatial_gene_results <- do.call("silhouetteRankTest", c(
                    gobject = simulate_patch,
                    selected_params
                ))

                data.table::setnames(
                    spatial_gene_results, old = "gene", new = "genes")
                spatial_gene_results <- spatial_gene_results[genes == gene_name]
                silh_time <- proc.time() - start

                spatial_gene_results[, prob := spatial_prob]
                spatial_gene_results[, time := silh_time[["elapsed"]]]

                # silhrank uses qval by default
                spatial_gene_results <- spatial_gene_results[
                    , .(genes, qval, prob, time)]
                colnames(spatial_gene_results) <- c(
                    "genes", "adj.p.value", "prob", "time")
                spatial_gene_results[, method := "silhouette"]
            }

            result_list[[test]] <- spatial_gene_results
        }

        results <- data.table::rbindlist(l = result_list)
        return(results)
    } else {
        return(NULL)
    }
}





#' @title run_spatial_sim_tests_multi
#' @name run_spatial_sim_tests_multi
#' @description runs all spatial tests for multiple probabilities and
#' repetitions
#' @returns data.table
#' @keywords internal
run_spatial_sim_tests_multi <- function(gobject,
    pattern_name = "pattern",
    pattern_cell_ids = NULL,
    gene_name = NULL,
    spatial_probs = c(0.5, 1),
    reps = 2,
    spatial_network_name = "kNN_network",
    spat_methods = c("binSpect_single", "binSpect_multi", "spatialDE",
                    "spark", "silhouetteRank"),
    spat_methods_params = list(NA, NA, NA, NA, NA),
    spat_methods_names = c("binSpect_single", "binSpect_multi", "spatialDE",
                            "spark", "silhouetteRank"),
    save_plot = FALSE,
    save_raw = FALSE,
    save_norm = FALSE,
    save_dir = "~",
    verbose = TRUE,
    run_simulations = TRUE,
    ...) {
    prob_list <- list()
    for (prob_ind in seq_along(spatial_probs)) {
        prob_i <- spatial_probs[prob_ind]

        if (verbose) message("start with ", prob_i)

        rep_list <- list()
        for (rep_i in 1:reps) {
            if (verbose) message("repetition = ", rep_i)


            plot_name <- paste0("plot_", gene_name, "_prob",
                                prob_i, "_rep", rep_i)


            rep_res <- run_spatial_sim_tests_one_rep(gobject,
                pattern_name = pattern_name,
                pattern_cell_ids = pattern_cell_ids,
                gene_name = gene_name,
                spatial_prob = prob_i,
                spatial_network_name = spatial_network_name,
                spat_methods = spat_methods,
                spat_methods_params = spat_methods_params,
                spat_methods_names = spat_methods_names,
                save_plot = save_plot,
                save_raw = save_raw,
                save_norm = save_norm,
                save_dir = save_dir,
                save_name = plot_name,
                run_simulations = run_simulations,
                ...
            )

            if (run_simulations == TRUE) {
                rep_res[, rep := rep_i]
                rep_list[[rep_i]] <- rep_res
            }
        }

        if (run_simulations == TRUE) {
            rep_list_res <- do.call("rbind", rep_list)
            prob_list[[prob_ind]] <- rep_list_res
        }
    }

    if (run_simulations == TRUE) {
        final_gene_results <- do.call("rbind", prob_list)
        return(final_gene_results)
    }
}




#' @title runPatternSimulation
#' @name runPatternSimulation
#' @description Creates a known spatial pattern for selected genes one-by-one
#' and runs the different spatial gene detection tests
#' @param gobject giotto object
#' @param pattern_name name of spatial pattern
#' @param pattern_colors 2 color vector for the spatial pattern
#' @param pattern_cell_ids cell ids that make up the spatial pattern
#' @param gene_names selected genes
#' @param spatial_probs probabilities to test for a high expressing gene
#' value to be part of the spatial pattern
#' @param reps number of random simulation repetitions
#' @param spatial_network_name which spatial network to use for binSpectSingle
#' @param spat_methods vector of spatial methods to test
#' @param spat_methods_params list of parameters list for each element in the
#' vector of spatial methods to test
#' @param spat_methods_names name for each element in the vector of spatial
#' elements to test
#' @param scalefactor library size scaling factor when re-normalizing dataset
#' @param save_plot save intermediate random simulation plots or not
#' @param save_raw save the raw expression matrix of the simulation
#' @param save_norm save the normalized expression matrix of the simulation
#' @param save_dir directory to save results to
#' @param max_col maximum number of columns for final plots
#' @param height height of final plots
#' @param width width of final plots
#' @param run_simulations run simulations (default = TRUE)
#' @param \dots additional parameters for renormalization
#' @returns data.table with results
#' @examples
#' g <- GiottoData::loadGiottoMini("visium")
#' 
#' runPatternSimulation(gobject = g, pattern_cell_ids = c("AAAGGGATGTAGCAAG-1",
#' "TCAAACAACCGCGTCG-1", "ACGATCATACATAGAG-1", "TATGCTCCCTACTTAC-1"),
#' spatial_network_name = "spatial_network", gene_names = c("Gna12", "Ccnd2"))
#' @export
runPatternSimulation <- function(gobject,
    pattern_name = "pattern",
    pattern_colors = c("in" = "green", "out" = "red"),
    pattern_cell_ids = NULL,
    gene_names = NULL,
    spatial_probs = c(0.5, 1),
    reps = 2,
    spatial_network_name = "kNN_network",
    spat_methods = c("binSpect_single", "binSpect_multi", "spatialDE",
                    "spark", "silhouetteRank"),
    spat_methods_params = list(NA, NA, NA, NA, NA),
    spat_methods_names = c("binSpect_single", "binSpect_multi", "spatialDE",
                            "spark", "silhouetteRank"),
    scalefactor = 6000,
    save_plot = TRUE,
    save_raw = TRUE,
    save_norm = TRUE,
    save_dir = "~",
    max_col = 4,
    height = 7,
    width = 7,
    run_simulations = TRUE,
    ...) {
    # data.table variables
    prob <- method <- adj.p.value <- time <- NULL


    # plot pattern for first gene (the same for all)
    example_patch <- simulateOneGenePatternGiottoObject(gobject,
        pattern_name = pattern_name,
        pattern_cell_ids = pattern_cell_ids,
        gene_name = gene_names[1],
        spatial_prob = 1,
        normalization_params = list(scalefactor = scalefactor,
                                    verbose = TRUE)
    )

    spatPlot2D(example_patch,
        cell_color = pattern_name, cell_color_code = pattern_colors,
        save_plot = save_plot, save_param = list(
            save_dir = save_dir,
            save_folder = "original",
            save_name = paste0(pattern_name, "_pattern"),
            base_width = 9,
            base_height = 7,
            units = "cm"
        )
    )


    all_results <- list()
    for (gene_ind in seq_along(gene_names)) {
        gene <- gene_names[gene_ind]

        # plot original expression
        GiottoVisuals::spatFeatPlot2D(
            gobject = gobject,
            expression_values = "normalized",
            feats = gene,
            point_shape = "border",
            point_border_stroke = 0.1,
            show_network = FALSE,
            network_color = "lightgrey",
            point_size = 2.5,
            cow_n_col = 1,
            show_plot = FALSE,
            save_plot = save_plot,
            save_param = list(
                save_dir = save_dir, save_folder = "original",
                save_name = paste0(gene, "_original"),
                base_width = 9, base_height = 7,
                units = "cm"
            )
        )


        generesults <- run_spatial_sim_tests_multi(
            gobject,
            pattern_name = pattern_name,
            pattern_cell_ids = pattern_cell_ids,
            gene_name = gene,
            spatial_network_name = spatial_network_name,
            spat_methods = spat_methods,
            spat_methods_params = spat_methods_params,
            spat_methods_names = spat_methods_names,
            save_plot = save_plot,
            save_raw = save_raw,
            save_norm = save_norm,
            save_dir = save_dir,
            spatial_probs = spatial_probs,
            reps = reps,
            run_simulations = run_simulations,
            ...
        )

        if (run_simulations == TRUE) {
            generesults[, prob := as.factor(prob)]
            uniq_methods <- mixedsort(unique(generesults$method))
            generesults[, method := factor(method, levels = uniq_methods)]

            if (save_plot == TRUE) {
                subdir <- paste0(save_dir, "/", pattern_name, "/")
                if (!file.exists(subdir)) dir.create(
                    path = subdir, recursive = TRUE)
                # write results
                data.table::fwrite(
                    x = generesults,
                    file = paste0(subdir, "/", gene, "_results.txt"),
                    sep = "\t", quote = FALSE)
            }

            all_results[[gene_ind]] <- generesults
        }
    }


    ## create combined results and visuals
    if (run_simulations == TRUE) {
        results <- do.call("rbind", all_results)

        ## plot results ##

        if (save_plot == TRUE) {
            # 4 columns max
            nr_rows <- max(c(round(length(gene_names) / max_col), 1))

            # p-values
            pl <- ggplot2::ggplot()
            pl <- pl + ggplot2::geom_boxplot(
                data = results,
                ggplot2::aes(x = method, y = adj.p.value, color = prob))
            pl <- pl + ggplot2::geom_point(
                data = results,
                ggplot2::aes(x = method, y = adj.p.value, color = prob),
                size = 2, position = ggplot2::position_jitterdodge())
            pl <- pl + ggplot2::theme_bw() +
                ggplot2::theme(axis.text.x = ggplot2::element_text(
                        angle = 90, vjust = 1, hjust = 1))
            pl <- pl + ggplot2::facet_wrap(~genes, nrow = nr_rows)
            pl <- pl + ggplot2::geom_hline(
                yintercept = 0.05, color = "red", linetype = 2)

            grDevices::pdf(file = paste0(
                save_dir, "/", pattern_name, "_boxplot_pvalues.pdf"),
                width = width, height = height)
            print(pl)
            grDevices::dev.off()



            # -log10 p-values
            pl <- ggplot2::ggplot()
            pl <- pl + ggplot2::geom_boxplot(
                data = results,
                ggplot2::aes(x = method, y = -log10(adj.p.value), color = prob))
            pl <- pl + ggplot2::geom_point(
                data = results,
                ggplot2::aes(x = method, y = -log10(adj.p.value), color = prob),
                size = 2, position = ggplot2::position_jitterdodge())
            pl <- pl + ggplot2::theme_bw() + ggplot2::theme(
                axis.text.x = ggplot2::element_text(
                    angle = 90, vjust = 1, hjust = 1))
            pl <- pl + ggplot2::facet_wrap(~genes, nrow = nr_rows)

            grDevices::pdf(file = paste0(
                save_dir, "/", pattern_name, "_boxplot_log10pvalues.pdf"),
                width = width, height = height)
            print(pl)
            grDevices::dev.off()


            # time
            pl <- ggplot2::ggplot()
            pl <- pl + ggplot2::geom_boxplot(
                data = results,
                ggplot2::aes(x = method, y = time, color = prob))
            pl <- pl + ggplot2::geom_point(
                data = results,
                ggplot2::aes(x = method, y = time, color = prob), size = 2,
                position = ggplot2::position_jitterdodge())
            pl <- pl + ggplot2::theme_bw() + ggplot2::theme(
                axis.text.x = ggplot2::element_text(
                    angle = 90, vjust = 1, hjust = 1))

            grDevices::pdf(file = paste0(
                save_dir, "/", pattern_name, "_boxplot_time.pdf"),
                width = width, height = height)
            print(pl)
            grDevices::dev.off()
        }


        # write results
        data.table::fwrite(
            x = results,
            file = paste0(save_dir, "/", pattern_name, "_results.txt"),
            sep = "\t", quote = FALSE)
        return(results)
    } else {
        return(NULL)
    }
}<|MERGE_RESOLUTION|>--- conflicted
+++ resolved
@@ -1846,13 +1846,8 @@
 #' \code{\link{showSaveParameters}}
 #' @param default_save_name default save name for saving, don't change,
 #' change save_name in save_param
-<<<<<<< HEAD
 #' @returns a list of data.frames with results and plot (optional)
 #' @details This function is a wrapper for the SpatialDE method originally 
-=======
-#' @return a list of data.frames with results and plot (optional)
-#' @details This function is a wrapper for the SpatialDE method originally
->>>>>>> 7c2cbaee
 #' implemented
 #' in python. See publication \doi{10.1038/nmeth.4636}
 #' @examples
@@ -2029,13 +2024,8 @@
 #' @param l lengthscale
 #' @param python_path specify specific path to python if required
 #' @param return_gobject show plot
-<<<<<<< HEAD
 #' @returns An updated giotto object
 #' @details This function is a wrapper for the SpatialAEH method 
-=======
-#' @return An updated giotto object
-#' @details This function is a wrapper for the SpatialAEH method
->>>>>>> 7c2cbaee
 #' implemented in the ...
 #' @examples
 #' g <- GiottoData::loadGiottoMini("visium")
@@ -2217,13 +2207,8 @@
 #' BiocParallel
 #' @param \dots Additional parameters to the
 #' \code{\link[trendsceek]{trendsceek_test}} function
-<<<<<<< HEAD
 #' @returns data.frame with trendsceek spatial genes results
 #' @details This function is a wrapper for the trendsceek_test method 
-=======
-#' @return data.frame with trendsceek spatial genes results
-#' @details This function is a wrapper for the trendsceek_test method
->>>>>>> 7c2cbaee
 #' implemented in the trendsceek package
 #' Publication: \doi{10.1038/nmeth.4634}
 #' @examples
@@ -2336,24 +2321,9 @@
 #' @param return_object type of result to return (data.table or spark object)
 #' @param \dots Additional parameters to the \code{\link[SPARK]{spark.vc}}
 #' function
-<<<<<<< HEAD
 #' @returns data.table with SPARK spatial genes results or the SPARK object
 #' @details This function is a wrapper for the method implemented in the 
 #' SPARK package:
-#' \itemize{
-#'  \item{1. CreateSPARKObject }{create a SPARK object from a Giotto object}
-#'  \item{2. spark.vc }{ Fits the count-based spatial model to estimate the parameters,
-#'  see \code{\link[SPARK]{spark.vc}} for additional parameters}
-#'  \item{3. spark.test }{ Testing multiple kernel matrices}
-#' }
-#' Publication: \doi{10.1101/810903}
-#' @examples
-#' g <- GiottoData::loadGiottoMini("visium")
-#' 
-#' spark(g)
-=======
-#' @return data.table with SPARK spatial genes results or the SPARK object
-#' @details This function is a wrapper for the method implemented in the
 #' \pkg{SPARK} package:
 #'   1. **CreateSPARKObject** create a SPARK object from a giotto object
 #'   2. **spark.vc** Fits the count-based spatial model to estimate the
@@ -2362,7 +2332,10 @@
 #'
 #' Publication: \doi{doi:10.1101/810903}
 #' @md
->>>>>>> 7c2cbaee
+#' @examples
+#' g <- GiottoData::loadGiottoMini("visium")
+#' 
+#' spark(g)
 #' @export
 spark <- function(gobject,
     spat_loc_name = "raw",
@@ -4371,13 +4344,8 @@
 #' @param gradient_direction direction of gradient
 #' @param show_pattern show the discrete spatial pattern
 #' @param pattern_colors 2 color vector for the spatial pattern
-<<<<<<< HEAD
 #' @param normalization_params additional parameters for (re-)normalizing
 #' @returns Reprocessed Giotto object for which one gene has a forced 
-=======
-#' @param \dots additional parameters for (re-)normalizing
-#' @return Reprocessed Giotto object for which one gene has a forced
->>>>>>> 7c2cbaee
 #' spatial pattern
 #' @examples
 #' g <- GiottoData::loadGiottoMini("visium")
@@ -4614,11 +4582,7 @@
     # save plot
     if (save_plot == TRUE) {
         spatFeatPlot2D(simulate_patch,
-<<<<<<< HEAD
             expression_values = "normalized", 
-=======
-            expression_values = "norm",
->>>>>>> 7c2cbaee
             feats = gene_name,
             point_shape = "border",
             point_border_stroke = 0.1,
@@ -4795,13 +4759,8 @@
                 ))
 
                 spatialDE_spatialgenes_sim_res <- spatial_gene_results$results$results
-<<<<<<< HEAD
-                if (is.null(spatialDE_spatialgenes_sim_res)) 
-                    spatialDE_spatialgenes_sim_res <- spatial_gene_results
-=======
                 if (is.null(spatialDE_spatialgenes_sim_res))
                     spatialDE_spatialgenes_sim_res <- spatial_gene_results$results
->>>>>>> 7c2cbaee
 
                 spatialDE_spatialgenes_sim_res <- data.table::as.data.table(
                     spatialDE_spatialgenes_sim_res)
