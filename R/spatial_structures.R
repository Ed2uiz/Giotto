--- conflicted
+++ resolved
@@ -390,12 +390,10 @@
                                           sdimz = "sdimz",
                                           d2_or_d3=c(2,3)){
 
-<<<<<<< HEAD
+
   # data.table variables
   distance = weight = from = NULL
 
-=======
->>>>>>> 3f83cd3e
   if(is.null(networkDT)) {
     stop('parameter networkDT can not be NULL \n')
   }
@@ -447,13 +445,10 @@
                            maximum_distance = NULL,
                            minimum_k = NULL){
 
-<<<<<<< HEAD
 
   # data.table variables
   distance = rank_int = NULL
 
-=======
->>>>>>> 3f83cd3e
   temp_fullnetwork = convert_to_full_spatial_network(networkDT)
 
   ## filter based on distance or minimum number of neighbors
