



#' @title create_dimObject
#' @name create_dimObject
#' @description Creates an object that stores a dimension reduction output
#' @param name arbitrary name for object
#' @param reduction_method method used to reduce dimensions
#' @param coordinates accepts the coordinates after dimension reduction
#' @param misc any additional information will be added to this slot
#' @param my_rownames rownames
#' @keywords internal
#' @return number of distinct colors
create_dimObject = function(name = 'test',
                            reduction_method = NULL,
                            coordinates = NULL,
                            misc = NULL,
                            my_rownames = NULL) {


  number_of_dimensions = ncol(coordinates)
  colnames(coordinates) = paste0('Dim.',1:number_of_dimensions)

  if(!is.null(my_rownames)) {
    rownames(coordinates) = my_rownames
  }

  dimObj = list(name = name,
                reduction_method = reduction_method,
                coordinates = coordinates,
                misc = misc)

  class(dimObj) <- append(class(dimObj), 'dimObj')
  return(dimObj)

}




## * PCA  ####
# ---------- #

#' @title pca_giotto
#' @name pca_giotto
#' @description performs PCA based on Rfast
#' @param mymatrix matrix or object that can be converted to matrix
#' @param center center data
#' @param scale scale features
#' @param k number of principal components to calculate
#' @keywords internal
#' @return list of eigenvalues, eigenvectors and pca coordinates
pca_giotto = function(mymatrix, center = T, scale = T, k = 50) {

  if(!is.null(k) & k > ncol(mymatrix)) {
    warning('k > ncol(matrix), will be set to ncol(matrix)')
    k = ncol(mymatrix)
  }

  if(!is.matrix(mymatrix)) mymatrix = as.matrix(mymatrix)
  my_t_matrix = t_flex(mymatrix)
  pca_f = Rfast::hd.eigen(x = my_t_matrix, center = center, scale = scale, k = k, vectors = TRUE)

  # calculate pca coordinates
  rotated_mat = standardise_flex(x = my_t_matrix, center = center, scale = scale)
  coords = rotated_mat %*% pca_f$vectors
  colnames(coords) = paste0('Dim.', 1:ncol(coords))

  return(list(eigenvalues = pca_f$values, eigenvectors = pca_f$vectors, coords = coords))

}


#' @title runPCA_prcomp_irlba
#' @name runPCA_prcomp_irlba
#' @description performs PCA based on the irlba package
#' @param x matrix or object that can be converted to matrix
#' @param ncp number of principal components to calculate
#' @param center center data
#' @param scale scale features
#' @param rev reverse PCA
#' @param set_seed use of seed
#' @param seed_number seed number to use
#' @keywords internal
#' @return list of eigenvalues, loadings and pca coordinates
runPCA_prcomp_irlba = function(x,
                               ncp = 100,
                               center = TRUE,
                               scale = TRUE,
                               rev = FALSE,
                               set_seed = TRUE,
                               seed_number = 1234,
                               ...) {

  min_ncp = min(dim(x))

  if(ncp >= min_ncp) {
    warning("ncp >= minimum dimension of x, will be set to minimum dimension of x - 1")
    ncp = min_ncp-1
  }

  if(rev == TRUE) {

    x = t_flex(x)

    if(set_seed == TRUE) {
      set.seed(seed = seed_number)
    }
    pca_res = irlba::prcomp_irlba(x = x, n = ncp, center = center, scale. = scale, ...)

    # eigenvalues
    eigenvalues = pca_res$sdev^2
    # PC loading
    loadings = pca_res$x
    rownames(loadings) = rownames(x)
    colnames(loadings) = paste0('Dim.', 1:ncol(loadings))
    # coordinates
    coords = pca_res$rotation
    rownames(coords) = colnames(x)
    colnames(coords) = paste0('Dim.', 1:ncol(coords))
    result = list(eigenvalues = eigenvalues, loadings = loadings, coords = coords)

  } else {

    if(set_seed == TRUE) {
      set.seed(seed = seed_number)
    }
    pca_res = irlba::prcomp_irlba(x = x, n = ncp, center = center, scale. = scale, ...)
    # eigenvalues
    eigenvalues = pca_res$sdev^2
    # PC loading
    loadings = pca_res$rotation
    rownames(loadings) = colnames(x)
    colnames(loadings) = paste0('Dim.', 1:ncol(loadings))
    # coordinates
    coords = pca_res$x
    rownames(coords) = rownames(x)
    colnames(coords) = paste0('Dim.', 1:ncol(coords))
    result = list(eigenvalues = eigenvalues, loadings = loadings, coords = coords)

  }

  return(result)

}



#' @title runPCA_factominer
#' @name runPCA_factominer
#' @description performs PCA based on the factominer package
#' @param x matrix or object that can be converted to matrix
#' @param ncp number of principal components to calculate
#' @param scale scale features
#' @param rev reverse PCA
#' @param set_seed use of seed
#' @param seed_number seed number to use
#' @keywords internal
#' @return list of eigenvalues, loadings and pca coordinates
runPCA_factominer = function(x,
                             ncp = 100,
                             scale = TRUE,
                             rev = FALSE,
                             set_seed = TRUE,
                             seed_number = 1234,
                             ...) {

  # verify if optional package is installed
  package_check(pkg_name = "FactoMineR", repository = "CRAN")

<<<<<<< HEAD

=======
>>>>>>> a1e6844a
  if(!methods::is(x, 'matrix')) {
    x = as.matrix(x)
  }

  if(rev == TRUE) {

    x = t_flex(x)

    if(ncp > nrow(x)) {
      warning("ncp > nrow(x), will be set to nrow(x)")
      ncp = nrow(x)
    }

    if(set_seed == TRUE) {
      set.seed(seed = seed_number)
    }
    pca_res = FactoMineR::PCA(X = x, ncp = ncp, scale.unit = scale, graph = F, ...)

    # eigenvalues
    eigenvalues = pca_res$eig[,1]

    # PC loading
    loadings = pca_res$ind$coord
    rownames(loadings) = rownames(x)
    colnames(loadings) = paste0('Dim.', 1:ncol(loadings))

    # coordinates
    coords = sweep(pca_res$var$coord, 2, sqrt(eigenvalues[1:ncp]), FUN = "/")
    rownames(coords) = colnames(x)
    colnames(coords) = paste0('Dim.', 1:ncol(coords))

    result = list(eigenvalues = eigenvalues, loadings = loadings, coords = coords)

  } else {

    if(ncp > ncol(x)) {
      warning("ncp > ncol(x), will be set to ncol(x)")
      ncp = ncol(x)
    }

    if(set_seed == TRUE) {
      set.seed(seed = seed_number)
    }
    pca_res = FactoMineR::PCA(X = x, ncp = ncp, scale.unit = scale, graph = F, ...)

    # eigenvalues
    eigenvalues = pca_res$eig[,1]

    # PC loading
    loadings = sweep(pca_res$var$coord, 2, sqrt(eigenvalues[1:ncp]), FUN = "/")
    rownames(loadings) = colnames(x)
    colnames(loadings) = paste0('Dim.', 1:ncol(loadings))

    # coordinates
    coords = pca_res$ind$coord
    rownames(coords) = rownames(x)
    colnames(coords) = paste0('Dim.', 1:ncol(coords))

    result = list(eigenvalues = eigenvalues, loadings = loadings, coords = coords)

  }

  return(result)

}


#' @name runPCA_BiocSingular
#' @description performs PCA based on the biocSingular package
#' @param x matrix or object that can be converted to matrix
#' @param ncp number of principal components to calculate
#' @param center center the matrix before pca
#' @param scale scale features
#' @param rev reverse PCA
#' @param set_seed use of seed
#' @param seed_number seed number to use
#' @param BSPARAM method to use
#' @param BSParameters additonal parameters for method
#' @keywords internal
#' @return list of eigenvalues, loadings and pca coordinates
runPCA_BiocSingular = function(x,
                               ncp = 100,
                               center = TRUE,
                               scale = TRUE,
                               rev = FALSE,
                               set_seed = TRUE,
                               seed_number = 1234,
                               BSPARAM = c('irlba', 'exact', 'random'),
                               BSParameters = list(NA),
                               ...) {

  BSPARAM = match.arg(BSPARAM, choices = c('irlba', 'exact', 'random'))

  min_ncp = min(dim(x))

  if(ncp >= min_ncp) {
    warning("ncp >= minimum dimension of x, will be set to minimum dimension of x - 1")
    ncp = min_ncp-1
  }

  if(rev == TRUE) {

    x = t_flex(x)

    if(set_seed == TRUE) {
      set.seed(seed = seed_number)
    }

    if(BSPARAM == 'irlba') {
      pca_res = BiocSingular::runPCA(x = x, rank = ncp,
                                     center = center, scale = scale,
                                     BSPARAM = BiocSingular::IrlbaParam(BSParameters),
                                     ...)
    } else if(BSPARAM == 'exact') {
      pca_res = BiocSingular::runPCA(x = x, rank = ncp,
                                     center = center, scale = scale,
                                     BSPARAM = BiocSingular::ExactParam(BSParameters),
                                     ...)
    } else if(BSPARAM == 'random') {
      pca_res = BiocSingular::runPCA(x = x, rank = ncp,
                                     center = center, scale = scale,
                                     BSPARAM = BiocSingular::RandomParam(BSParameters),
                                     ...)
    }



    # eigenvalues
    eigenvalues = pca_res$sdev^2
    # PC loading
    loadings = pca_res$x
    rownames(loadings) = rownames(x)
    colnames(loadings) = paste0('Dim.', 1:ncol(loadings))
    # coordinates
    coords = pca_res$rotation
    rownames(coords) = colnames(x)
    colnames(coords) = paste0('Dim.', 1:ncol(coords))
    result = list(eigenvalues = eigenvalues, loadings = loadings, coords = coords)

  } else {

    if(set_seed == TRUE) {
      set.seed(seed = seed_number)
    }


    if(BSPARAM == 'irlba') {
      pca_res = BiocSingular::runPCA(x = x, rank = ncp,
                                     center = center, scale = scale,
                                     BSPARAM = BiocSingular::IrlbaParam(BSParameters),
                                     ...)
    } else if(BSPARAM == 'exact') {
      pca_res = BiocSingular::runPCA(x = x, rank = ncp,
                                     center = center, scale = scale,
                                     BSPARAM = BiocSingular::ExactParam(BSParameters),
                                     ...)
    } else if(BSPARAM == 'random') {
      pca_res = BiocSingular::runPCA(x = x, rank = ncp,
                                     center = center, scale = scale,
                                     BSPARAM = BiocSingular::RandomParam(BSParameters),
                                     ...)
    }

    # eigenvalues
    eigenvalues = pca_res$sdev^2
    # PC loading
    loadings = pca_res$rotation
    rownames(loadings) = colnames(x)
    colnames(loadings) = paste0('Dim.', 1:ncol(loadings))
    # coordinates
    coords = pca_res$x
    rownames(coords) = rownames(x)
    colnames(coords) = paste0('Dim.', 1:ncol(coords))
    result = list(eigenvalues = eigenvalues, loadings = loadings, coords = coords)

  }

  return(result)

}






#' @title create_genes_to_use_matrix
#' @name create_genes_to_use_matrix
#' @description subsets matrix based on vector of genes or hvf column
#' @param gobject giotto object
#' @param feat_type feature type
#' @param sel_matrix selected expression matrix
#' @param feats_to_use feats to use, character or vector of features
#' @param verbose verbosity
#' @keywords internal
#' @return subsetted matrix based on selected genes
create_feats_to_use_matrix = function(gobject,
                                      feat_type = NULL,
                                      sel_matrix,
                                      feats_to_use,
                                      verbose = TRUE) {

  # specify feat_type
  if(is.null(feat_type)) {
    feat_type = gobject@expression_feat[[1]]
  }

  # cell metadata
  feat_metadata = fDataDT(gobject, feat_type = feat_type)

  # for hvg genes
  if(is.character(feats_to_use) & length(feats_to_use) == 1) {
    if(feats_to_use %in% colnames(feat_metadata)) {
      if(verbose == TRUE) cat(feats_to_use, ' was found in the feats metadata information and will be used to select highly variable features \n')
      feats_to_use = feat_metadata[get(feats_to_use) == 'yes'][['feat_ID']]
      sel_matrix = sel_matrix[rownames(sel_matrix) %in% feats_to_use, ]
    } else {
      if(verbose == TRUE) cat(feats_to_use, ' was not found in the gene metadata information, all genes will be used \n')
    }
  } else {
    if(verbose == TRUE) cat('a custom vector of genes will be used to subset the matrix \n')
    sel_matrix = sel_matrix[rownames(sel_matrix) %in% feats_to_use, ]
  }

  if(verbose == TRUE) print(class(sel_matrix))
  return(sel_matrix)

}



#' @title runPCA
#' @name runPCA
#' @description runs a Principal Component Analysis
#' @param gobject giotto object
#' @param feat_type feature type
#' @param expression_values expression values to use
#' @param reduction cells or genes
#' @param name arbitrary name for PCA run
#' @param feats_to_use subset of features to use for PCA
#' @param genes_to_use deprecated use feats_to_use
#' @param return_gobject boolean: return giotto object (default = TRUE)
#' @param center center data first (default = TRUE)
#' @param scale_unit scale features before PCA (default = TRUE)
#' @param ncp number of principal components to calculate
#' @param method which implementation to use
#' @param method_params additional parameters
#' @param rev do a reverse PCA
#' @param set_seed use of seed
#' @param seed_number seed number to use
#' @param verbose verbosity of the function
#' @param ... additional parameters for PCA (see details)
#' @return giotto object with updated PCA dimension recuction
#' @details See \code{\link[BiocSingular]{runPCA}} and \code{\link[FactoMineR]{PCA}} for more information about other parameters.
#' \itemize{
#'   \item feats_to_use = NULL: will use all features from the selected matrix
#'   \item feats_to_use = <hvg name>: can be used to select a column name of
#'   highly variable features, created by (see \code{\link{calculateHVF}})
#'   \item feats_to_use = c('geneA', 'geneB', ...): will use all manually provided features
#' }
#' @export
#'
runPCA <- function(gobject,
                   feat_type = NULL,
                   expression_values = c('normalized', 'scaled', 'custom'),
                   reduction = c('cells', 'feats'),
                   name = NULL,
                   feats_to_use = 'hvf',
                   genes_to_use = NULL,
                   return_gobject = TRUE,
                   center = TRUE,
                   scale_unit = TRUE,
                   ncp = 100,
                   method = c('irlba', 'exact', 'random','factominer'),
                   method_params = list(NA),
                   rev = FALSE,
                   set_seed = TRUE,
                   seed_number = 1234,
                   verbose = TRUE,
                   ...) {


  # specify feat_type
  if(is.null(feat_type)) {
    feat_type = gobject@expression_feat[[1]]
  }

  # specify name to use for pca
  if(is.null(name)) {
    if(feat_type == 'rna') {
      name = 'pca'
    } else {
      name = paste0(feat_type,'.','pca')
    }
  }

  ## deprecated arguments
  if(!is.null(genes_to_use)) {
    feats_to_use = genes_to_use
    warning('genes_to_use is deprecated, use feats_to_use in the future \n')
  }

  # expression values to be used
  values = match.arg(expression_values, unique(c('normalized', 'scaled', 'custom', expression_values)))
  expr_values = get_expression_values(gobject = gobject, feat_type = feat_type, values = values)

  ## subset matrix
  if(!is.null(feats_to_use)) {
    expr_values = create_feats_to_use_matrix(gobject = gobject,
                                             feat_type = feat_type,
                                             sel_matrix = expr_values,
                                             feats_to_use = feats_to_use,
                                             verbose = verbose)
  }


  # do PCA dimension reduction
  reduction = match.arg(reduction, c('cells', 'feats'))

  # PCA implementation
  method = match.arg(method, c('irlba', 'exact', 'random','factominer'))

  if(reduction == 'cells') {
    # PCA on cells
    if(method %in% c('irlba', 'exact', 'random')) {
      pca_object = runPCA_BiocSingular(x = t_flex(expr_values),
                                       center = center,
                                       scale = scale_unit,
                                       ncp = ncp,
                                       rev = rev,
                                       set_seed = set_seed,
                                       seed_number = seed_number,
                                       BSPARAM = method,
                                       BSParameters = method_params,
                                       ...)
    } else if(method == 'factominer') {
      pca_object = runPCA_factominer(x = t_flex(expr_values),
                                     scale = scale_unit,
                                     ncp = ncp, rev = rev,
                                     set_seed = set_seed,
                                     seed_number = seed_number,
                                     ...)
    } else {
      stop('only PCA methods from the BiocSingular and factominer package have been implemented \n')
    }

  } else {
    # PCA on genes
    if(method %in% c('irlba', 'exact', 'random')) {
      runPCA_BiocSingular(x = expr_values,
                          center = center,
                          scale = scale_unit,
                          ncp = ncp,
                          rev = rev,
                          set_seed = set_seed,
                          seed_number = seed_number,
                          BSPARAM = method,
                          BSParameters = method_params,
                          ...)

    } else if(method == 'factominer') {
      pca_object = runPCA_factominer(x = expr_values,
                                              scale = scale_unit, ncp = ncp, rev = rev,
                                              set_seed = set_seed, seed_number = seed_number, ...)
    } else {
      stop('only PCA methods from the irlba and factominer package have been implemented \n')
    }

  }


  if(return_gobject == TRUE) {

    pca_names = names(gobject@dimension_reduction[[reduction]][['pca']])

    if(name %in% pca_names) {
      cat('\n ', name, ' has already been used, will be overwritten \n')

    }

    dimObject = create_dimObject(name = name,
                                 reduction_method = 'pca',
                                 coordinates = pca_object$coords,
                                 misc = list(eigenvalues = pca_object$eigenvalues,
                                             loadings = pca_object$loadings),
                                 my_rownames = colnames(expr_values))

    gobject@dimension_reduction[[reduction]][['pca']][[name]] <- dimObject


    ## update parameters used ##
    gobject = update_giotto_params(gobject, description = '_pca')
    return(gobject)


  } else {
    return(pca_object)
  }
}


## * PC estimates ####
# ------------------ #

#' @title create_screeplot
#' @name create_screeplot
#' @description create screeplot with ggplot
#' @param pca_obj pca dimension reduction object
#' @param ncp number of principal components to calculate
#' @param ylim y-axis limits on scree plot
#' @return ggplot
#' @keywords internal
create_screeplot = function(pca_obj, ncp = 20, ylim = c(0, 20)) {


  # data.table: set global variable
  PC = NULL

  eigs = pca_obj$misc$eigenvalues

  # variance explained
  var_expl = eigs/sum(eigs)*100
  var_expl_cum = cumsum(eigs)/sum(eigs)*100

  # create data.table
  screeDT = data.table::data.table('PC' = paste0('PC.', 1:length(var_expl)),
                                   'var_expl' = var_expl,
                                   'var_expl_cum' = var_expl_cum)
  screeDT[, PC := factor(PC, levels = PC)]

  max_ncp = length(eigs)
  ncp = ifelse(ncp > max_ncp, max_ncp, ncp)

  pl = ggplot2::ggplot()
  pl = pl + ggplot2::theme_bw()
  pl = pl + ggplot2::geom_bar(data = screeDT[1:ncp], ggplot2::aes(x = PC, y = var_expl), stat = 'identity')
  pl = pl + ggplot2::coord_cartesian(ylim = ylim)
  pl = pl + ggplot2::theme(axis.text.x = ggplot2::element_text(angle = 45, hjust = 1, vjust = 1))
  pl = pl + ggplot2::labs(x = '', y = '% of variance explained per PC')

  cpl = ggplot2::ggplot()
  cpl = cpl + ggplot2::theme_bw()
  cpl = cpl + ggplot2::geom_bar(data = screeDT[1:ncp], ggplot2::aes(x = PC, y = var_expl_cum), stat = 'identity')
  cpl = cpl + ggplot2::theme(axis.text.x = ggplot2::element_text(angle = 45, hjust = 1, vjust = 1))
  cpl = cpl + ggplot2::labs(x = '', y = 'cumulative % of variance explained')

  savelist = list(pl, cpl)

  ## combine plots with cowplot
  combo_plot <- cowplot::plot_grid(plotlist = savelist,
                                   ncol = 1,
                                   rel_heights = c(1),
                                   rel_widths = c(1),
                                   align = 'v')

  return(combo_plot)

}



#' @title screePlot
#' @name screePlot
#' @description identify significant principal components (PCs) using an screeplot (a.k.a. elbowplot)
#' @param gobject giotto object
#' @param feat_type feature type
#' @param name name of PCA object if available
#' @param expression_values expression values to use
#' @param reduction cells or features
#' @param method which implementation to use
#' @param rev do a reverse PCA
#' @param feats_to_use subset of features to use for PCA
#' @param genes_to_use deprecated, use feats_to_use
#' @param center center data before PCA
#' @param scale_unit scale features before PCA
#' @param ncp number of principal components to calculate
#' @param ylim y-axis limits on scree plot
#' @param verbose verobsity
#' @param show_plot show plot
#' @param return_plot return ggplot object
#' @param save_plot directly save the plot [boolean]
#' @param save_param list of saving parameters from all_plots_save_function()
#' @param default_save_name default save name for saving, don't change, change save_name in save_param
#' @param ... additional arguments to pca function, see \code{\link{runPCA}}
#' @return ggplot object for scree method
#' @details
#'  Screeplot works by plotting the explained variance of each
#'  individual PC in a barplot allowing you to identify which PC provides a significant
#'  contribution (a.k.a 'elbow method'). \cr
#'  Screeplot will use an available pca object, based on the parameter 'name', or it will
#'  create it if it's not available (see \code{\link{runPCA}})
#' @export
#' @examples
#'
#' data(mini_giotto_single_cell)
#'
#' screePlot(mini_giotto_single_cell, ncp = 10)
#'
screePlot = function(gobject,
                     feat_type = NULL,
                     name = NULL,
                     expression_values = c('normalized', 'scaled', 'custom'),
                     reduction = c('cells', 'feats'),
                     method = c('irlba', 'exact', 'random','factominer'),
                     rev = FALSE,
                     feats_to_use = NULL,
                     genes_to_use = NULL,
                     center = F,
                     scale_unit = F,
                     ncp = 100,
                     ylim = c(0, 20),
                     verbose = T,
                     show_plot = NA,
                     return_plot = NA,
                     save_plot = NA,
                     save_param = list(),
                     default_save_name = 'screePlot',
                     ...) {


  # specify feat_type
  if(is.null(feat_type)) {
    feat_type = gobject@expression_feat[[1]]
  }

  # specify name to use for screeplot
  if(is.null(name)) {
    if(feat_type == 'rna') {
      name = 'pca'
    } else {
      name = paste0(feat_type,'.','pca')
    }
  }

  ## deprecated arguments
  if(!is.null(genes_to_use)) {
    feats_to_use = genes_to_use
    warning('genes_to_use is deprecated, use feats_to_use in the future \n')
  }

  # select direction of reduction
  reduction = match.arg(reduction, c('cells', 'feats'))
  pca_obj = gobject@dimension_reduction[[reduction]]$pca[[name]]

  # print, return and save parameters
  show_plot = ifelse(is.na(show_plot), readGiottoInstructions(gobject, param = 'show_plot'), show_plot)
  save_plot = ifelse(is.na(save_plot), readGiottoInstructions(gobject, param = 'save_plot'), save_plot)
  return_plot = ifelse(is.na(return_plot), readGiottoInstructions(gobject, param = 'return_plot'), return_plot)


  # if pca already exists plot
  if(!is.null(pca_obj)) {
    if(verbose == TRUE) cat('PCA with name: ', name, ' already exists and will be used for the screeplot \n')

    screeplot = create_screeplot(pca_obj = pca_obj, ncp = ncp, ylim = ylim)

  } else {
    # if pca doesn't exists, then create pca and then plot
    if(verbose == TRUE) cat('PCA with name: ', name, ' does NOT exists, PCA will be done first \n')

    # expression values to be used
    values = match.arg(expression_values, unique(c('normalized', 'scaled', 'custom', expression_values)))
    expr_values = get_expression_values(gobject = gobject, feat_type = feat_type, values = values)

    # PCA implementation
    method = match.arg(method, c('irlba', 'exact', 'random','factominer'))

    ## subset matrix
    if(!is.null(feats_to_use)) {
      expr_values = create_feats_to_use_matrix(gobject = gobject,
                                               feat_type = feat_type,
                                               sel_matrix = expr_values,
                                               feats_to_use = feats_to_use,
                                               verbose = verbose)
    }

    # reduction of cells
    if(reduction == 'cells') {

      # PCA on cells
      if(method == 'irlba') {
        pca_object = runPCA_prcomp_irlba(x = t_flex(expr_values), center = center, scale = scale_unit, ncp = ncp, rev = rev, ...)
      } else if(method == 'factominer') {
        pca_object = runPCA_factominer(x = t_flex(expr_values), scale = scale_unit, ncp = ncp, rev = rev, ...)
      } else {
        stop('only PCA methods from the irlba and factominer package have been implemented \n')
      }

      dimObject = create_dimObject(name = name,
                                   reduction_method = 'pca',
                                   coordinates = pca_object$coords,
                                   misc = list(eigenvalues = pca_object$eigenvalues,
                                               loadings = pca_object$loadings),
                                   my_rownames = colnames(expr_values))

      screeplot = create_screeplot(pca_obj = dimObject, ncp = ncp, ylim = ylim)
    }

  }

  ## print plot
  if(show_plot == TRUE) {
    print(screeplot)
  }

  ## save plot
  if(save_plot == TRUE) {
    do.call('all_plots_save_function', c(list(gobject = gobject, plot_object = screeplot, default_save_name = default_save_name), save_param))
  }

  ## return plot
  if(return_plot == TRUE) {
    return(screeplot)
  }
}


#' @title create_jackstrawplot
#' @name create_jackstrawplot
#' @description create jackstrawplot with ggplot
#' @param jackstraw_data result from jackstraw function
#' @param ncp number of principal components to calculate
#' @param ylim y-axis limits on jackstraw plot
#' @param threshold p.value threshold to call a PC significant
#' @keywords internal
#' @return ggplot
create_jackstrawplot = function(jackstraw_data,
                                ncp = 20,
                                ylim = c(0, 1),
                                threshold = 0.01) {

  # data.table variables
  PC = p.val = NULL

  testDT = data.table(PC = paste0('PC.', 1:length(jackstraw_data)),
                      p.val = jackstraw_data)
  testDT[, PC := factor(PC, levels = PC)]
  testDT[, sign := ifelse(p.val <= threshold, 'sign', 'n.s.')]

  pl = ggplot2::ggplot()
  pl = pl + ggplot2::theme_bw()
  pl = pl + ggplot2::geom_point(data = testDT[1:ncp], ggplot2::aes(x = PC, y = p.val, fill = sign), shape = 21)
  pl = pl + ggplot2::scale_fill_manual(values  = c('n.s.' = 'lightgrey', 'sign' = 'darkorange'))
  pl = pl + ggplot2::theme(axis.text.x = ggplot2::element_text(angle = 45, hjust = 1, vjust = 1))
  pl = pl + ggplot2::coord_cartesian(ylim = ylim)
  pl = pl + ggplot2::theme(panel.grid.major.x = ggplot2::element_blank())
  pl = pl + ggplot2::labs(x = '', y = 'p-value per PC')

  return(pl)

}


#' @title jackstrawPlot
#' @name jackstrawPlot
#' @description identify significant prinicipal components (PCs)
#' @param gobject giotto object
#' @param feat_type feature type
#' @param expression_values expression values to use
#' @param reduction cells or genes
#' @param feats_to_use subset of features to use for PCA
#' @param genes_to_use deprecated, use feats_to_use
#' @param center center data before PCA
#' @param scale_unit scale features before PCA
#' @param ncp number of principal components to calculate
#' @param ylim y-axis limits on jackstraw plot
#' @param iter number of interations for jackstraw
#' @param threshold p-value threshold to call a PC significant
#' @param verbose show progress of jackstraw method
#' @param show_plot show plot
#' @param return_plot return ggplot object
#' @param save_plot directly save the plot [boolean]
#' @param save_param list of saving parameters from all_plots_save_function()
#' @param default_save_name default save name for saving, don't change, change save_name in save_param
#' @return ggplot object for jackstraw method
#' @details
#'  The Jackstraw method uses the \code{\link[jackstraw]{permutationPA}} function. By
#'  systematically permuting genes it identifies robust, and thus significant, PCs.
#'  \cr
#' @export
#' @examples
#'
#' \donttest{
#'
#' data(mini_giotto_single_cell)
#'
#' # jackstraw package is required to run
#' jackstrawPlot(mini_giotto_single_cell, ncp = 10)
#'
#' }
#'
jackstrawPlot = function(gobject,
                         feat_type = NULL,
                         expression_values = c('normalized', 'scaled', 'custom'),
                         reduction = c('cells', 'feats'),
                         feats_to_use = NULL,
                         genes_to_use = NULL,
                         center = FALSE,
                         scale_unit = FALSE,
                         ncp = 20,
                         ylim = c(0, 1),
                         iter = 10,
                         threshold = 0.01,
                         verbose = TRUE,
                         show_plot = NA,
                         return_plot = NA,
                         save_plot = NA,
                         save_param = list(),
                         default_save_name = 'jackstrawPlot') {


  # specify feat_type
  if(is.null(feat_type)) {
    feat_type = gobject@expression_feat[[1]]
  }

  ## deprecated arguments
  if(!is.null(genes_to_use)) {
    feats_to_use = genes_to_use
    warning('genes_to_use is deprecated, use feats_to_use in the future \n')
  }

  package_check(pkg_name = "jackstraw", repository = "CRAN")

  # print message with information #
  if(verbose) message("using 'jackstraw' to identify significant PCs If used in published research, please cite:
  Neo Christopher Chung and John D. Storey (2014).
  'Statistical significance of variables driving systematic variation in high-dimensional data. Bioinformatics")

  # select direction of reduction
  reduction = match.arg(reduction, c('cells', 'feats'))

  # print, return and save parameters
  show_plot = ifelse(is.na(show_plot), readGiottoInstructions(gobject, param = 'show_plot'), show_plot)
  save_plot = ifelse(is.na(save_plot), readGiottoInstructions(gobject, param = 'save_plot'), save_plot)
  return_plot = ifelse(is.na(return_plot), readGiottoInstructions(gobject, param = 'return_plot'), return_plot)

  # expression values to be used
  values = match.arg(expression_values, unique(c('normalized', 'scaled', 'custom', expression_values)))
  expr_values = get_expression_values(gobject = gobject, feat_type = feat_type, values = values)


  ## subset matrix
  if(!is.null(feats_to_use)) {
    expr_values = create_feats_to_use_matrix(gobject = gobject,
                                             feat_type = feat_type,
                                             sel_matrix = expr_values,
                                             feats_to_use = feats_to_use,
                                             verbose = verbose)
  }

  # reduction of cells
  if(reduction == 'cells') {

    if(scale_unit == TRUE | center == TRUE) {
      expr_values = t_flex(scale(t_flex(expr_values), center = center, scale = scale_unit))
    }

    jtest = jackstraw::permutationPA(dat = as.matrix(expr_values), B = iter, threshold = threshold, verbose = verbose)

    ## results ##
    nr_sign_components = jtest$r
    cat('number of estimated significant components: ', nr_sign_components, '\n')
    final_results = jtest$p
    jackplot = create_jackstrawplot(jackstraw_data = final_results, ncp = ncp, ylim = ylim, threshold = threshold)

  }

  ## print plot
  if(show_plot == TRUE) {
    print(jackplot)
  }

  ## save plot
  if(save_plot == TRUE) {
    do.call('all_plots_save_function', c(list(gobject = gobject, plot_object = jackplot, default_save_name = default_save_name), save_param))
  }

  ## return plot
  if(return_plot == TRUE) {
    return(jackplot)
  }

}



#' @name signPCA
#' @description identify significant prinicipal components (PCs)
#' @param gobject giotto object
#' @param feat_type feature type
#' @param name name of PCA object if available
#' @param method method to use to identify significant PCs
#' @param expression_values expression values to use
#' @param reduction cells or genes
#' @param pca_method which implementation to use
#' @param rev do a reverse PCA
#' @param feats_to_use subset of features to use for PCA
#' @param genes_to_use deprecated, use feats_to_use
#' @param center center data before PCA
#' @param scale_unit scale features before PCA
#' @param ncp number of principal components to calculate
#' @param scree_ylim y-axis limits on scree plot
#' @param jack_iter number of interations for jackstraw
#' @param jack_threshold p-value threshold to call a PC significant
#' @param jack_ylim y-axis limits on jackstraw plot
#' @param verbose verbosity
#' @param show_plot show plot
#' @param return_plot return ggplot object
#' @param save_plot directly save the plot [boolean]
#' @param save_param list of saving parameters from all_plots_save_function()
#' @param default_save_name default save name for saving, don't change, change save_name in save_param
#' @return ggplot object for scree method and maxtrix of p-values for jackstraw
#' @details Two different methods can be used to assess the number of relevant or significant
#'  prinicipal components (PC's). \cr
#'  1. Screeplot works by plotting the explained variance of each
#'  individual PC in a barplot allowing you to identify which PC provides a significant
#'  contribution  (a.k.a. 'elbow method'). \cr
#'  2. The Jackstraw method uses the \code{\link[jackstraw]{permutationPA}} function. By
#'  systematically permuting genes it identifies robust, and thus significant, PCs.
#'  \cr
#' @export
signPCA <- function(gobject,
                    feat_type = NULL,
                    name = 'pca',
                    method = c('screeplot', 'jackstraw'),
                    expression_values = c("normalized", "scaled", "custom"),
                    reduction = c("cells", "feats"),
                    pca_method = c('irlba', 'factominer'),
                    rev = FALSE,
                    feats_to_use = NULL,
                    genes_to_use = NULL,
                    center = T,
                    scale_unit = T,
                    ncp = 50,
                    scree_ylim = c(0,10),
                    jack_iter = 10,
                    jack_threshold = 0.01,
                    jack_ylim = c(0, 1),
                    verbose = TRUE,
                    show_plot = NA,
                    return_plot = NA,
                    save_plot = NA,
                    save_param = list(),
                    default_save_name = 'signPCA') {


  ## deprecated arguments
  if(!is.null(genes_to_use)) {
    feats_to_use = genes_to_use
    warning('genes_to_use is deprecated, use feats_to_use in the future \n')
  }

  # select method
  method = match.arg(method, choices = c('screeplot', 'jackstraw'))

  # select direction of reduction
  reduction = match.arg(reduction, c('cells', 'feats'))

  # expression values to be used
  values = match.arg(expression_values, c('normalized', 'scaled', 'custom'))
  expr_values = get_expression_values(gobject = gobject, values = values)

  # print, return and save parameters
  show_plot = ifelse(is.na(show_plot), readGiottoInstructions(gobject, param = 'show_plot'), show_plot)
  save_plot = ifelse(is.na(save_plot), readGiottoInstructions(gobject, param = 'save_plot'), save_plot)
  return_plot = ifelse(is.na(return_plot), readGiottoInstructions(gobject, param = 'return_plot'), return_plot)


  ## subset matrix
  if(!is.null(genes_to_use)) {
    expr_values = create_feats_to_use_matrix(gobject = gobject,
                                             feat_type = feat_type,
                                             sel_matrix = expr_values,
                                             feats_to_use = feats_to_use,
                                             verbose = verbose)
  }

  # reduction of cells
  if(reduction == 'cells') {

    if(method == 'screeplot') {

      screeplot = screePlot(gobject = gobject,
                            feat_type = feat_type,
                            name = name,
                            expression_values = values,
                            reduction = reduction,
                            feats_to_use = feats_to_use,
                            center = center,
                            scale_unit = scale_unit,
                            ncp = ncp,
                            rev = rev,
                            method = pca_method,
                            ylim = scree_ylim,
                            verbose = verbose,
                            show_plot = FALSE,
                            return_plot = TRUE,
                            save_plot = FALSE,
                            save_param = list(),
                            default_save_name = 'screePlot')

      ## print plot
      if(show_plot == TRUE) {
        print(screeplot)
      }

      ## save plot
      if(save_plot == TRUE) {
        do.call('all_plots_save_function', c(list(gobject = gobject, plot_object = screeplot, default_save_name = default_save_name), save_param))
      }

      ## return plot
      if(return_plot == TRUE) {
        return(screeplot)
      }


    } else if(method == 'jackstraw') {


      jackplot = jackstrawPlot(gobject = gobject,
                               feat_type = feat_type,
                               expression_values = values,
                               reduction = reduction,
                               feats_to_use = feats_to_use,
                               center = center,
                               scale_unit = scale_unit,
                               ncp = ncp,
                               ylim = jack_ylim,
                               iter = jack_iter,
                               threshold = jack_threshold,
                               verbose = verbose,
                               show_plot = FALSE,
                               return_plot = TRUE,
                               save_plot = FALSE,
                               save_param = list(),
                               default_save_name = 'jackstrawPlot')

      ## print plot
      if(show_plot == TRUE) {
        print(jackplot)
      }

      ## save plot
      if(save_plot == TRUE) {
        do.call('all_plots_save_function', c(list(gobject = gobject, plot_object = jackplot, default_save_name = default_save_name), save_param))
      }

      ## return plot
      if(return_plot == TRUE) {
        return(jackplot)
      } else {
        return(jackplot) # poentially return all results instead
      }

    }

  } else {
    cat('gene reduction not yet implemented')
  }
}








## * Dim reduction algos ####
# ------------------------- #

#' @name runUMAP
#' @description run UMAP
#' @param gobject giotto object
#' @param feat_type feature type
#' @param expression_values expression values to use
#' @param reduction cells or genes
#' @param dim_reduction_to_use use another dimension reduction set as input
#' @param dim_reduction_name name of dimension reduction set to use
#' @param dimensions_to_use number of dimensions to use as input
#' @param name arbitrary name for UMAP run
#' @param feats_to_use if dim_reduction_to_use = NULL, which genes to use
#' @param genes_to_use deprecated, use feats_to_use
#' @param return_gobject boolean: return giotto object (default = TRUE)
#' @param n_neighbors UMAP param: number of neighbors
#' @param n_components UMAP param: number of components
#' @param n_epochs UMAP param: number of epochs
#' @param min_dist UMAP param: minimum distance
#' @param n_threads UMAP param: threads/cores to use
#' @param spread UMAP param: spread
#' @param set_seed use of seed
#' @param seed_number seed number to use
#' @param verbose verbosity of function
#' @param toplevel_params parameters to extract
#' @param ... additional UMAP parameters
#' @return giotto object with updated UMAP dimension recuction
#' @details See \code{\link[uwot]{umap}} for more information about these and other parameters.
#' \itemize{
#'   \item Input for UMAP dimension reduction can be another dimension reduction (default = 'pca')
#'   \item To use gene expression as input set dim_reduction_to_use = NULL
#'   \item If dim_reduction_to_use = NULL, genes_to_use can be used to select a column name of
#'   highly variable genes (see \code{\link{calculateHVG}}) or simply provide a vector of genes
#'   \item multiple UMAP results can be stored by changing the \emph{name} of the analysis
#' }
#' @export
#' @examples
#'
#'
runUMAP <- function(gobject,
                    feat_type = NULL,
                    expression_values = c('normalized', 'scaled', 'custom'),
                    reduction = c('cells', 'feats'),
                    dim_reduction_to_use = 'pca',
                    dim_reduction_name = NULL,
                    dimensions_to_use = 1:10,
                    name = NULL,
                    feats_to_use = NULL,
                    genes_to_use = NULL,
                    return_gobject = TRUE,
                    n_neighbors = 40,
                    n_components = 2,
                    n_epochs = 400,
                    min_dist = 0.01,
                    n_threads = NA,
                    spread = 5,
                    set_seed = TRUE,
                    seed_number = 1234,
                    verbose = T,
                    toplevel_params = 2,
                    ...) {


  ## deprecated arguments
  if(!is.null(genes_to_use)) {
    feats_to_use = genes_to_use
    warning('genes_to_use is deprecated, use feats_to_use in the future \n')
  }

  # specify feat_type
  if(is.null(feat_type)) {
    feat_type = gobject@expression_feat[[1]]
  }

  reduction = match.arg(reduction, choices = c('cells', 'feats'))


  # specify dim_reduction_name to use for pca input for umap
  if(!is.null(dim_reduction_to_use)) {
    if(dim_reduction_to_use == 'pca') {
      if(is.null(dim_reduction_name)) {
        if(feat_type == 'rna') {
          dim_reduction_name = 'pca'
        } else {
          dim_reduction_name = paste0(feat_type,'.','pca')
        }
      }
    }
  }



  # specify name to use for umap
  if(is.null(name)) {
    if(feat_type == 'rna') {
      name = 'umap'
    } else {
      name = paste0(feat_type,'.','umap')
    }
  }


  # set cores to use
  n_threads = determine_cores(cores = n_threads)

  ## umap on cells ##
  if(reduction == 'cells') {

    ## using dimension reduction ##
    if(!is.null(dim_reduction_to_use)) {

      ## TODO: check if reduction exists
      matrix_to_use = get_dimReduction(gobject = gobject,
                                          reduction = reduction,
                                          reduction_method = dim_reduction_to_use,
                                          name = dim_reduction_name,
                                          return_dimObj = FALSE)
      matrix_to_use = matrix_to_use[, dimensions_to_use]

      #matrix_to_use = gobject@dimension_reduction[['cells']][[dim_reduction_to_use]][[dim_reduction_name]][['coordinates']][, dimensions_to_use]

    } else {

      ## using original matrix ##
      # expression values to be used
      values = match.arg(expression_values, unique(c('normalized', 'scaled', 'custom', expression_values)))
      expr_values = get_expression_values(gobject = gobject, feat_type = feat_type, values = values)


      ## subset matrix
      if(!is.null(genes_to_use)) {
        expr_values = create_feats_to_use_matrix(gobject = gobject,
                                                 feat_type = feat_type,
                                                 sel_matrix = expr_values,
                                                 feats_to_use = feats_to_use,
                                                 verbose = verbose)
      }

      matrix_to_use = t_flex(expr_values)
    }


    ## run umap ##
    if(set_seed == TRUE) {
      set.seed(seed = seed_number)
    }

    uwot_clus <- uwot::umap(X = as.matrix(matrix_to_use), n_neighbors = n_neighbors, n_components = n_components,
                            n_epochs = n_epochs, min_dist = min_dist, n_threads = n_threads, spread = spread, ...)
    uwot_clus_pos_DT = data.table::as.data.table(uwot_clus)

    # data.table variables
    cell_ID = NULL
    uwot_clus_pos_DT[, cell_ID := rownames(matrix_to_use)]


    if(set_seed == TRUE) {
      set.seed(Sys.time())
    }


    if(return_gobject == TRUE) {

      umap_names = names(gobject@dimension_reduction[[reduction]][['umap']])

      if(name %in% umap_names) {
        cat('\n ', name, ' has already been used, will be overwritten \n')

      }


      coordinates = uwot_clus
      rownames(coordinates) = rownames(matrix_to_use)

      dimObject = create_dimObject(name = name,
                                            reduction_method = 'umap',
                                            coordinates = coordinates,
                                            misc = NULL)

      gobject@dimension_reduction[[reduction]][['umap']][[name]] <- dimObject



      ## update parameters used ##
      gobject = update_giotto_params(gobject,
                                     description = '_umap',
                                     return_gobject = TRUE,
                                     toplevel = toplevel_params)
      return(gobject)


    } else {
      return(uwot_clus_pos_DT)
    }




  } else if(reduction == 'feats') {

    cat('\n Feats reduction is not yet implemented \n')

  }

}



#' @name runtSNE
#' @description run tSNE
#' @param gobject giotto object
#' @param feat_type feature type
#' @param expression_values expression values to use
#' @param reduction cells or genes
#' @param dim_reduction_to_use use another dimension reduction set as input
#' @param dim_reduction_name name of dimension reduction set to use
#' @param dimensions_to_use number of dimensions to use as input
#' @param name arbitrary name for tSNE run
#' @param feats_to_use if dim_reduction_to_use = NULL, which genes to use
#' @param genes_to_use deprecated, use feats_to_use
#' @param return_gobject boolean: return giotto object (default = TRUE)
#' @param dims tSNE param: number of dimensions to return
#' @param perplexity tSNE param: perplexity
#' @param theta tSNE param: theta
#' @param do_PCA_first tSNE param: do PCA before tSNE (default = FALSE)
#' @param set_seed use of seed
#' @param seed_number seed number to use
#' @param verbose verbosity of the function
#' @param ... additional tSNE parameters
#' @return giotto object with updated tSNE dimension recuction
#' @details See \code{\link[Rtsne]{Rtsne}} for more information about these and other parameters. \cr
#' \itemize{
#'   \item Input for tSNE dimension reduction can be another dimension reduction (default = 'pca')
#'   \item To use gene expression as input set dim_reduction_to_use = NULL
#'   \item If dim_reduction_to_use = NULL, genes_to_use can be used to select a column name of
#'   highly variable genes (see \code{\link{calculateHVG}}) or simply provide a vector of genes
#'   \item multiple tSNE results can be stored by changing the \emph{name} of the analysis
#' }
#' @export
#' @examples
#'
#'
runtSNE <- function(gobject,
                    feat_type = NULL,
                    expression_values = c('normalized', 'scaled', 'custom'),
                    reduction = c('cells', 'feats'),
                    dim_reduction_to_use = 'pca',
                    dim_reduction_name = NULL,
                    dimensions_to_use = 1:10,
                    name = NULL,
                    feats_to_use = NULL,
                    genes_to_use = NULL,
                    return_gobject = TRUE,
                    dims = 2,
                    perplexity = 30,
                    theta = 0.5,
                    do_PCA_first = F,
                    set_seed = T,
                    seed_number = 1234,
                    verbose = TRUE,
                    ...) {


  ## deprecated arguments
  if(!is.null(genes_to_use)) {
    feats_to_use = genes_to_use
    warning('genes_to_use is deprecated, use feats_to_use in the future \n')
  }

  # specify feat_type
  if(is.null(feat_type)) {
    feat_type = gobject@expression_feat[[1]]
  }


  reduction = match.arg(reduction, choices = c('cells', 'feats'))


  # specify dim_reduction_name to use for pca input for tsne
  if(!is.null(dim_reduction_to_use)) {
    if(dim_reduction_to_use == 'pca') {
      if(is.null(dim_reduction_name)) {
        if(feat_type == 'rna') {
          dim_reduction_name = 'pca'
        } else {
          dim_reduction_name = paste0(feat_type,'.','pca')
        }
      }
    }
  }


  # specify name to use for umap
  if(is.null(name)) {
    if(feat_type == 'rna') {
      name = 'tsne'
    } else {
      name = paste0(feat_type,'.','tsne')
    }
  }




  ## tsne on cells ##
  if(reduction == 'cells') {

    ## using dimension reduction ##
    if(!is.null(dim_reduction_to_use)) {

      ## TODO: check if reduction exists
      matrix_to_use = get_dimReduction(gobject = gobject,
                                          reduction = reduction,
                                          reduction_method = dim_reduction_to_use,
                                          name = dim_reduction_name,
                                          return_dimObj = FALSE)
      matrix_to_use = matrix_to_use[, dimensions_to_use]

      #matrix_to_use = gobject@dimension_reduction[['cells']][[dim_reduction_to_use]][[dim_reduction_name]][['coordinates']][, dimensions_to_use]


    } else {
      ## using original matrix ##
      # expression values to be used
      values = match.arg(expression_values, unique(c('normalized', 'scaled', 'custom', expression_values)))
      expr_values = get_expression_values(gobject = gobject, feat_type = feat_type, values = values)

      ## subset matrix
      if(!is.null(genes_to_use)) {
        expr_values = create_feats_to_use_matrix(gobject = gobject,
                                                 feat_type = feat_type,
                                                 sel_matrix = expr_values,
                                                 feats_to_use = feats_to_use,
                                                 verbose = verbose)
      }

      matrix_to_use = t_flex(expr_values)

    }


    if(set_seed == TRUE) {
      set.seed(seed = seed_number)
    }

    ## run umap ##
    tsne_clus = Rtsne::Rtsne(X = matrix_to_use,
                             dims = dims,
                             perplexity = perplexity,
                             theta = theta,
                             pca = do_PCA_first, ...)

    tsne_clus_pos_DT = data.table::as.data.table(tsne_clus$Y)

    # data.table variables
    cell_ID = NULL
    tsne_clus_pos_DT[, cell_ID := rownames(matrix_to_use)]

    if(set_seed == TRUE) {
      set.seed(Sys.time())
    }


    if(return_gobject == TRUE) {

      tsne_names = names(gobject@dimension_reduction[[reduction]][['tsne']])

      if(name %in% tsne_names) {
        cat('\n ', name, ' has already been used, will be overwritten \n')

      }


      coordinates = tsne_clus$Y
      rownames(coordinates) = rownames(matrix_to_use)

      dimObject = create_dimObject(name = name,
                                            reduction_method = 'tsne',
                                            coordinates = coordinates,
                                            misc = tsne_clus)

      gobject@dimension_reduction[[reduction]][['tsne']][[name]] <- dimObject

      ## update parameters used ##
      gobject = update_giotto_params(gobject, description = '_tsne')
      return(gobject)


    } else {
      return(tsne_clus_pos_DT)
    }


  } else if(reduction == 'genes') {

    cat('\n Not yet implemented \n')

  }

}






## * Data Integration ####
# ---------------------- #


#' @name runGiottoHarmony
#' @description run UMAP
#' @param gobject giotto object
#' @param feat_type feature type
#' @param expression_values expression values to use
#' @param dim_reduction_to_use use another dimension reduction set as input
#' @param dim_reduction_name name of dimension reduction set to use
#' @param dimensions_to_use number of dimensions to use as input
#' @param name arbitrary name for Harmony run
#' @param feats_to_use if dim_reduction_to_use = NULL, which genes to use
#' @param return_gobject boolean: return giotto object (default = TRUE)
#' @param toplevel_params parameters to extract
#' @param verbose be verbose
#' @param ... additional Harmony parameters
#' @return giotto object with updated Harmony dimension recuction
#' @details See \code{\link[harmony]{HarmonyMatrix}} for more information about these and other parameters.
#' This is a simple wrapper for the HarmonyMatrix function in the Harmony package.
#' @export
runGiottoHarmony = function(gobject,
                            feat_type = NULL,
                            vars_use = 'list_ID',
                            do_pca = FALSE,
                            expression_values = c('normalized', 'scaled', 'custom'),
                            dim_reduction_to_use = 'pca',
                            dim_reduction_name = NULL,
                            dimensions_to_use = 1:10,
                            name = NULL,
                            feats_to_use = NULL,
                            toplevel_params = 2,
                            return_gobject = TRUE,
                            ...) {


  # verify if optional package is installed
  package_check(pkg_name = "harmony", repository = "CRAN")


  # print message with information #
  message("using 'Harmony' to integrate different datasets. If used in published research, please cite: \n
  Korsunsky, I., Millard, N., Fan, J. et al.
                      Fast, sensitive and accurate integration of single-cell data with Harmony.
                      Nat Methods 16, 1289–1296 (2019).
                      https://doi.org/10.1038/s41592-019-0619-0 ")


  # specify feat_type
  if(is.null(feat_type)) {
    feat_type = gobject@expression_feat[[1]]
  }


  # specify dim_reduction_name to use for pca input for umap
  if(!is.null(dim_reduction_to_use)) {
    if(dim_reduction_to_use == 'pca') {
      if(is.null(dim_reduction_name)) {
        if(feat_type == 'rna') {
          dim_reduction_name = 'pca'
        } else {
          dim_reduction_name = paste0(feat_type,'.','pca')
        }
      }
    }
  }


  # specify name to use for harmony
  if(is.null(name)) {
    if(feat_type == 'rna') {
      name = 'harmony'
    } else {
      name = paste0(feat_type,'.','harmony')
    }
  }




  # set cores to use
  #n_threads = determine_cores(cores = n_threads)


  ## using dimension reduction ##
  if(!is.null(dim_reduction_to_use)) {

    ## TODO: check if reduction exists
    matrix_to_use = get_dimReduction(gobject = gobject,
                                        reduction = 'cells',
                                        reduction_method = dim_reduction_to_use,
                                        name = dim_reduction_name,
                                        return_dimObj = FALSE)
    matrix_to_use = matrix_to_use[, dimensions_to_use]

  } else {

    ## using original matrix ##
    # expression values to be used
    values = match.arg(expression_values, unique(c('normalized', 'scaled', 'custom', expression_values)))
    expr_values = get_expression_values(gobject = gobject,
                                           feat_type = feat_type,
                                           values = values)


    ## subset matrix
    if(!is.null(genes_to_use)) {
      expr_values = create_feats_to_use_matrix(gobject = gobject,
                                               feat_type = feat_type,
                                               sel_matrix = expr_values,
                                               feats_to_use = feats_to_use,
                                               verbose = verbose)
    }

    matrix_to_use = t_flex(expr_values)
  }

  # get metadata
  metadata = pDataDT(gobject)

  # run harmony
  harmony_results = harmony::HarmonyMatrix(data_mat = matrix_to_use,
                                           meta_data = metadata,
                                           vars_use = vars_use,
                                           do_pca = do_pca,
                                           ...)

  colnames(harmony_results) =  paste0('Dim.', 1:ncol(harmony_results))
  rownames(harmony_results) = rownames(matrix_to_use)

  harmdimObject = create_dimObject(name = name,
                                   reduction_method = 'harmony',
                                   coordinates = harmony_results,
                                   misc = NULL)

  # return giotto object or harmony results
  if(return_gobject == TRUE) {

    harmony_names = names(gobject@dimension_reduction[['cells']][['harmony']])

    if(name %in% harmony_names) {
      cat('\n ', name, ' has already been used with harmony, will be overwritten \n')

    }

    gobject@dimension_reduction[['cells']][['harmony']][[name]] = harmdimObject

    ## update parameters used ##
    gobject = update_giotto_params(gobject,
                                   description = '_harmony',
                                   return_gobject = TRUE,
                                   toplevel = toplevel_params)
    return(gobject)

  } else {
    return(harmdimObject)
  }

}







<|MERGE_RESOLUTION|>--- conflicted
+++ resolved
@@ -169,10 +169,6 @@
   # verify if optional package is installed
   package_check(pkg_name = "FactoMineR", repository = "CRAN")
 
-<<<<<<< HEAD
-
-=======
->>>>>>> a1e6844a
   if(!methods::is(x, 'matrix')) {
     x = as.matrix(x)
   }
