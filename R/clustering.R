--- conflicted
+++ resolved
@@ -41,15 +41,11 @@
 #' use the resolution parameter
 #'
 #' Set \emph{weight_col = NULL} to give equal weight (=1) to each edge.
-<<<<<<< HEAD
 #' @md
-=======
-#'
 #' @examples
 #' g <- GiottoData::loadGiottoMini("visium")
-#' 
+#'
 #' doLeidenCluster(g)
->>>>>>> 0659ee21
 #' @export
 doLeidenCluster <- function(gobject,
     spat_unit = NULL,
@@ -253,7 +249,7 @@
 #'
 #' @examples
 #' g <- GiottoData::loadGiottoMini("visium")
-#' 
+#'
 #' doLeidenClusterIgraph(g)
 #' @export
 doLeidenClusterIgraph <- function(gobject,
@@ -399,13 +395,8 @@
 #' @param default_save_name name of saved plot, default "clustree"
 #' @param verbose be verbose
 #' @inheritDotParams clustree::clustree -x
-<<<<<<< HEAD
-#' @return a plot object (default), OR a giotto object (if specified)
+#' @returns a plot object (default), OR a giotto object (if specified)
 #' @details This function tests different resolutions for Leiden clustering and
-=======
-#' @returns a plot object (default), OR a giotto object (if specified)
-#' @details This function tests different resolutions for Leiden clustering and 
->>>>>>> 0659ee21
 #' provides a visualization of cluster sizing as resolution varies.
 #'
 #' By default, the tested leiden clusters are NOT saved to the Giotto object,
@@ -418,7 +409,7 @@
 #' @md
 #' @examples
 #' g <- GiottoData::loadGiottoMini("visium")
-#' 
+#'
 #' doGiottoClustree(gobject = g, res_vector = c(0.5, 0.8), return_plot = FALSE,
 #' show_plot = FALSE, save_plot = FALSE)
 #' @export
@@ -495,13 +486,8 @@
 #' @param set_seed set seed (default = FALSE)
 #' @param seed_number number for seed
 #' @param \dots additional params to pass
-<<<<<<< HEAD
-#' @return giotto object with new clusters appended to cell metadata
+#' @returns giotto object with new clusters appended to cell metadata
 #' @details This function is a wrapper for the Louvain algorithm implemented in
-=======
-#' @returns giotto object with new clusters appended to cell metadata
-#' @details This function is a wrapper for the Louvain algorithm implemented in 
->>>>>>> 0659ee21
 #' Python, which can detect communities in graphs of nodes (cells).
 #' See the
 #' [readthedocs](https://python-louvain.readthedocs.io/en/latest/index.html)
@@ -695,13 +681,8 @@
 #' @param return_gobject boolean: return giotto object (default = TRUE)
 #' @param set_seed set seed (default = FALSE)
 #' @param seed_number number for seed
-<<<<<<< HEAD
-#' @return giotto object with new clusters appended to cell metadata
+#' @returns giotto object with new clusters appended to cell metadata
 #' @details See \code{\link[multinet]{glouvain_ml}} from the multinet package
-=======
-#' @returns giotto object with new clusters appended to cell metadata
-#' @details See \code{\link[multinet]{glouvain_ml}} from the multinet package 
->>>>>>> 0659ee21
 #' in R for more information.
 #'
 #' @keywords internal
@@ -870,19 +851,14 @@
 #' \code{\link{.doLouvainCluster_multinet}}
 #' @param seed_number number for seed
 #'
-<<<<<<< HEAD
-#' @return giotto object with new clusters appended to cell metadata
+#' @returns giotto object with new clusters appended to cell metadata
 #' @details Louvain clustering using the community or multinet implementation
-=======
-#' @returns giotto object with new clusters appended to cell metadata
-#' @details Louvain clustering using the community or multinet implementation 
->>>>>>> 0659ee21
 #' of the louvain clustering algorithm.
 #' @seealso \code{\link{.doLouvainCluster_community}} and
 #' \code{\link{.doLouvainCluster_multinet}}
 #' @examples
 #' g <- GiottoData::loadGiottoMini("visium")
-#' 
+#'
 #' doLouvainCluster(g)
 #' @export
 doLouvainCluster <- function(gobject,
@@ -980,7 +956,7 @@
 #' package in R for more information.
 #' @examples
 #' g <- GiottoData::loadGiottoMini("visium")
-#' 
+#'
 #' doRandomWalkCluster(g)
 #' @export
 doRandomWalkCluster <- function(gobject,
@@ -1079,7 +1055,7 @@
 #' @examples
 #' g <- GiottoData::loadGiottoMini("visium")
 #' g <- createNearestNetwork(g, type = "kNN")
-#' 
+#'
 #' doSNNCluster(g)
 #' @export
 doSNNCluster <- function(gobject,
@@ -1210,7 +1186,7 @@
 #' @seealso  \code{\link[stats]{kmeans}}
 #' @examples
 #' g <- GiottoData::loadGiottoMini("visium")
-#' 
+#'
 #' doKmeans(g)
 #' @export
 doKmeans <- function(gobject,
@@ -1416,7 +1392,7 @@
 #' @seealso  \code{\link[stats]{hclust}}
 #' @examples
 #' g <- GiottoData::loadGiottoMini("visium")
-#' 
+#'
 #' doHclust(g)
 #' @export
 doHclust <- function(gobject,
@@ -1656,7 +1632,7 @@
 #' \code{\link{doKmeans}}, \code{\link{doHclust}}
 #' @examples
 #' g <- GiottoData::loadGiottoMini("visium")
-#' 
+#'
 #' clusterCells(g)
 #' @export
 clusterCells <- function(gobject,
@@ -1874,13 +1850,8 @@
 #' @param network_name name of NN network to use
 #' @param return_gobject boolean: return giotto object (default = TRUE)
 #' @param verbose verbose
-<<<<<<< HEAD
-#' @return giotto object with new subclusters appended to cell metadata
+#' @returns giotto object with new subclusters appended to cell metadata
 #' @details This function performs subclustering using the Leiden algorithm on
-=======
-#' @returns giotto object with new subclusters appended to cell metadata
-#' @details This function performs subclustering using the Leiden algorithm on 
->>>>>>> 0659ee21
 #' selected clusters.
 #' The systematic steps are:
 #' \itemize{
@@ -1893,7 +1864,7 @@
 #' @seealso \code{\link{doLeidenCluster}}
 #' @examples
 #' g <- GiottoData::loadGiottoMini("visium")
-#' 
+#'
 #' doLeidenSubCluster(g, cluster_column = "leiden_clus")
 #' @export
 doLeidenSubCluster <- function(gobject,
@@ -2111,13 +2082,8 @@
 #' @param network_name name of NN network to use
 #' @param return_gobject Boolean: return giotto object (default = TRUE)
 #' @param verbose verbose
-<<<<<<< HEAD
-#' @return giotto object with new subclusters appended to cell metadata
+#' @returns giotto object with new subclusters appended to cell metadata
 #' @details This function performs subclustering using the Louvain community
-=======
-#' @returns giotto object with new subclusters appended to cell metadata
-#' @details This function performs subclustering using the Louvain community 
->>>>>>> 0659ee21
 #' algorithm on selected clusters.
 #' The systematic steps are:
 #' \itemize{
@@ -2315,13 +2281,8 @@
 #' @param network_name name of NN network to use
 #' @param return_gobject boolean: return giotto object (default = TRUE)
 #' @param verbose verbose
-<<<<<<< HEAD
-#' @return giotto object with new subclusters appended to cell metadata
+#' @returns giotto object with new subclusters appended to cell metadata
 #' @details This function performs subclustering using the Louvain multinet
-=======
-#' @returns giotto object with new subclusters appended to cell metadata
-#' @details This function performs subclustering using the Louvain multinet 
->>>>>>> 0659ee21
 #' algorithm on selected clusters.
 #' The systematic steps are:
 #' \itemize{
@@ -2526,13 +2487,8 @@
 #' @param network_name name of NN network to use
 #' @param return_gobject boolean: return giotto object (default = TRUE)
 #' @param verbose verbose
-<<<<<<< HEAD
-#' @return giotto object with new subclusters appended to cell metadata
+#' @returns giotto object with new subclusters appended to cell metadata
 #' @details This function performs subclustering using the Louvain algorithm on
-=======
-#' @returns giotto object with new subclusters appended to cell metadata
-#' @details This function performs subclustering using the Louvain algorithm on 
->>>>>>> 0659ee21
 #' selected clusters.
 #' The systematic steps are:
 #' \itemize{
@@ -2546,7 +2502,7 @@
 #' \code{\link{.doLouvainCluster_community}}
 #' @examples
 #' g <- GiottoData::loadGiottoMini("visium")
-#' 
+#'
 #' doLouvainSubCluster(g, cluster_column = "leiden_clus")
 #' @export
 doLouvainSubCluster <- function(gobject,
@@ -2784,21 +2740,14 @@
 #' @param expression_values expression values to use
 #' @param cluster_column name of column to use for clusters
 #' @param cor correlation score to calculate distance
-<<<<<<< HEAD
-#' @return data.table
+#' @returns data.table
 #' @details Creates data.table with pairwise correlation scores between each
 #' cluster and the group size (# of cells) for each cluster. This information
 #' can be used together with mergeClusters to combine very similar or small
-=======
-#' @returns data.table
-#' @details Creates data.table with pairwise correlation scores between each 
-#' cluster and the group size (# of cells) for each cluster. This information 
-#' can be used together with mergeClusters to combine very similar or small 
->>>>>>> 0659ee21
 #' clusters into bigger clusters.
 #' @examples
 #' g <- GiottoData::loadGiottoMini("visium")
-#' 
+#'
 #' getClusterSimilarity(g, cluster_column = "leiden_clus")
 #' @export
 getClusterSimilarity <- function(gobject,
@@ -2895,13 +2844,8 @@
 #' reach force_min_group_size
 #' @param return_gobject return giotto object
 #' @param verbose be verbose
-<<<<<<< HEAD
-#' @return Giotto object
+#' @returns Giotto object
 #' @details Merge selected clusters based on pairwise correlation scores and
-=======
-#' @returns Giotto object
-#' @details Merge selected clusters based on pairwise correlation scores and 
->>>>>>> 0659ee21
 #' size of cluster.
 #' To avoid large clusters to merge the max_group_size can be lowered. Small
 #' clusters can be forcibly merged with their most similar pairwise cluster by
@@ -2913,7 +2857,7 @@
 #' will be returned.
 #' @examples
 #' g <- GiottoData::loadGiottoMini("visium")
-#' 
+#'
 #' mergeClusters(g, cluster_column = "leiden_clus")
 #' @export
 mergeClusters <- function(gobject,
@@ -3177,23 +3121,15 @@
 #' @param h_color color of horizontal lines
 #' @param show_dend show dendrogram
 #' @param verbose be verbose
-<<<<<<< HEAD
-#' @return data.table object
+#' @returns data.table object
 #' @details Creates a data.table with three columns and each row represents a
 #' node in the dendrogram. For each node the height of the node is given
 #' together with the two subdendrograms. This information can be used to
 #' determine in a hierarchical manner differentially expressed marker genes at
-=======
-#' @returns data.table object
-#' @details Creates a data.table with three columns and each row represents a 
-#' node in the dendrogram. For each node the height of the node is given 
-#' together with the two subdendrograms. This information can be used to 
-#' determine in a hierarchical manner differentially expressed marker genes at 
->>>>>>> 0659ee21
 #' each node.
 #' @examples
 #' g <- GiottoData::loadGiottoMini("visium")
-#' 
+#'
 #' getDendrogramSplits(g, cluster_column = "leiden_clus")
 #' @export
 getDendrogramSplits <- function(gobject,
