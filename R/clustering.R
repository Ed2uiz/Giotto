--- conflicted
+++ resolved
@@ -58,14 +58,6 @@
   reticulate::use_python(required = T, python = python_path)
   python_leiden_function = system.file("python", "python_leiden.py", package = 'Giotto')
   reticulate::source_python(file = python_leiden_function)
-
-<<<<<<< HEAD
-
-  # perform clustering
-  if(cluster_method == 'louvain') {
-    ## louvain clustering using the R library 'multinet' ##
-=======
->>>>>>> b821f633
 
   ## start seed
   if(set_seed == TRUE) {
