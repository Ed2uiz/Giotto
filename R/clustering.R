
#' @title doLeidenCluster
#' @name doLeidenCluster
#' @description cluster cells using a NN-network and the Leiden community detection algorithm
#' @param gobject giotto object
#' @param spat_unit spatial unit (e.g. "cell")
#' @param feat_type feature type (e.g. "rna", "dna", "protein")
#' @param name name for cluster, default to "leiden_clus"
#' @param nn_network_to_use type of NN network to use (kNN vs sNN), default to "sNN"
#' @param network_name name of NN network to use, default to "sNN.pca"
#' @param python_path specify specific path to python if required
#' @param resolution resolution, default = 1
#' @param weight_col weight column to use for edges, default to "weight"
#' @param partition_type The type of partition to use for optimisation. (e.g. "RBConfigurationVertexPartition", "ModularityVertexPartition")
#' @param init_membership initial membership of cells for the partition
#' @param n_iterations number of interations to run the Leiden algorithm.
#' If the number of iterations is negative, the Leiden algorithm is run until
#' an iteration in which there was no improvement.
#' @param return_gobject boolean: return giotto object (default = TRUE)
#' @param set_seed set seed
#' @param seed_number number for seed
#' @return giotto object with new clusters appended to cell metadata
#' @details
#' This function is a wrapper for the Leiden algorithm implemented in python,
#' which can detect communities in graphs of millions of nodes (cells),
#' as long as they can fit in memory. See the \url{https://github.com/vtraag/leidenalg}{leidenalg}
#' github page or the \url{https://leidenalg.readthedocs.io/en/stable/index.html}{readthedocs}
#' page for more information.
#'
#' Partition types available and information:
#' \itemize{
#'   \item{RBConfigurationVertexPartition: }{Implements Reichardt and Bornholdt’s Potts model
#'    with a configuration null model. This quality function is well-defined only for positive edge weights.
#'     This quality function uses a linear resolution parameter.}
#'   \item{ModularityVertexPartition: }{Implements modularity.
#'    This quality function is well-defined only for positive edge weights. It does \emph{not} use the resolution parameter}
#' }
#'
#' Set \emph{weight_col = NULL} to give equal weight (=1) to each edge.
#'
#' @export
doLeidenCluster = function(gobject,
                           spat_unit = NULL,
                           feat_type = NULL,
                           name = 'leiden_clus',
                           nn_network_to_use = 'sNN',
                           network_name = 'sNN.pca',
                           python_path = NULL,
                           resolution = 1,
                           weight_col = 'weight',
                           partition_type = c('RBConfigurationVertexPartition',
                                              'ModularityVertexPartition'),
                           init_membership = NULL,
                           n_iterations = 1000,
                           return_gobject = TRUE,
                           set_seed = TRUE,
                           seed_number = 1234) {


  # Set feat_type and spat_unit
  spat_unit = set_default_spat_unit(gobject = gobject,
                                    spat_unit = spat_unit)
  feat_type = set_default_feat_type(gobject = gobject,
                                    spat_unit = spat_unit,
                                    feat_type = feat_type)

  ## get cell IDs ##
  cell_ID_vec = gobject@cell_ID[[spat_unit]]

  ## select network to use
  igraph_object = get_NearestNetwork(gobject = gobject,
                                     spat_unit = spat_unit,
                                     feat_type = feat_type,
                                     nn_network_to_use = nn_network_to_use,
                                     network_name = network_name,
                                     output = 'igraph')



  ## select partition type
  partition_type = match.arg(partition_type,
                             choices = c('RBConfigurationVertexPartition', 'ModularityVertexPartition'))

  ## check or make paths
  # python path
  if(is.null(python_path)) {
    python_path = readGiottoInstructions(gobject, param = "python_path")
  }

  ## prepare python path and louvain script
  reticulate::use_python(required = T, python = python_path)
  python_leiden_function = system.file("python", "python_leiden.py", package = 'Giotto')
  reticulate::source_python(file = python_leiden_function)

  ## set seed
  if(isTRUE(set_seed)) {
    seed_number = as.integer(seed_number)
  } else {
    seed_number = as.integer(sample(x = 1:10000, size = 1))
  }

  ## extract NN network
  network_edge_dt = data.table::as.data.table(igraph::as_data_frame(x = igraph_object, what = 'edges'))

  # data.table variables
  weight = NULL

  # add weight for edges or set to 1 for all
  if(!is.null(weight_col)) {
    if(!weight_col %in% colnames(network_edge_dt)) {
      stop('\n weight column is not an igraph attribute \n')
    } else {
      # weight is defined by attribute of igraph object
      network_edge_dt = network_edge_dt[,c('from', 'to', weight_col), with = F]
      data.table::setnames(network_edge_dt, weight_col, 'weight')
    }
  } else {
    # weight is the same
    network_edge_dt = network_edge_dt[,c('from', 'to'), with = F]
    network_edge_dt[, weight := 1]
  }




  ## do python leiden clustering
  reticulate::py_set_seed(seed = seed_number, disable_hash_randomization = TRUE)
  pyth_leid_result = python_leiden(df = network_edge_dt,
                                   partition_type = partition_type,
                                   initial_membership = init_membership,
                                   weights = 'weight',
                                   n_iterations = n_iterations,
                                   seed = seed_number,
                                   resolution_parameter = resolution)

  ident_clusters_DT = data.table::data.table(cell_ID = pyth_leid_result[[1]], 'name' = pyth_leid_result[[2]])
  data.table::setnames(ident_clusters_DT, 'name', name)



  ## add clusters to metadata ##
  if(return_gobject == TRUE) {


    cluster_names = names(pDataDT(gobject = gobject,
                                  spat_unit = spat_unit,
                                  feat_type = feat_type))
    #cluster_names = names(gobject@cell_metadata[[spat_unit]][[feat_type]])

    if(name %in% cluster_names) {
      cat('\n ', name, ' has already been used, will be overwritten \n')
      cell_metadata = get_cell_metadata(gobject,
                                        spat_unit = spat_unit,
                                        feat_type = feat_type,
                                        output = 'cellMetaObj',
                                        copy_obj = TRUE)

      cell_metadata[][, eval(name) := NULL]

      ### ### ### ### ### ### ### ### ### ### ### ### ### ### ### ### ### ###
      gobject = set_cell_metadata(gobject,
                                  metadata = cell_metadata,
                                  verbose = FALSE)
      ### ### ### ### ### ### ### ### ### ### ### ### ### ### ### ### ### ###
    }

    gobject = addCellMetadata(gobject = gobject,
                              spat_unit = spat_unit,
                              feat_type = feat_type,
                              new_metadata = ident_clusters_DT[, c('cell_ID', name), with = FALSE],
                              by_column = TRUE, column_cell_ID = 'cell_ID')

    ## update parameters used ##
    gobject = update_giotto_params(gobject, description = '_cluster')
    return(gobject)


  } else {

    # else return clustering result
    return(ident_clusters_DT)
  }


}




<<<<<<< HEAD
=======



>>>>>>> ff11ea55
#' @title doLeidenClusterIgraph
#' @name doLeidenClusterIgraph
#' @description cluster cells using a NN-network and the Leiden community
#' detection algorithm as implemented in igraph
#' @param gobject giotto object
#' @param spat_unit spatial unit (e.g. "cell")
#' @param feat_type feature type (e.g. "rna", "dna", "protein")
#' @param name name for cluster, default to "leiden_clus"
#' @param nn_network_to_use type of NN network to use (kNN vs sNN), default to "sNN"
#' @param network_name name of NN network to use, default to "sNN.pca"
#' @param objective_function objective function for the leiden algo
#' @param weights weights of edges
#' @param resolution_parameter resolution, default = 1
#' @param beta leiden randomness
#' @param initial_membership initial membership of cells for the partition
#' @param n_iterations number of interations to run the Leiden algorithm.
#' @param return_gobject boolean: return giotto object (default = TRUE)
#' @param set_seed set seed
#' @param seed_number number for seed
<<<<<<< HEAD
=======
#' @inheritDotParams igraph::cluster_leiden -graph -objective_function -resolution_parameter -beta -weights -initial_membership -n_iterations
>>>>>>> ff11ea55
#' @return giotto object with new clusters appended to cell metadata
#' @details
#' This function is a wrapper for the Leiden algorithm implemented in igraph,
#' which can detect communities in graphs of millions of nodes (cells),
#' as long as they can fit in memory. See \code{\link[igraph]{cluster_leiden}} for more information.
#'
#' Set \emph{weights = NULL} to use the vertices weights associated with the igraph network.
#' Set \emph{weights = NA} if you don't want to use vertices weights
#'
#' @export
doLeidenClusterIgraph = function(gobject,
                                 spat_unit = NULL,
                                 feat_type = NULL,
                                 name = 'leiden_clus',
                                 nn_network_to_use = 'sNN',
                                 network_name = 'sNN.pca',
                                 objective_function = c("modularity", "CPM"),
                                 weights = NULL,
                                 resolution_parameter = 1,
                                 beta = 0.01,
                                 initial_membership = NULL,
                                 n_iterations = 1000,
                                 return_gobject = TRUE,
                                 set_seed = TRUE,
                                 seed_number = 1234,
                                 ...) {


  # Set feat_type and spat_unit
  spat_unit = set_default_spat_unit(gobject = gobject,
                                    spat_unit = spat_unit)
  feat_type = set_default_feat_type(gobject = gobject,
                                    spat_unit = spat_unit,
                                    feat_type = feat_type)

  ## get cell IDs ##
  cell_ID_vec = gobject@cell_ID[[spat_unit]]

  ## select network to use
  igraph_object = get_NearestNetwork(gobject = gobject,
                                     spat_unit = spat_unit,
                                     feat_type = feat_type,
                                     nn_network_to_use = nn_network_to_use,
                                     network_name = network_name,
                                     output = 'igraph')

  ## select partition type
  objective_function = match.arg(objective_function,
                                 choices = c("modularity", "CPM"))

  ## set seed
  if(isTRUE(set_seed)) {
    seed_number = as.integer(seed_number)
<<<<<<< HEAD
  } else {
    seed_number = as.integer(sample(x = 1:10000, size = 1))
=======
    set.seed(seed_number)
    on.exit(expr = {GiottoUtils::random_seed(set.seed = TRUE)}, add = TRUE)
>>>>>>> ff11ea55
  }

  # make igraph network undirected
  graph_object_undirected = igraph::as.undirected(igraph_object)
<<<<<<< HEAD
  set.seed(seed_number)
  leiden_clusters = igraph::cluster_leiden(graph = graph_object_undirected,
                                           objective_function = objective_function,
                                           resolution_parameter = resolution_parameter,
                                           beta = beta,
                                           weights = weights,
                                           initial_membership = initial_membership,
                                           n_iterations = n_iterations,
                                           ...)
=======
  leiden_clusters = igraph::cluster_leiden(
    graph = graph_object_undirected,
    objective_function = objective_function,
    resolution_parameter = resolution_parameter,
    beta = beta,
    weights = weights,
    initial_membership = initial_membership,
    n_iterations = n_iterations,
    ...
  )
>>>>>>> ff11ea55

  # summarize results
  ident_clusters_DT = data.table::data.table('cell_ID' = leiden_clusters$names, 'name' = leiden_clusters$membership)
  data.table::setnames(ident_clusters_DT, 'name', name)



  ## add clusters to metadata ##
<<<<<<< HEAD
  if(return_gobject == TRUE) {
=======
  if(isTRUE(return_gobject)) {
>>>>>>> ff11ea55


    cluster_names = names(pDataDT(gobject = gobject,
                                  spat_unit = spat_unit,
                                  feat_type = feat_type))
    #cluster_names = names(gobject@cell_metadata[[spat_unit]][[feat_type]])

    if(name %in% cluster_names) {
      cat('\n ', name, ' has already been used, will be overwritten \n')
      cell_metadata = get_cell_metadata(gobject,
                                        spat_unit = spat_unit,
                                        feat_type = feat_type,
                                        output = 'cellMetaObj',
                                        copy_obj = TRUE)

      cell_metadata[][, eval(name) := NULL]

      ### ### ### ### ### ### ### ### ### ### ### ### ### ### ### ### ### ###
      gobject = set_cell_metadata(gobject,
                                  metadata = cell_metadata,
                                  verbose = FALSE)
      ### ### ### ### ### ### ### ### ### ### ### ### ### ### ### ### ### ###
    }

    gobject = addCellMetadata(gobject = gobject,
                              spat_unit = spat_unit,
                              feat_type = feat_type,
                              new_metadata = ident_clusters_DT[, c('cell_ID', name), with = FALSE],
                              by_column = TRUE, column_cell_ID = 'cell_ID')

    ## update parameters used ##
    gobject = update_giotto_params(gobject, description = '_cluster')
    return(gobject)


  } else {

    # else return clustering result
    return(ident_clusters_DT)
  }


}



<<<<<<< HEAD
=======




>>>>>>> ff11ea55
#' @title doGiottoClustree
#' @name doGiottoClustree
#' @description cluster cells using leiden methodology to visualize different resolutions
#' @param gobject giotto object
#' @param res_vector vector of different resolutions to test
#' @param res_seq list of float numbers indicating start, end, and step size for resolution testing, i.e. (0.1, 0.6, 0.1)
#' @param return_gobject default FALSE. See details for more info.
#' @param show_plot by default, pulls from provided gobject instructions
#' @param save_plot by default, pulls from provided gobject instructions
#' @param return_plot by default, pulls from provided gobject instructions
#' @param save_param list of saving parameters from \code{\link{GiottoVisuals::all_plots_save_function}}
#' @param default_save_name name of saved plot, default "clustree"
#' @param verbose be verbose
#' @inheritDotParams clustree::clustree -x
#' @return a plot object (default), OR a giotto object (if specified)
#' @details This function tests different resolutions for Leiden clustering and provides a visualization
#' of cluster sizing as resolution varies.
#'
#' By default, the tested leiden clusters are NOT saved to the Giotto object, and a plot is returned.
#'
#' If return_gobject is set to TRUE, and a giotto object with *all* tested leiden cluster information
#' will be returned.
#' @seealso \code{\link{doLeidenCluster}}
#' @export
doGiottoClustree <- function(gobject,
                             res_vector = NULL,
                             res_seq = NULL,
                             return_gobject = FALSE,
                             show_plot = NA,
                             save_plot = NA,
                             return_plot = NA,
                             save_param = list(),
                             default_save_name = "clustree",
                             verbose = TRUE,
                             ...) {

  package_check(pkg_name = "clustree", repository = "CRAN")
  ## setting resolutions to use
  if(is.null(res_vector)){
    if(!is.null(res_seq)){
      res_vector = seq(res_seq[1], res_seq[2], res_seq[3])
    } else stop("Please input res_vector or res_seq parameters")
  }

  ## performing multiple leiden clusters at resolutions specified
  for (i in res_vector){
<<<<<<< HEAD
    gobject = doLeidenCluster(gobject = gobject, resolution = i, name = paste0("leiden_clustree_", print(i), ...))
  }

  ## plotting clustree graph
  pl = clustree::clustree(pDataDT(gobject), prefix = "leiden_clustree_", ...)
  show_plot = ifelse(is.na(show_plot), readGiottoInstructions(gobject, param = 'show_plot'), show_plot)
  save_plot = ifelse(is.na(save_plot), readGiottoInstructions(gobject, param = 'save_plot'), save_plot)
  return_plot = ifelse(is.na(return_plot), readGiottoInstructions(gobject, param = 'return_plot'), return_plot)

  ## add
  show_plot = ifelse(is.na(show_plot), readGiottoInstructions(gobject, param = "show_plot"), show_plot)
  save_plot = ifelse(is.na(save_plot), readGiottoInstructions(gobject, param = "save_plot"), save_plot)
  return_plot = ifelse(is.na(return_plot), readGiottoInstructions(gobject, param = "return_plot"), return_plot)

  ## print plot
  if(show_plot == TRUE) {
    print(pl)
  }

  ## save plot
  if(save_plot == TRUE) {
    do.call('all_plots_save_function', c(list(gobject = gobject, plot_object = pl, default_save_name = default_save_name), save_param))
  }

  ## return gobject with all newly developed leiden clusters
  if(return_gobject == TRUE){
    return(gobject)
  }

  ## return plot
  if(return_plot == TRUE) {
    return(pl)
  }
=======
    if (isTRUE(verbose)) wrap_msg('Calculating leiden res:', i)
    gobject = doLeidenCluster(
      gobject = gobject,
      resolution = i,
      name = paste0("leiden_clustree_", i)
    )
  }

  ## plotting clustree graph
  pl = clustree::clustree(
    x = pDataDT(gobject),
    prefix = "leiden_clustree_",
    ...
  )

  # output plot
  return(GiottoVisuals::plot_output_handler(
    gobject = gobject,
    plot_object = pl,
    save_plot = save_plot,
    return_plot = return_plot,
    show_plot = show_plot,
    default_save_name = default_save_name,
    save_param = save_param,
    else_return = NULL
  ))
>>>>>>> ff11ea55
}


#' @title doLouvainCluster_community
#' @name doLouvainCluster_community
#' @description cluster cells using a NN-network and the Louvain algorithm from the community module in Python
#' @param gobject giotto object
#' @param spat_unit spatial unit (e.g. "cell")
#' @param feat_type feature type (e.g. "rna", "dna", "protein")
#' @param name name for cluster, default to "louvain_clus"
#' @param nn_network_to_use type of NN network to use (kNN vs sNN), default to "sNN"
#' @param network_name name of NN network to use, default to "sNN.pca"
#' @param python_path specify specific path to python if required
#' @param resolution resolution, default = 1
#' @param weight_col weight column to use for edges
#' @param louv_random Will randomize the node evaluation order and the community evaluation
#' order to get different partitions at each call (default = FALSE)
#' @param return_gobject boolean: return giotto object (default = TRUE)
#' @param set_seed set seed (default = FALSE)
#' @param seed_number number for seed
#' @return giotto object with new clusters appended to cell metadata
#' @details This function is a wrapper for the Louvain algorithm implemented in Python,
#' which can detect communities in graphs of nodes (cells).
#' See the \url{https://python-louvain.readthedocs.io/en/latest/index.html}{readthedocs}
#' page for more information.
#'
#' Set \emph{weight_col = NULL} to give equal weight (=1) to each edge.
#'
#' @keywords internal
#'
doLouvainCluster_community <- function(gobject,
                                       spat_unit = NULL,
                                       feat_type = NULL,
                                       name = 'louvain_clus',
                                       nn_network_to_use = 'sNN',
                                       network_name = 'sNN.pca',
                                       python_path = NULL,
                                       resolution = 1,
                                       weight_col = NULL,
                                       louv_random = FALSE,
                                       return_gobject = TRUE,
                                       set_seed = FALSE,
                                       seed_number = 1234) {



  # Set feat_type and spat_unit
  spat_unit = set_default_spat_unit(gobject = gobject,
                                    spat_unit = spat_unit)
  feat_type = set_default_feat_type(gobject = gobject,
                                    spat_unit = spat_unit,
                                    feat_type = feat_type)


  ## get cell IDs ##
  cell_ID_vec = gobject@cell_ID[[spat_unit]]

  ## select network to use
  igraph_object = get_NearestNetwork(gobject = gobject,
                                     spat_unit = spat_unit,
                                     feat_type = feat_type,
                                     nn_network_to_use = nn_network_to_use,
                                     network_name = network_name,
                                     output = 'igraph')

  ## check or make paths
  # python path
  if(is.null(python_path)) {
    python_path = readGiottoInstructions(gobject, param = "python_path")
  }

  # prepare python path and louvain script
  reticulate::use_python(required = TRUE, python = python_path)
  python_louvain_function = system.file("python", "python_louvain.py", package = 'Giotto')
  reticulate::source_python(file = python_louvain_function)

  # set seed
  if(isTRUE(set_seed)) {
    seed_number = as.integer(seed_number)
  } else {
    seed_number = as.integer(sample(x = 1:10000, size = 1))
  }

  network_edge_dt = data.table::as.data.table(igraph::as_data_frame(x = igraph_object, what = 'edges'))

  # data.table variables
  weight = NULL

  if(!is.null(weight_col)) {

    if(!weight_col %in% colnames(network_edge_dt)) {
      stop('\n weight column is not an igraph attribute \n')
    } else {
      # weight is defined by attribute of igraph object
      network_edge_dt = network_edge_dt[,c('from', 'to', weight_col), with = F]
      setnames(network_edge_dt, weight_col, 'weight')
    }
  } else {
    # weight is the same
    network_edge_dt = network_edge_dt[,c('from', 'to'), with = F]
    network_edge_dt[, weight := 1]
  }

  # do python louvain clustering
  if(louv_random == FALSE) {
    reticulate::py_set_seed(seed = seed_number, disable_hash_randomization = TRUE)
    pyth_louv_result = python_louvain(df = network_edge_dt, resolution = resolution, randomize = F)
  } else {
    reticulate::py_set_seed(seed = seed_number, disable_hash_randomization = TRUE)
    pyth_louv_result = python_louvain(df = network_edge_dt, resolution = resolution, random_state = seed_number)
  }
  ident_clusters_DT = data.table::data.table(cell_ID = rownames(pyth_louv_result), 'name' = pyth_louv_result[[1]])
  data.table::setnames(ident_clusters_DT, 'name', name)


  ## return
  if(isTRUE(return_gobject)) {

    # get cell metadata names
    cluster_names = names(pDataDT(gobject = gobject,
                                  spat_unit = spat_unit,
                                  feat_type = feat_type))


    # set name/cluster results to NULL if already exist
    if(name %in% cluster_names) {
      cat('\n ', name, ' has already been used, will be overwritten \n')
      cell_metadata = get_cell_metadata(gobject,
                                        spat_unit = spat_unit,
                                        feat_type = feat_type,
                                        output = 'cellMetaObj',
                                        copy_obj = TRUE)

      cell_metadata[][, eval(name) := NULL]

      ### ### ### ### ### ### ### ### ### ### ### ### ### ### ### ### ### ###
      gobject = set_cell_metadata(gobject,
                                  metadata = cell_metadata,
                                  verbose = FALSE)
      ### ### ### ### ### ### ### ### ### ### ### ### ### ### ### ### ### ###
    }


    # add new metadata information
    gobject = addCellMetadata(gobject = gobject,
                              spat_unit = spat_unit,
                              feat_type = feat_type,
                              new_metadata = ident_clusters_DT[, c('cell_ID', name), with = FALSE],
                              by_column = TRUE, column_cell_ID = 'cell_ID')

    ## update parameters used ##

    # 1. get parent function name
    cl = sys.call(-1)

    # 2. check if this function call is within doLouvainCluster
    if(is.null(cl)) {
      gobject = update_giotto_params(gobject, description = '_cluster')
    } else {
      fname = as.character(cl[[1]])
      if(fname == 'doLouvainCluster') {
        gobject = update_giotto_params(gobject, description = '_cluster', toplevel = 3)
      } else {
        gobject = update_giotto_params(gobject, description = '_cluster')
      }
    }

    return(gobject)


  } else {

    # else return clustering result
    return(ident_clusters_DT)

  }

}


#' @title doLouvainCluster_multinet
#' @name doLouvainCluster_multinet
#' @description cluster cells using a NN-network and the Louvain algorithm from the multinet package in R.
#' @param gobject giotto object
#' @param spat_unit spatial unit (e.g. "cell")
#' @param feat_type feature type (e.g. "rna", "dna", "protein")
#' @param name name for cluster, default to "louvain_clus"
#' @param nn_network_to_use type of NN network to use (kNN vs sNN), default to "sNN"
#' @param network_name name of NN network to use, default to "sNN.pca"
#' @param gamma Resolution parameter for modularity in the generalized louvain method. default  = 1
#' @param omega Inter-layer weight parameter in the generalized louvain method. default = 1
#' @param return_gobject boolean: return giotto object (default = TRUE)
#' @param set_seed set seed (default = FALSE)
#' @param seed_number number for seed
#' @return giotto object with new clusters appended to cell metadata
#' @details See \code{\link[multinet]{glouvain_ml}} from the multinet package in R for
#' more information.
#'
#' @keywords internal
doLouvainCluster_multinet <- function(gobject,
                                      spat_unit = NULL,
                                      feat_type = NULL,
                                      name = 'louvain_clus',
                                      nn_network_to_use = 'sNN',
                                      network_name = 'sNN.pca',
                                      gamma = 1,
                                      omega = 1,
                                      return_gobject = TRUE,
                                      set_seed = FALSE,
                                      seed_number = 1234) {


  if("multinet" %in% rownames(installed.packages()) == FALSE) {
    stop("\n package 'multinet' is not yet installed \n",
         "To install: \n",
         "install.packages('multinet')"
    )
  }

  # Set feat_type and spat_unit
  spat_unit = set_default_spat_unit(gobject = gobject,
                                    spat_unit = spat_unit)
  feat_type = set_default_feat_type(gobject = gobject,
                                    spat_unit = spat_unit,
                                    feat_type = feat_type)

  ## get cell IDs ##
  cell_ID_vec = gobject@cell_ID[[spat_unit]]

  ## select network to use
  igraph_object = get_NearestNetwork(gobject = gobject,
                                     spat_unit = spat_unit,
                                     feat_type = feat_type,
                                     nn_network_to_use = nn_network_to_use,
                                     network_name = network_name,
                                     output = 'igraph')

  # create mlnetworkobject
  mln_object <- multinet::ml_empty()
  multinet::add_vertices_ml(n = mln_object, vertices = igraph::V(igraph_object))
  multinet::add_igraph_layer_ml(n = mln_object, g = igraph_object, name = name)

  # start seed
  if(isTRUE(set_seed)) {
    set.seed(seed = as.integer(seed_number))
  }

  # data.table variables
  cell_ID = actor = weight_col = NULL

  louvain_clusters = multinet::glouvain_ml(n = mln_object, gamma = gamma, omega = omega)
  ident_clusters_DT = data.table::as.data.table(louvain_clusters)
  ident_clusters_DT[, cell_ID := actor]
  data.table::setnames(ident_clusters_DT, 'cid', name)

  # exit seed
  if(isTRUE(set_seed)) {
    set.seed(Sys.time())
  }


  ## return
  if(return_gobject == TRUE) {

    # get cell metadata names
    cluster_names = names(pDataDT(gobject = gobject,
                                  spat_unit = spat_unit,
                                  feat_type = feat_type))


    # set name/cluster results to NULL if already exist
    if(name %in% cluster_names) {
      cat('\n ', name, ' has already been used, will be overwritten \n')
      cell_metadata = get_cell_metadata(gobject,
                                        spat_unit = spat_unit,
                                        feat_type = feat_type,
                                        output = 'cellMetaObj',
                                        copy_obj = TRUE)

      cell_metadata[][, eval(name) := NULL]

      ### ### ### ### ### ### ### ### ### ### ### ### ### ### ### ### ### ###
      gobject = set_cell_metadata(gobject,
                                  metadata = cell_metadata,
                                  verbose = FALSE)
      ### ### ### ### ### ### ### ### ### ### ### ### ### ### ### ### ### ###
    }


    # add new metadata information
    gobject = addCellMetadata(gobject = gobject,
                              spat_unit = spat_unit,
                              feat_type = feat_type,
                              new_metadata = ident_clusters_DT[, c('cell_ID', name), with = FALSE],
                              by_column = TRUE, column_cell_ID = 'cell_ID')

    ## update parameters used ##
    # 1. get parent function name
    cl = sys.call(-1)

    # 2. check if this function call is within doLouvainCluster
    if(is.null(cl)) {
      gobject = update_giotto_params(gobject, description = '_cluster')
    } else {
      fname = as.character(cl[[1]])
      if(fname == 'doLouvainCluster') {
        gobject = update_giotto_params(gobject, description = '_cluster', toplevel = 3)
      } else {
        gobject = update_giotto_params(gobject, description = '_cluster')
      }
    }
    return(gobject)


  } else {

    # else return clustering result
    return(ident_clusters_DT)

  }

}


#' @title doLouvainCluster
#' @name doLouvainCluster
#' @description cluster cells using a NN-network and the Louvain algorithm.
#'
#' @param gobject giotto object
#' @param spat_unit spatial unit (e.g. "cell")
#' @param feat_type feature type (e.g. "rna", "dna", "protein")
#' @param version implemented version of Louvain clustering to use
#' @param name name for cluster, default to "louvain_clus"
#' @param nn_network_to_use type of NN network to use (kNN vs sNN), default to "sNN"
#' @param network_name name of NN network to use, default to "sNN.pca"
#' @param python_path [community] specify specific path to python if required
#' @param resolution [community] resolution, default = 1
#' @param louv_random [community] Will randomize the node evaluation order and the community evaluation
#' order to get different partitions at each call (default = FALSE)
#' @param weight_col weight column name
#' @param gamma [multinet] Resolution parameter for modularity in the generalized louvain method, default = 1
#' @param omega [multinet] Inter-layer weight parameter in the generalized louvain method, default = 1
#' @param return_gobject boolean: return giotto object (default = TRUE)
#' @param set_seed set seed (default = FALSE)
#' @param ... arguments passed to \code{\link{doLouvainCluster_community}} or \code{\link{doLouvainCluster_multinet}}
#' @param seed_number number for seed
#'
#' @return giotto object with new clusters appended to cell metadata
#' @details Louvain clustering using the community or multinet implementation of the louvain clustering algorithm.
#' @seealso \code{\link{doLouvainCluster_community}} and \code{\link{doLouvainCluster_multinet}}
#' @export
doLouvainCluster = function(gobject,
                            spat_unit = NULL,
                            feat_type = NULL,
                            version = c('community', 'multinet'),
                            name = 'louvain_clus',
                            nn_network_to_use = 'sNN',
                            network_name = 'sNN.pca',
                            python_path = NULL,
                            resolution = 1,
                            weight_col = NULL,
                            gamma = 1,
                            omega = 1,
                            louv_random = FALSE,
                            return_gobject = TRUE,
                            set_seed = FALSE,
                            seed_number = 1234,
                            ...) {


  # Set feat_type and spat_unit
  spat_unit = set_default_spat_unit(gobject = gobject,
                                    spat_unit = spat_unit)
  feat_type = set_default_feat_type(gobject = gobject,
                                    spat_unit = spat_unit,
                                    feat_type = feat_type)



  ## louvain clustering version to use
  version = match.arg(version, c('community', 'multinet'))

  # python community implementation
  if(version == 'community') {

    result = doLouvainCluster_community(gobject = gobject,
                                        spat_unit = spat_unit,
                                        feat_type = feat_type,
                                        name = name,
                                        nn_network_to_use = nn_network_to_use,
                                        network_name = network_name,
                                        python_path = python_path,
                                        resolution = resolution,
                                        weight_col = weight_col,
                                        louv_random = louv_random,
                                        return_gobject = return_gobject,
                                        set_seed = set_seed,
                                        seed_number = seed_number,
                                        ...)

    return(result)

    ## r multinet implementation
  } else if(version == 'multinet') {

    result = doLouvainCluster_multinet(gobject = gobject,
                                       spat_unit = spat_unit,
                                       feat_type = feat_type,
                                       name = name,
                                       nn_network_to_use = nn_network_to_use,
                                       network_name = network_name,
                                       gamma = gamma,
                                       omega = omega,
                                       return_gobject = return_gobject,
                                       set_seed = set_seed,
                                       seed_number = seed_number,
                                       ...)

    return(result)
  }


}



#' @title doRandomWalkCluster
#' @name doRandomWalkCluster
#' @description Cluster cells using a random walk approach.
#' @param gobject giotto object
#' @param name name for cluster, default to "random_walk_clus"
#' @param nn_network_to_use type of NN network to use (kNN vs sNN), default to "sNN"
#' @param network_name name of NN network to use, default to "sNN.pca"
#' @param walk_steps number of walking steps, default = 4
#' @param walk_clusters number of final clusters, default =  10
#' @param walk_weights cluster column defining the walk weights
#' @param return_gobject boolean: return giotto object (default = TRUE)
#' @param set_seed set seed (default = FALSE)
#' @param seed_number number for seed
#' @return giotto object with new clusters appended to cell metadata
#' @details See \code{\link[igraph]{cluster_walktrap}} function from the igraph
#' package in R for more information.
#' @export
doRandomWalkCluster <- function(gobject,
                                name = 'random_walk_clus',
                                nn_network_to_use = 'sNN',
                                network_name = 'sNN.pca',
                                walk_steps = 4,
                                walk_clusters = 10,
                                walk_weights = NA,
                                return_gobject = TRUE,
                                set_seed = FALSE,
                                seed_number = 1234) {

  ## get cell IDs ##
  cell_ID_vec = gobject@cell_ID

  ## select network to use
  igraph_object = get_NearestNetwork(gobject,
                                        nn_network_to_use = nn_network_to_use,
                                        network_name = network_name)


  # start seed
  if(isTRUE(set_seed)) {
    set.seed(seed = seed_number)
  }

  randomwalk_clusters <- igraph::cluster_walktrap(graph = igraph_object, steps = walk_steps, weights = walk_weights)
  randomwalk_clusters <- as.factor(igraph::cut_at(communities = randomwalk_clusters, no =  walk_clusters))

  ident_clusters_DT <- data.table::data.table('cell_ID' = igraph::V(igraph_object)$name, 'name' = randomwalk_clusters)
  data.table::setnames(ident_clusters_DT, 'name', name)

  # exit seed
  if(isTRUE(set_seed)) {
    set.seed(Sys.time())
  }


  ## return
  if(return_gobject == TRUE) {

    cluster_names = names(gobject@cell_metadata)
    if(name %in% cluster_names) {
      cat('\n ', name, ' has already been used, will be overwritten \n')
      cell_metadata = gobject@cell_metadata
      cell_metadata[, eval(name) := NULL]
      gobject@cell_metadata = cell_metadata
    }

    gobject = addCellMetadata(gobject = gobject, new_metadata = ident_clusters_DT[, c('cell_ID', name), with = FALSE],
                              by_column = TRUE, column_cell_ID = 'cell_ID')


    ## update parameters used ##
    gobject = update_giotto_params(gobject, description = '_randomwalk_cluster')
    return(gobject)

  } else {

    # else return clustering result
    return(ident_clusters_DT)

  }
}


#' @title doSNNCluster
#' @name doSNNCluster
#' @description Cluster cells using a SNN cluster approach.
#' @param gobject giotto object
#' @param name name for cluster, default to "sNN_clus"
#' @param nn_network_to_use type of NN network to use (only works on kNN), default to "kNN"
#' @param network_name name of kNN network to use, default to "kNN.pca"
#' @param k Neighborhood size for nearest neighbor sparsification to create the shared NN graph, default = 20
#' @param eps Two objects are only reachable from each other if they share at least eps nearest neighbors, default = 4
#' @param minPts minimum number of points that share at least eps nearest neighbors for a point to be considered a core points, default = 16
#' @param borderPoints should borderPoints be assigned to clusters like in DBSCAN? (default = TRUE)
#' @param return_gobject boolean: return giotto object (default = TRUE)
#' @param set_seed set seed (default = FALSE)
#' @param seed_number number for seed
#' @return giotto object with new clusters appended to cell metadata
#' @details See \code{\link[dbscan]{sNNclust}} from dbscan package
#' @export
doSNNCluster <- function(gobject,
                         name = 'sNN_clus',
                         nn_network_to_use = 'kNN',
                         network_name = 'kNN.pca',
                         k = 20,
                         eps = 4,
                         minPts = 16,
                         borderPoints = TRUE,
                         return_gobject = TRUE,
                         set_seed = FALSE,
                         seed_number = 1234) {


  ## get cell IDs ##
  cell_ID_vec = gobject@cell_ID

  ## select network to use
  igraph_object = get_NearestNetwork(gobject,
                                     nn_network_to_use = nn_network_to_use,
                                     network_name = network_name,
                                     output = 'igraph')


  if(nn_network_to_use == 'sNN') {
    stop('\n sNNclust can only be used with kNN-network \n')
  }


  # start seed
  if(isTRUE(set_seed)) {
    set.seed(seed = seed_number)
  }

  # data.table variables
  from = from_T = to_T = to = weight = distance = NULL

  ## SNN clust
  igraph_DT = data.table::as.data.table(igraph::as_data_frame(igraph_object, what = 'edges'))
  igraph_DT = igraph_DT[order(from)]

  cell_id_numeric = unique(x = c(igraph_DT$from, igraph_DT$to))
  names(cell_id_numeric) <- 1:length(cell_id_numeric)
  igraph_DT[, from_T := as.numeric(names(cell_id_numeric[cell_id_numeric == from])), by = 1:nrow(igraph_DT)]
  igraph_DT[, to_T := as.numeric(names(cell_id_numeric[cell_id_numeric == to])), by = 1:nrow(igraph_DT)]
  temp_igraph_DT = igraph_DT[,.(from_T, to_T, weight, distance)]
  data.table::setnames(temp_igraph_DT, old = c('from_T', 'to_T'), new = c('from', 'to'))

  kNN_object = nnDT_to_kNN(nnDT = temp_igraph_DT)
  sNN_clusters = dbscan::sNNclust(x = kNN_object, k = k, eps = eps,
                                  minPts = minPts, borderPoints = borderPoints)

  ident_clusters_DT <- data.table::data.table('cell_ID' = cell_id_numeric[1:nrow(kNN_object$dist)], 'name' = sNN_clusters$cluster)
  data.table::setnames(ident_clusters_DT, 'name', name)

  # exit seed
  if(isTRUE(set_seed)) {
    set.seed(Sys.time())
  }

  ## add clusters to metadata ##
  if(return_gobject == TRUE) {

    cluster_names = names(gobject@cell_metadata)
    if(name %in% cluster_names) {
      cat('\n ', name, ' has already been used, will be overwritten \n')
      cell_metadata = gobject@cell_metadata
      cell_metadata[, eval(name) := NULL]
      gobject@cell_metadata = cell_metadata
    }

    gobject = addCellMetadata(gobject = gobject, new_metadata = ident_clusters_DT[, c('cell_ID', name), with = FALSE],
                              by_column = TRUE, column_cell_ID = 'cell_ID')


    ## update parameters used ##
    gobject = update_giotto_params(gobject, description = '_SNN_cluster')
    return(gobject)


  } else {

    # else return clustering result
    return(ident_clusters_DT)

  }

}





#' @title doKmeans
#' @name doKmeans
#' @description cluster cells using kmeans algorithm
#' @param gobject giotto object
#' @param feat_type feature type (e.g. "cell")
#' @param spat_unit spatial unit (e.g. "rna", "dna", "protein")
#' @param expression_values expression values to use (e.g. "normalized", "scaled", "custom")
#' @param feats_to_use subset of features to use
#' @param dim_reduction_to_use dimension reduction to use (e.g. "cells", "pca", "umap", "tsne")
#' @param dim_reduction_name dimensions reduction name, default to "pca"
#' @param dimensions_to_use dimensions to use, default = 1:10
#' @param distance_method distance method (e.g. "original", "pearson", "spearman", "euclidean", "maximum", "manhattan", "canberra", "binary", "minkowski")
#' @param centers number of final clusters, default = 10
#' @param iter_max kmeans maximum iterations, default = 100
#' @param nstart kmeans nstart, default = 1000
#' @param algorithm kmeans algorithm, default to "Hartigan-Wong"
#' @param name name for kmeans clustering, default to "kmeans"
#' @param return_gobject boolean: return giotto object (default = TRUE)
#' @param set_seed set seed (default = TRUE)
#' @param seed_number number for seed
#' @return giotto object with new clusters appended to cell metadata
#' @details Description on how to use Kmeans clustering method.
#' @seealso  \code{\link[stats]{kmeans}}
#' @export
doKmeans <- function(gobject,
                     feat_type = NULL,
                     spat_unit = NULL,
                     expression_values = c('normalized', 'scaled', 'custom'),
                     feats_to_use = NULL,
                     dim_reduction_to_use = c('cells', 'pca', 'umap', 'tsne'),
                     dim_reduction_name = 'pca',
                     dimensions_to_use = 1:10,
                     distance_method = c("original", "pearson", "spearman",
                                         "euclidean", "maximum", "manhattan",
                                         "canberra", "binary", "minkowski"),
                     centers = 10,
                     iter_max = 100,
                     nstart = 1000,
                     algorithm = "Hartigan-Wong",
                     name = 'kmeans',
                     return_gobject = TRUE,
                     set_seed = TRUE,
                     seed_number = 1234) {

  # Set feat_type and spat_unit
  spat_unit = set_default_spat_unit(gobject = gobject,
                                    spat_unit = spat_unit)
  feat_type = set_default_feat_type(gobject = gobject,
                                    spat_unit = spat_unit,
                                    feat_type = feat_type)


  dim_reduction_to_use = match.arg(dim_reduction_to_use, choices = c('cells', 'pca', 'umap', 'tsne'))
  distance_method = match.arg(distance_method, choices = c("original", "pearson", "spearman",
                                                           "euclidean", "maximum", "manhattan",
                                                           "canberra", "binary", "minkowski"))


  ## using dimension reduction ##
  if(dim_reduction_to_use != 'cells' & !is.null(dim_reduction_to_use)) {

    ## TODO: check if reduction exists

    # use only available dimensions if dimensions < dimensions_to_use
    dim_coord = get_dimReduction(gobject = gobject,
                                 spat_unit = spat_unit,
                                 feat_type = feat_type,
                                 reduction = 'cells',
                                 reduction_method = dim_reduction_to_use,
                                 name = dim_reduction_name,
                                 output = 'dimObj')

    dimensions_to_use = dimensions_to_use[dimensions_to_use %in% 1:ncol(dim_coord[])]
    matrix_to_use = dim_coord[][, dimensions_to_use]


  } else {

    values = match.arg(expression_values, unique(c('normalized', 'scaled', 'custom', expression_values)))

    ## using original matrix ##
    expr_values = get_expression_values(gobject = gobject,
                                        spat_unit = spat_unit,
                                        feat_type = feat_type,
                                        values = values,
                                        output = 'exprObj')

    # subset expression matrix
    if(!is.null(feats_to_use)) {
      expr_values[] = expr_values[][rownames(expr_values[]) %in% feats_to_use, ]
    }

    # features as columns
    # cells as rows
    matrix_to_use = t_flex(expr_values[])

  }


  ## distance
  if(distance_method == 'original') {
    celldist = matrix_to_use
  } else if(distance_method %in% c('spearman', 'pearson')) {
    celldist = stats::as.dist(1-cor_flex(x = t_flex(matrix_to_use), method = distance_method))
  } else if(distance_method %in% c("euclidean", "maximum", "manhattan",
                                   "canberra", "binary", "minkowski")) {
    celldist = stats::dist(x = matrix_to_use, method = distance_method)
  }

  ## kmeans clustering
  # start seed
  if(isTRUE(set_seed)) {
    set.seed(seed = as.integer(seed_number))
  }

  # start clustering
  kclusters = stats::kmeans(x = celldist,
                            centers = centers,
                            iter.max = iter_max,
                            nstart = nstart,
                            algorithm =  algorithm)

  # exit seed
  if(isTRUE(set_seed)) {
    set.seed(seed = Sys.time())
  }

  ident_clusters_DT = data.table::data.table(cell_ID = names(kclusters[['cluster']]),
                                             'name' = kclusters[['cluster']])
  data.table::setnames(ident_clusters_DT, 'name', name)


  ## add clusters to metadata ##
  if(isTRUE(return_gobject)) {

    #cluster_names = names(gobject@cell_metadata[[spat_unit]][[feat_type]])

    cluster_names = names(pDataDT(gobject = gobject,
                                  spat_unit = spat_unit,
                                  feat_type = feat_type))

    if(name %in% cluster_names) {
      cat('\n ', name, ' has already been used, will be overwritten \n')
      cell_metadata = get_cell_metadata(gobject = gobject,
                                        spat_unit = spat_unit,
                                        feat_type = feat_type,
                                        output = 'cellMetaObj',
                                        copy_obj = TRUE)

      cell_metadata[][, eval(name) := NULL]

      ### ### ### ### ### ### ### ### ### ### ### ### ### ### ### ### ### ### ###
      gobject = set_cell_metadata(gobject = gobject,
                                  metadata = cell_metadata,
                                  verbose = FALSE)
      ### ### ### ### ### ### ### ### ### ### ### ### ### ### ### ### ### ### ###
    }

    gobject = addCellMetadata(gobject = gobject,
                              spat_unit = spat_unit,
                              feat_type = feat_type,
                              new_metadata = ident_clusters_DT[, c('cell_ID', name), with = FALSE],
                              by_column = TRUE,
                              column_cell_ID = 'cell_ID')

    ## update parameters used ##
    gobject = update_giotto_params(gobject, description = '_kmeans_cluster')
    return(gobject)

  } else {

    return(ident_clusters_DT)

  }

}





#' @title doHclust
#' @name doHclust
#' @description cluster cells using hierarchical clustering algorithm
#' @param gobject giotto object
#' @param spat_unit spatial unit
#' @param feat_type feature type
#' @param expression_values expression values to use
#' @param feats_to_use subset of features to use
#' @param dim_reduction_to_use dimension reduction to use
#' @param dim_reduction_name dimensions reduction name
#' @param dimensions_to_use dimensions to use
#' @param distance_method distance method
#' @param agglomeration_method agglomeration method for hclust
#' @param k number of final clusters
#' @param h cut hierarchical tree at height = h
#' @param name name for hierarchical clustering
#' @param return_gobject boolean: return giotto object (default = TRUE)
#' @param set_seed set seed
#' @param seed_number number for seed
#' @return giotto object with new clusters appended to cell metadata
#' @details Description on how to use Kmeans clustering method.
#' @seealso  \code{\link[stats]{hclust}}
#' @export
doHclust <- function(gobject,
                     spat_unit = NULL,
                     feat_type = NULL,
                     expression_values = c('normalized', 'scaled', 'custom'),
                     feats_to_use = NULL,
                     dim_reduction_to_use = c('cells', 'pca', 'umap', 'tsne'),
                     dim_reduction_name = 'pca',
                     dimensions_to_use = 1:10,
                     distance_method = c("pearson", "spearman", "original",
                                         "euclidean", "maximum", "manhattan",
                                         "canberra", "binary", "minkowski"),
                     agglomeration_method = c("ward.D2","ward.D", "single",
                                              "complete", "average", "mcquitty",
                                              "median", "centroid" ),
                     k = 10,
                     h = NULL,
                     name = 'hclust',
                     return_gobject = TRUE,
                     set_seed = TRUE,
                     seed_number = 1234) {



  # Set feat_type and spat_unit
  spat_unit = set_default_spat_unit(gobject = gobject,
                                    spat_unit = spat_unit)
  feat_type = set_default_feat_type(gobject = gobject,
                                    spat_unit = spat_unit,
                                    feat_type = feat_type)


  dim_reduction_to_use = match.arg(dim_reduction_to_use, choices = c('cells', 'pca', 'umap', 'tsne'))
  distance_method = match.arg(distance_method, choices = c("pearson", "spearman",  "original",
                                                           "euclidean", "maximum", "manhattan",
                                                           "canberra", "binary", "minkowski"))
  agglomeration_method = match.arg(agglomeration_method, choices = c("ward.D2","ward.D", "single",
                                                                     "complete", "average", "mcquitty",
                                                                     "median", "centroid" ))
  values = match.arg(expression_values, c('normalized', 'scaled', 'custom'))


  ## using dimension reduction ##
  if(dim_reduction_to_use != 'cells' & !is.null(dim_reduction_to_use)) {

    ## TODO: check if reduction exists

    # use only available dimensions if dimensions < dimensions_to_use
    dim_coord = get_dimReduction(gobject = gobject,
                                 feat_type = feat_type,
                                 spat_unit = spat_unit,
                                 reduction = 'cells',
                                 reduction_method = dim_reduction_to_use,
                                 name = dim_reduction_name,
                                 output = 'data.table')

    dimensions_to_use = dimensions_to_use[dimensions_to_use %in% 1:ncol(dim_coord)]
    matrix_to_use = dim_coord[, dimensions_to_use]


  } else {
    ## using original matrix ##
    expr_values = get_expression_values(gobject = gobject,
                                        spat_unit = spat_unit,
                                        feat_type = feat_type,
                                        values = values)

    # subset expression matrix
    if(!is.null(feats_to_use)) {
      expr_values = expr_values[rownames(expr_values) %in% feats_to_use, ]
    }

    # features as columns
    # cells as rows
    matrix_to_use = t_flex(expr_values)

  }

  ## distance
  if(distance_method == 'original') {
    celldist = matrix_to_use
  } else if(distance_method %in% c('spearman', 'pearson')) {
    celldist = stats::as.dist(1-cor_flex(x = t_flex(matrix_to_use), method = distance_method))
  } else if(distance_method %in% c("euclidean", "maximum", "manhattan",
                                   "canberra", "binary", "minkowski")) {
    celldist = stats::dist(x = matrix_to_use, method = distance_method)
  }

  ## hierarchical clustering
  # start seed
  if(isTRUE(set_seed)) {
    set.seed(seed = as.integer(seed_number))
  }

  # start clustering
  hclusters = stats::hclust(d = celldist, method = agglomeration_method)
  hclusters_cut = stats::cutree(tree = hclusters, k = k, h = h)

  # exit seed
  if(isTRUE(set_seed)) {
    set.seed(seed = Sys.time())
  }

  ident_clusters_DT = data.table::data.table(cell_ID = names(hclusters_cut),
                                             'name' = hclusters_cut)
  data.table::setnames(ident_clusters_DT, 'name', name)


  ## add clusters to metadata ##
  if(return_gobject == TRUE) {

    cluster_names = names(pDataDT(gobject = gobject,
                                  spat_unit = spat_unit,
                                  feat_type = feat_type))
    #cluster_names = names(gobject@cell_metadata[[spat_unit]][[feat_type]])

    if(name %in% cluster_names) {
      cat('\n ', name, ' has already been used, will be overwritten \n')
      cell_metadata = get_cell_metadata(gobject,
                                        spat_unit = spat_unit,
                                        feat_type = feat_type,
                                        output = 'cellMetaObj',
                                        copy_obj = TRUE)

      cell_metadata[][, eval(name) := NULL]

      ### ### ### ### ### ### ### ### ### ### ### ### ### ### ### ### ### ###
      gobject = set_cell_metadata(gobject,
                                  metadata = cell_metadata,
                                  verbose = FALSE)
      ### ### ### ### ### ### ### ### ### ### ### ### ### ### ### ### ### ###
    }

    gobject = addCellMetadata(gobject = gobject,
                              feat_type = feat_type,
                              spat_unit = spat_unit,
                              new_metadata = ident_clusters_DT[, c('cell_ID', name), with = F],
                              by_column = T, column_cell_ID = 'cell_ID')



    ## update parameters used ##
    gobject = update_giotto_params(gobject, description = '_hierarchical_cluster')
    return(gobject)

  } else {

    return(list('hclust' = hclusters, 'DT' = ident_clusters_DT))

  }

}





#' @title clusterCells
#' @name clusterCells
#' @description cluster cells using a variety of different methods
#' @param gobject giotto object
#' @param name name for new clustering result
#' @param nn_network_to_use type of NN network to use (kNN vs sNN)
#' @param network_name name of NN network to use
#' @param cluster_method community cluster method to use
#' @param pyth_leid_resolution resolution for leiden
#' @param pyth_leid_weight_col column to use for weights
#' @param pyth_leid_part_type partition type to use
#' @param pyth_leid_init_memb initial membership
#' @param pyth_leid_iterations number of iterations
#' @param pyth_louv_resolution resolution for louvain
#' @param pyth_louv_weight_col python louvain param: weight column
#' @param python_louv_random python louvain param: random
#' @param python_path specify specific path to python if required
#' @param louvain_gamma louvain param: gamma or resolution
#' @param louvain_omega louvain param: omega
#' @param walk_steps randomwalk: number of steps
#' @param walk_clusters randomwalk: number of clusters
#' @param walk_weights randomwalk: weight column
#' @param sNNclust_k SNNclust: k neighbors to use
#' @param sNNclust_eps SNNclust: epsilon
#' @param sNNclust_minPts SNNclust: min points
#' @param borderPoints SNNclust: border points
#' @param expression_values expression values to use
#' @param feats_to_use features to use in clustering,
#' @param dim_reduction_to_use dimension reduction to use
#' @param dim_reduction_name name of reduction 'pca',
#' @param dimensions_to_use dimensions to use
#' @param distance_method distance method
#' @param km_centers kmeans centers
#' @param km_iter_max kmeans iterations
#' @param km_nstart kmeans random starting points
#' @param km_algorithm kmeans algorithm
#' @param hc_agglomeration_method hierarchical clustering method
#' @param hc_k hierachical number of clusters
#' @param hc_h hierarchical tree cutoff
#' @param return_gobject boolean: return giotto object (default = TRUE)
#' @param set_seed set seed
#' @param seed_number number for seed
#' @return giotto object with new clusters appended to cell metadata
#' @details Wrapper for the different clustering methods.
#' @seealso \code{\link{doLeidenCluster}}, \code{\link{doLouvainCluster_community}}, \code{\link{doLouvainCluster_multinet}},
#' \code{\link{doLouvainCluster}}, \code{\link{doRandomWalkCluster}}, \code{\link{doSNNCluster}},
#' \code{\link{doKmeans}}, \code{\link{doHclust}}
#' @export
clusterCells <- function(gobject,
                         cluster_method = c('leiden',
                                            'louvain_community', 'louvain_multinet',
                                            'randomwalk', 'sNNclust',
                                            'kmeans', 'hierarchical'),
                         name = 'cluster_name',

                         nn_network_to_use = 'sNN',
                         network_name = 'sNN.pca',

                         pyth_leid_resolution = 1,
                         pyth_leid_weight_col = 'weight',
                         pyth_leid_part_type = c('RBConfigurationVertexPartition', 'ModularityVertexPartition'),
                         pyth_leid_init_memb = NULL,
                         pyth_leid_iterations = 1000,

                         pyth_louv_resolution = 1,
                         pyth_louv_weight_col = NULL,
                         python_louv_random = F,

                         python_path = NULL,

                         louvain_gamma = 1,
                         louvain_omega = 1,

                         walk_steps = 4,
                         walk_clusters = 10,
                         walk_weights = NA,

                         sNNclust_k = 20,
                         sNNclust_eps = 4,
                         sNNclust_minPts = 16,
                         borderPoints = TRUE,

                         expression_values = c('normalized', 'scaled', 'custom'),
                         feats_to_use = NULL,
                         dim_reduction_to_use = c('cells', 'pca', 'umap', 'tsne'),
                         dim_reduction_name = 'pca',
                         dimensions_to_use = 1:10,
                         distance_method = c("original", "pearson", "spearman",
                                             "euclidean", "maximum", "manhattan",
                                             "canberra", "binary", "minkowski"),
                         km_centers = 10,
                         km_iter_max = 100,
                         km_nstart = 1000,
                         km_algorithm = "Hartigan-Wong",

                         hc_agglomeration_method = c("ward.D2","ward.D", "single",
                                                     "complete", "average", "mcquitty",
                                                     "median", "centroid" ),
                         hc_k = 10,
                         hc_h = NULL,


                         return_gobject = TRUE,
                         set_seed = TRUE,
                         seed_number = 1234) {

  ## select cluster method
  cluster_method = match.arg(arg = cluster_method, choices = c('leiden',
                                                               'louvain_community', 'louvain_multinet',
                                                               'randomwalk', 'sNNclust',
                                                               'kmeans', 'hierarchical'))


  if(cluster_method == 'leiden') {

    result = doLeidenCluster(gobject = gobject,
                             name = name,
                             nn_network_to_use = nn_network_to_use,
                             network_name = network_name,
                             python_path = python_path,
                             resolution = pyth_leid_resolution,
                             weight_col = pyth_leid_weight_col,
                             partition_type = pyth_leid_part_type,
                             init_membership = pyth_leid_init_memb,
                             n_iterations = pyth_leid_iterations,
                             return_gobject = return_gobject,
                             set_seed = set_seed,
                             seed_number = seed_number)

  } else if(cluster_method == 'louvain_community') {

    result = doLouvainCluster_community(gobject = gobject,
                                        name = name,
                                        nn_network_to_use = nn_network_to_use,
                                        network_name = network_name,
                                        python_path = python_path,
                                        resolution = pyth_louv_resolution,
                                        weight_col = pyth_louv_weight_col,
                                        louv_random = python_louv_random,
                                        return_gobject = return_gobject,
                                        set_seed = set_seed,
                                        seed_number = seed_number)

  } else if(cluster_method == 'louvain_multinet') {

    result = doLouvainCluster_multinet(gobject = gobject,
                                       name = name,
                                       nn_network_to_use = nn_network_to_use,
                                       network_name = network_name,
                                       gamma = louvain_gamma,
                                       omega = louvain_omega,
                                       return_gobject = return_gobject,
                                       set_seed = set_seed,
                                       seed_number = seed_number)

  } else if(cluster_method == 'randomwalk') {

    result = doRandomWalkCluster(gobject = gobject,
                                 name = name,
                                 nn_network_to_use = nn_network_to_use,
                                 network_name = network_name,
                                 walk_steps = walk_steps,
                                 walk_clusters = walk_clusters,
                                 walk_weights = walk_weights,
                                 return_gobject = return_gobject,
                                 set_seed = set_seed,
                                 seed_number = seed_number)

  } else if(cluster_method == 'sNNclust') {

    result = doSNNCluster(gobject = gobject,
                          name = name,
                          nn_network_to_use = nn_network_to_use,
                          network_name = network_name,
                          k = sNNclust_k,
                          eps = sNNclust_eps,
                          minPts = sNNclust_minPts,
                          borderPoints = borderPoints,
                          return_gobject = return_gobject,
                          set_seed = set_seed,
                          seed_number = seed_number)

  } else if(cluster_method == 'kmeans') {

    result = doKmeans(gobject = gobject,
                      name = name,
                      expression_values = expression_values,
                      feats_to_use = feats_to_use,
                      dim_reduction_to_use = dim_reduction_to_use,
                      dim_reduction_name = dim_reduction_name,
                      dimensions_to_use = dimensions_to_use,
                      distance_method = distance_method,
                      centers = km_centers,
                      iter_max = km_iter_max,
                      nstart = km_nstart,
                      algorithm = km_algorithm,
                      return_gobject = return_gobject,
                      set_seed = set_seed,
                      seed_number = seed_number)

  } else if(cluster_method == 'hierarchical') {

    result = doHclust(gobject = gobject,
                      name = name,
                      expression_values = expression_values,
                      feats_to_use = feats_to_use,
                      dim_reduction_to_use = dim_reduction_to_use,
                      dim_reduction_name = dim_reduction_name,
                      dimensions_to_use = dimensions_to_use,
                      distance_method = distance_method,
                      agglomeration_method = hc_agglomeration_method,
                      k = hc_k,
                      h = hc_h,
                      return_gobject = return_gobject,
                      set_seed = set_seed,
                      seed_number = seed_number)

  }


  return(result)

}






#' @title doLeidenSubCluster
#' @name doLeidenSubCluster
#' @description Further subcluster cells using a NN-network and the Leiden algorithm
#' @param gobject giotto object
#' @param feat_type feature type
#' @param name name for new clustering result
#' @param cluster_column cluster column to subcluster
#' @param selected_clusters only do subclustering on these clusters
#' @param hvf_param parameters for calculateHVf
#' @param hvg_param deprecatd, use hvf_param
#' @param hvf_min_perc_cells threshold for detection in min percentage of cells
#' @param hvg_min_perc_cells deprecated, use hvf_min_perc_cells
#' @param hvf_mean_expr_det threshold for mean expression level in cells with detection
#' @param hvg_mean_expr_det deprecated, use hvf_mean_expr_det
#' @param use_all_feats_as_hvf forces all features to be HVF and to be used as input for PCA
#' @param use_all_genes_as_hvg deprecated, use use_all_feats_as_hvf
#' @param min_nr_of_hvf minimum number of HVF, or all features will be used as input for PCA
#' @param min_nr_of_hvg deprecated, use min_nr_of_hvf
#' @param pca_param parameters for runPCA
#' @param nn_param parameters for parameters for createNearestNetwork
#' @param k_neighbors number of k for createNearestNetwork
#' @param resolution resolution of Leiden clustering
#' @param n_iterations number of interations to run the Leiden algorithm.
#' @param python_path specify specific path to python if required
#' @param nn_network_to_use type of NN network to use (kNN vs sNN)
#' @param network_name name of NN network to use
#' @param return_gobject boolean: return giotto object (default = TRUE)
#' @param verbose verbose
#' @return giotto object with new subclusters appended to cell metadata
#' @details This function performs subclustering using the Leiden algorithm on selected clusters.
#' The systematic steps are:
#' \itemize{
#'   \item{1. subset Giotto object}
#'   \item{2. identify highly variable fetures}
#'   \item{3. run PCA}
#'   \item{4. create nearest neighbouring network}
#'   \item{5. do Leiden clustering}
#' }
#' @seealso \code{\link{doLeidenCluster}}
#' @export
doLeidenSubCluster = function(gobject,
                              feat_type = NULL,
                              name = 'sub_pleiden_clus',
                              cluster_column = NULL,
                              selected_clusters = NULL,
                              hvf_param = list(reverse_log_scale = TRUE, difference_in_cov = 1, expression_values = 'normalized'),
                              hvg_param = NULL,
                              hvf_min_perc_cells = 5,
                              hvg_min_perc_cells = NULL,
                              hvf_mean_expr_det = 1,
                              hvg_mean_expr_det = NULL,
                              use_all_feats_as_hvf = FALSE,
                              use_all_genes_as_hvg = NULL,
                              min_nr_of_hvf = 5,
                              min_nr_of_hvg = NULL,
                              pca_param = list(expression_values = 'normalized', scale_unit = TRUE),
                              nn_param = list(dimensions_to_use = 1:20),
                              k_neighbors = 10,
                              resolution = 0.5,
                              n_iterations = 500,
                              python_path = NULL,
                              nn_network_to_use = 'sNN',
                              network_name = 'sNN.pca',
                              return_gobject = TRUE,
                              verbose = TRUE) {


  # specify feat_type
  if(is.null(feat_type)) {
    feat_type = gobject@expression_feat[[1]]
  }

  ## deprecated arguments
  if(!is.null(hvg_param)) {
    hvf_param = hvg_param
    warning('hvg_param is deprecated, use hvf_param in the future \n')
  }
  if(!is.null(hvg_min_perc_cells)) {
    hvf_min_perc_cells = hvg_min_perc_cells
    warning('hvg_min_perc_cells is deprecated, use hvf_min_perc_cells in the future \n')
  }
  if(!is.null(hvg_mean_expr_det)) {
    hvf_mean_expr_det = hvg_mean_expr_det
    warning('hvg_mean_expr_det is deprecated, use hvf_mean_expr_det in the future \n')
  }
  if(!is.null(use_all_genes_as_hvg)) {
    use_all_feats_as_hvf = use_all_genes_as_hvg
    warning('use_all_genes_as_hvg is deprecated, use use_all_feats_as_hvf in the future \n')
  }
  if(!is.null(min_nr_of_hvg)) {
    min_nr_of_hvf = min_nr_of_hvg
    warning('min_nr_of_hvg is deprecated, use min_nr_of_hvf in the future \n')
  }



  iter_list = list()

  cell_metadata = pDataDT(gobject,
                          feat_type = feat_type)

  if(is.null(cluster_column)) {
    stop('\n You need to provide a cluster column to subcluster on \n')
  }
  unique_clusters = sort(unique(cell_metadata[[cluster_column]]))


  # data.table variables
  hvf = perc_cells = mean_expr_det = parent_cluster = comb = tempclus = NULL


  for(cluster in unique_clusters) {

    if(verbose == TRUE) cat('\n start with cluster: ', cluster, '\n')

    ## get subset
    subset_cell_IDs = cell_metadata[get(cluster_column) == cluster][['cell_ID']]
    temp_giotto = subsetGiotto(gobject = gobject,
                               feat_type = feat_type,
                               cell_ids = subset_cell_IDs)

    ## if cluster is not selected
    if(!is.null(selected_clusters) & !cluster %in% selected_clusters) {

      temp_cluster = data.table('cell_ID' = subset_cell_IDs, 'tempclus' = 1, 'parent_cluster' = cluster)
      iter_list[[cluster]] = temp_cluster

    } else {
      # continue for selected clusters or all clusters if there is no selection

      ## calculate stats
      temp_giotto <- addStatistics(gobject = temp_giotto,
                                   feat_type = feat_type)

      ## calculate variable feats
      temp_giotto = do.call('calculateHVF', c(gobject = temp_giotto, hvf_param))

      ## get hvg
      feat_metadata = fDataDT(temp_giotto,
                              feat_type = feat_type)
      featfeats     = feat_metadata[hvf == 'yes' & perc_cells >= hvf_min_perc_cells & mean_expr_det >= hvf_mean_expr_det]$feat_ID

      ## catch too low number of hvg
      if(use_all_feats_as_hvf == TRUE) {
        featfeats == feat_metadata$feat_ID
      } else {
        if(verbose == TRUE) cat('\n', length(featfeats), 'highly variable feats have been selected \n')
        if(length(featfeats) <= min_nr_of_hvf) {
          cat('\n too few feats, will continue with all feats instead \n')
          featfeats = feat_metadata$feat_ID
        }
      }

      ## run PCA
      temp_giotto = do.call('runPCA', c(gobject =  temp_giotto, feats_to_use = list(featfeats), pca_param))

      ## nearest neighbor and clustering
      temp_giotto = do.call('createNearestNetwork', c(gobject = temp_giotto, k = k_neighbors, nn_param))

      ## Leiden Cluster
      ## TO DO: expand to all clustering options
      temp_cluster = doLeidenCluster(gobject = temp_giotto,
                                     feat_type = feat_type,
                                     resolution = resolution,
                                     n_iterations = n_iterations,
                                     python_path = python_path,
                                     name = 'tempclus',
                                     return_gobject = F)

      temp_cluster[, parent_cluster := cluster]

      iter_list[[cluster]] = temp_cluster



    }

  }

  together = do.call('rbind', iter_list)
  together[, comb := paste0(parent_cluster,'.',tempclus)]

  # rename with subcluster of original name
  #new_cluster_column = paste0(cluster_column,'_sub')
  setnames(together, 'comb', name)


  if(return_gobject == TRUE) {

    cluster_names = names(gobject@cell_metadata[[feat_type]])
    if(name %in% cluster_names) {
      cat('\n ', name, ' has already been used, will be overwritten \n')
      cell_metadata = gobject@cell_metadata[[feat_type]]
      cell_metadata[, eval(name) := NULL]
      gobject@cell_metadata[[feat_type]] = cell_metadata
    }

    gobject <- addCellMetadata(gobject,
                               feat_type = feat_type,
                               new_metadata = together[, c('cell_ID', name), with = F],
                               by_column = TRUE, column_cell_ID = 'cell_ID')

    ## update parameters used ##
    gobject = update_giotto_params(gobject, description = '_sub_cluster')
    return(gobject)

  } else {
    return(together)
  }

}


#' @title doLouvainSubCluster_community
#' @name doLouvainSubCluster_community
#' @description subcluster cells using a NN-network and the Louvain community detection algorithm
#' @param gobject giotto object
#' @param name name for new clustering result
#' @param cluster_column cluster column to subcluster
#' @param selected_clusters only do subclustering on these clusters
#' @param hvg_param parameters for calculateHVG
#' @param hvg_min_perc_cells threshold for detection in min percentage of cells
#' @param hvg_mean_expr_det threshold for mean expression level in cells with detection
#' @param use_all_genes_as_hvg forces all genes to be HVG and to be used as input for PCA
#' @param min_nr_of_hvg minimum number of HVG, or all genes will be used as input for PCA
#' @param pca_param parameters for runPCA
#' @param nn_param parameters for parameters for createNearestNetwork
#' @param k_neighbors number of k for createNearestNetwork
#' @param resolution resolution
#' @param python_path specify specific path to python if required
#' @param nn_network_to_use type of NN network to use (kNN vs sNN)
#' @param network_name name of NN network to use
#' @param return_gobject boolean: return giotto object (default = TRUE)
#' @param verbose verbose
#' @return giotto object with new subclusters appended to cell metadata
#' @details This function performs subclustering using the Louvain community algorithm on selected clusters.
#' The systematic steps are:
#' \itemize{
#'   \item{1. subset Giotto object}
#'   \item{2. identify highly variable genes}
#'   \item{3. run PCA}
#'   \item{4. create nearest neighbouring network}
#'   \item{5. do Louvain community clustering}
#' }
#' @seealso \code{\link{doLouvainCluster_community}}
#' @keywords internal
doLouvainSubCluster_community = function(gobject,
                                         name = 'sub_louvain_comm_clus',
                                         cluster_column = NULL,
                                         selected_clusters = NULL,
                                         hvg_param = list(reverse_log_scale = TRUE, difference_in_cov = 1, expression_values = 'normalized'),
                                         hvg_min_perc_cells = 5,
                                         hvg_mean_expr_det = 1,
                                         use_all_genes_as_hvg = FALSE,
                                         min_nr_of_hvg = 5,
                                         pca_param = list(expression_values = 'normalized', scale_unit = T),
                                         nn_param = list(dimensions_to_use = 1:20),
                                         k_neighbors = 10,
                                         resolution = 0.5,
                                         python_path = NULL,
                                         nn_network_to_use = 'sNN',
                                         network_name = 'sNN.pca',
                                         return_gobject = TRUE,
                                         verbose = T) {


  iter_list = list()

  cell_metadata = pDataDT(gobject)

  if(is.null(cluster_column)) {
    stop('\n You need to provide a cluster column to subcluster on \n')
  }
  unique_clusters = sort(unique(cell_metadata[[cluster_column]]))

  ## if clusters start at 0, then add +1 for the index ##
  index_offset = ifelse(0 %in% unique_clusters, 1, 0)

  for(cluster in unique_clusters) {

    if(verbose == TRUE) cat('\n start with cluster: ', cluster, '\n')

    ## get subset
    subset_cell_IDs = cell_metadata[get(cluster_column) == cluster][['cell_ID']]
    temp_giotto = subsetGiotto(gobject = gobject, cell_ids = subset_cell_IDs)

    ## if cluster is not selected
    if(!is.null(selected_clusters) & !cluster %in% selected_clusters) {

      temp_cluster = data.table('cell_ID' = subset_cell_IDs, 'tempclus' = 1, 'parent_cluster' = cluster)
      iter_list[[cluster+index_offset]] = temp_cluster

    } else {
      # continue for selected clusters or all clusters if there is no selection

      ## calculate stats
      temp_giotto <- addStatistics(gobject = temp_giotto)

      ## calculate variable genes
      temp_giotto = do.call('calculateHVG', c(gobject = temp_giotto, hvg_param))

      ## get hvg
      gene_metadata = fDataDT(temp_giotto)

      # data.table variables
      hvg = perc_cells = mean_expr_det = NULL

      featgenes     = gene_metadata[hvg == 'yes' & perc_cells >= hvg_min_perc_cells & mean_expr_det >= hvg_mean_expr_det]$gene_ID

      ## catch too low number of hvg
      if(use_all_genes_as_hvg == TRUE) {
        featgenes == gene_metadata$gene_ID
      } else {
        if(verbose == TRUE) cat('\n', length(featgenes), 'highly variable genes have been selected \n')
        if(length(featgenes) <= min_nr_of_hvg) {
          cat('\n too few genes, will continue with all genes instead \n')
          featgenes = gene_metadata$gene_ID
        }
      }

      ## run PCA
      temp_giotto = do.call('runPCA', c(gobject =  temp_giotto, genes_to_use = list(featgenes), pca_param))

      ## nearest neighbor and clustering
      temp_giotto = do.call('createNearestNetwork', c(gobject = temp_giotto, k = k_neighbors, nn_param))

      ## Leiden Cluster
      ## TO DO: expand to all clustering options
      temp_cluster = doLouvainCluster_community(gobject = temp_giotto,
                                                resolution = resolution,
                                                python_path = python_path,
                                                name = 'tempclus',
                                                return_gobject = F)

      # data.table variables
      parent_cluster = NULL

      temp_cluster[, parent_cluster := cluster]

      iter_list[[cluster+index_offset]] = temp_cluster



    }

  }

  together = do.call('rbind', iter_list)

  # data.table variables
  comb = tempclus = NULL

  together[, comb := paste0(parent_cluster,'.',tempclus)]

  # rename with subcluster of original name
  #new_cluster_column = paste0(cluster_column,'_sub')
  setnames(together, 'comb', name)


  if(return_gobject == TRUE) {

    cluster_names = names(gobject@cell_metadata)
    if(name %in% cluster_names) {
      cat('\n ', name, ' has already been used, will be overwritten \n')
      cell_metadata = gobject@cell_metadata
      cell_metadata[, eval(name) := NULL]
      gobject@cell_metadata = cell_metadata
    }

    gobject <- addCellMetadata(gobject, new_metadata = together[, c('cell_ID', name), with = FALSE],
                               by_column = TRUE, column_cell_ID = 'cell_ID')

    ## update parameters used ##
    parameters_list = gobject@parameters
    number_of_rounds = length(parameters_list)
    update_name = paste0(number_of_rounds,'_sub_cluster')

    # parameters to include
    parameters_list[[update_name]] = c('subclus name' = name,
                                       'resolution ' = resolution,
                                       'k neighbors ' = k_neighbors)

    gobject@parameters = parameters_list

    return(gobject)

  } else {
    return(together)
  }

}




#' @title doLouvainSubCluster_multinet
#' @name doLouvainSubCluster_multinet
#' @description subcluster cells using a NN-network and the Louvain multinet detection algorithm
#' @param gobject giotto object
#' @param name name for new clustering result
#' @param cluster_column cluster column to subcluster
#' @param selected_clusters only do subclustering on these clusters
#' @param hvg_param parameters for calculateHVG
#' @param hvg_min_perc_cells threshold for detection in min percentage of cells
#' @param hvg_mean_expr_det threshold for mean expression level in cells with detection
#' @param use_all_genes_as_hvg forces all genes to be HVG and to be used as input for PCA
#' @param min_nr_of_hvg minimum number of HVG, or all genes will be used as input for PCA
#' @param pca_param parameters for runPCA
#' @param nn_param parameters for parameters for createNearestNetwork
#' @param k_neighbors number of k for createNearestNetwork
#' @param gamma gamma
#' @param omega omega
#' @param nn_network_to_use type of NN network to use (kNN vs sNN)
#' @param network_name name of NN network to use
#' @param return_gobject boolean: return giotto object (default = TRUE)
#' @param verbose verbose
#' @return giotto object with new subclusters appended to cell metadata
#' @details This function performs subclustering using the Louvain multinet algorithm on selected clusters.
#' The systematic steps are:
#' \itemize{
#'   \item{1. subset Giotto object}
#'   \item{2. identify highly variable genes}
#'   \item{3. run PCA}
#'   \item{4. create nearest neighbouring network}
#'   \item{5. do Louvain multinet clustering}
#' }
#' @seealso \code{\link{doLouvainCluster_multinet}}
#' @keywords internal
doLouvainSubCluster_multinet =  function(gobject,
                                         name = 'sub_louvain_mult_clus',
                                         cluster_column = NULL,
                                         selected_clusters = NULL,
                                         hvg_param = list(reverse_log_scale = TRUE, difference_in_cov = 1, expression_values = 'normalized'),
                                         hvg_min_perc_cells = 5,
                                         hvg_mean_expr_det = 1,
                                         use_all_genes_as_hvg = FALSE,
                                         min_nr_of_hvg = 5,
                                         pca_param = list(expression_values = 'normalized', scale_unit = TRUE),
                                         nn_param = list(dimensions_to_use = 1:20),
                                         k_neighbors = 10,
                                         gamma = 1,
                                         omega = 1,
                                         nn_network_to_use = 'sNN',
                                         network_name = 'sNN.pca',
                                         return_gobject = TRUE,
                                         verbose = TRUE) {


  if("multinet" %in% rownames(installed.packages()) == FALSE) {
    stop("\n package 'multinet' is not yet installed \n",
         "To install: \n",
         "install.packages('multinet')"
    )
  }

  iter_list = list()

  cell_metadata = pDataDT(gobject)

  if(is.null(cluster_column)) {
    stop('\n You need to provide a cluster column to subcluster on \n')
  }
  unique_clusters = sort(unique(cell_metadata[[cluster_column]]))

  ## if clusters start at 0, then add +1 for the index ##
  index_offset = ifelse(0 %in% unique_clusters, 1, 0)


  # data.table variables
  hvg = perc_cells = mean_expr_det = parent_cluster = cell_ID = comb = tempclus = NULL


  for(cluster in unique_clusters) {

    if(verbose == TRUE) cat('\n start with cluster: ', cluster, '\n')

    ## get subset
    subset_cell_IDs = cell_metadata[get(cluster_column) == cluster][['cell_ID']]
    temp_giotto = subsetGiotto(gobject = gobject, cell_ids = subset_cell_IDs)

    ## if cluster is not selected
    if(!is.null(selected_clusters) & !cluster %in% selected_clusters) {

      temp_cluster = data.table('cell_ID' = subset_cell_IDs, 'tempclus' = 1, 'parent_cluster' = cluster)
      iter_list[[cluster+index_offset]] = temp_cluster

    } else {
      # continue for selected clusters or all clusters if there is no selection

      ## calculate stats
      temp_giotto <- addStatistics(gobject = temp_giotto)

      ## calculate variable genes
      temp_giotto = do.call('calculateHVG', c(gobject = temp_giotto, hvg_param))

      ## get hvg
      gene_metadata = fDataDT(temp_giotto)
      featgenes     = gene_metadata[hvg == 'yes' & perc_cells >= hvg_min_perc_cells & mean_expr_det >= hvg_mean_expr_det]$gene_ID

      ## catch too low number of hvg
      if(use_all_genes_as_hvg == TRUE) {
        featgenes == gene_metadata$gene_ID
      } else {
        if(verbose == TRUE) cat('\n', length(featgenes), 'highly variable genes have been selected \n')
        if(length(featgenes) <= min_nr_of_hvg) {
          cat('\n too few genes, will continue with all genes instead \n')
          featgenes = gene_metadata$gene_ID
        }
      }

      ## run PCA
      temp_giotto = do.call('runPCA', c(gobject =  temp_giotto, genes_to_use = list(featgenes), pca_param))

      ## nearest neighbor and clustering
      temp_giotto = do.call('createNearestNetwork', c(gobject = temp_giotto, k = k_neighbors, nn_param))

      ## Leiden Cluster
      ## TO DO: expand to all clustering options
      temp_cluster = doLouvainCluster_multinet(gobject = temp_giotto,
                                               gamma = gamma,
                                               omega = omega,
                                               name = 'tempclus',
                                               return_gobject = F)

      temp_cluster[, parent_cluster := cluster]
      temp_cluster = temp_cluster[,.(cell_ID, tempclus, parent_cluster)]

      iter_list[[cluster+index_offset]] = temp_cluster



    }

  }

  together = do.call('rbind', iter_list)
  together[, comb := paste0(parent_cluster,'.',tempclus)]

  # rename with subcluster of original name
  #new_cluster_column = paste0(cluster_column,'_sub')
  setnames(together, 'comb', name)


  if(return_gobject == TRUE) {

    cluster_names = names(gobject@cell_metadata)
    if(name %in% cluster_names) {
      cat('\n ', name, ' has already been used, will be overwritten \n')
      cell_metadata = gobject@cell_metadata
      cell_metadata[, eval(name) := NULL]
      gobject@cell_metadata = cell_metadata
    }

    gobject <- addCellMetadata(gobject, new_metadata = together[, c('cell_ID', name), with = F],
                               by_column = T, column_cell_ID = 'cell_ID')

    ## update parameters used ##
    parameters_list = gobject@parameters
    number_of_rounds = length(parameters_list)
    update_name = paste0(number_of_rounds,'_sub_cluster')

    # parameters to include
    parameters_list[[update_name]] = c('subclus name' = name,
                                       'k neighbors ' = k_neighbors,
                                       'gamma' = gamma,
                                       'omega' = omega)

    gobject@parameters = parameters_list

    return(gobject)

  } else {
    return(together)
  }

}



#' @title doLouvainSubCluster
#' @name doLouvainSubCluster
#' @description subcluster cells using a NN-network and the Louvain algorithm
#' @param gobject giotto object
#' @param name name for new clustering result
#' @param version version of Louvain algorithm to use
#' @param cluster_column cluster column to subcluster
#' @param selected_clusters only do subclustering on these clusters
#' @param hvg_param parameters for calculateHVG
#' @param hvg_min_perc_cells threshold for detection in min percentage of cells
#' @param hvg_mean_expr_det threshold for mean expression level in cells with detection
#' @param use_all_genes_as_hvg forces all genes to be HVG and to be used as input for PCA
#' @param min_nr_of_hvg minimum number of HVG, or all genes will be used as input for PCA
#' @param pca_param parameters for runPCA
#' @param nn_param parameters for parameters for createNearestNetwork
#' @param k_neighbors number of k for createNearestNetwork
#' @param resolution resolution for community algorithm
#' @param gamma gamma
#' @param omega omega
#' @param python_path specify specific path to python if required
#' @param nn_network_to_use type of NN network to use (kNN vs sNN)
#' @param network_name name of NN network to use
#' @param return_gobject boolean: return giotto object (default = TRUE)
#' @param verbose verbose
#' @return giotto object with new subclusters appended to cell metadata
#' @details This function performs subclustering using the Louvain algorithm on selected clusters.
#' The systematic steps are:
#' \itemize{
#'   \item{1. subset Giotto object}
#'   \item{2. identify highly variable genes}
#'   \item{3. run PCA}
#'   \item{4. create nearest neighbouring network}
#'   \item{5. do Louvain clustering}
#' }
#' @seealso \code{\link{doLouvainCluster_multinet}} and \code{\link{doLouvainCluster_community}}
#' @export
doLouvainSubCluster =  function(gobject,
                                name = 'sub_louvain_clus',
                                version = c('community', 'multinet'),
                                cluster_column = NULL,
                                selected_clusters = NULL,
                                hvg_param = list(reverse_log_scale = TRUE, difference_in_cov = 1, expression_values = 'normalized'),
                                hvg_min_perc_cells = 5,
                                hvg_mean_expr_det = 1,
                                use_all_genes_as_hvg = FALSE,
                                min_nr_of_hvg = 5,
                                pca_param = list(expression_values = 'normalized', scale_unit = TRUE),
                                nn_param = list(dimensions_to_use = 1:20),
                                k_neighbors = 10,
                                resolution = 0.5,
                                gamma = 1,
                                omega = 1,
                                python_path = NULL,
                                nn_network_to_use = 'sNN',
                                network_name = 'sNN.pca',
                                return_gobject = TRUE,
                                verbose = TRUE) {

  ## louvain clustering version to use
  version = match.arg(version, c('community', 'multinet'))


  # python community implementation
  if(version == 'community') {

    result = doLouvainSubCluster_community(gobject = gobject,
                                           cluster_column = cluster_column,
                                           selected_clusters = selected_clusters,
                                           hvg_param = hvg_param,
                                           hvg_mean_expr_det = hvg_mean_expr_det,
                                           pca_param = pca_param,
                                           nn_param = nn_param,
                                           k_neighbors = k_neighbors,
                                           resolution = resolution,
                                           python_path = python_path,
                                           nn_network_to_use = nn_network_to_use,
                                           network_name = network_name,
                                           name = name,
                                           return_gobject = return_gobject,
                                           verbose = verbose)

  } else if(version == 'multinet') {

    result = doLouvainSubCluster_multinet(gobject = gobject,
                                          cluster_column = cluster_column,
                                          selected_clusters = selected_clusters,
                                          hvg_param = hvg_param,
                                          hvg_mean_expr_det = hvg_mean_expr_det,
                                          pca_param = pca_param,
                                          nn_param = nn_param,
                                          k_neighbors = k_neighbors,
                                          gamma = gamma,
                                          omega = omega,
                                          nn_network_to_use = nn_network_to_use,
                                          network_name = network_name,
                                          name = name,
                                          return_gobject = return_gobject,
                                          verbose = verbose)

  }

  return(result)

}





#' @title subClusterCells
#' @name subClusterCells
#' @description subcluster cells
#' @param gobject giotto object
#' @param name name for new clustering result
#' @param cluster_method clustering method to use
#' @param cluster_column cluster column to subcluster
#' @param selected_clusters only do subclustering on these clusters
#' @param hvg_param parameters for calculateHVG
#' @param hvg_min_perc_cells threshold for detection in min percentage of cells
#' @param hvg_mean_expr_det threshold for mean expression level in cells with detection
#' @param use_all_genes_as_hvg forces all genes to be HVG and to be used as input for PCA
#' @param min_nr_of_hvg minimum number of HVG, or all genes will be used as input for PCA
#' @param pca_param parameters for runPCA
#' @param nn_param parameters for parameters for createNearestNetwork
#' @param k_neighbors number of k for createNearestNetwork
#' @param resolution resolution
#' @param n_iterations number of interations to run the Leiden algorithm.
#' @param gamma gamma
#' @param omega omega
#' @param python_path specify specific path to python if required
#' @param nn_network_to_use type of NN network to use (kNN vs sNN)
#' @param network_name name of NN network to use
#' @param return_gobject boolean: return giotto object (default = TRUE)
#' @param verbose verbose
#' @return giotto object with new subclusters appended to cell metadata
#' @details This function performs subclustering on selected clusters.
#' The systematic steps are:
#' \itemize{
#'   \item{1. subset Giotto object}
#'   \item{2. identify highly variable genes}
#'   \item{3. run PCA}
#'   \item{4. create nearest neighbouring network}
#'   \item{5. do clustering}
#' }
#' @seealso \code{\link{doLouvainCluster_multinet}}, \code{\link{doLouvainCluster_community}}
#' and  @seealso \code{\link{doLeidenCluster}}
#' @export
subClusterCells <- function(gobject,
                            name = 'sub_clus',
                            cluster_method = c('leiden',
                                               'louvain_community',
                                               'louvain_multinet'),
                            cluster_column = NULL,
                            selected_clusters = NULL,
                            hvg_param = list(reverse_log_scale = T, difference_in_cov = 1, expression_values = 'normalized'),
                            hvg_min_perc_cells = 5,
                            hvg_mean_expr_det = 1,
                            use_all_genes_as_hvg = FALSE,
                            min_nr_of_hvg = 5,
                            pca_param = list(expression_values = 'normalized', scale_unit = T),
                            nn_param = list(dimensions_to_use = 1:20),
                            k_neighbors = 10,
                            resolution = 1,
                            n_iterations = 1000,
                            gamma = 1,
                            omega = 1,
                            python_path = NULL,
                            nn_network_to_use = 'sNN',
                            network_name = 'sNN.pca',
                            return_gobject = TRUE,
                            verbose = T) {

  ## select cluster method
  cluster_method = match.arg(arg = cluster_method, choices = c('leiden',
                                                               'louvain_community',
                                                               'louvain_multinet'))


  if(cluster_method == 'leiden') {

    result = doLeidenSubCluster(gobject = gobject,
                                cluster_column = cluster_column,
                                selected_clusters = selected_clusters,
                                hvg_param = hvg_param,
                                hvg_min_perc_cells = hvg_min_perc_cells,
                                hvg_mean_expr_det = hvg_mean_expr_det,
                                use_all_genes_as_hvg = use_all_genes_as_hvg,
                                min_nr_of_hvg = min_nr_of_hvg,
                                pca_param = pca_param,
                                nn_param = nn_param,
                                k_neighbors = k_neighbors,
                                resolution = resolution,
                                n_iterations = n_iterations,
                                python_path = python_path,
                                nn_network_to_use = nn_network_to_use,
                                network_name = network_name,
                                name = name,
                                return_gobject = return_gobject,
                                verbose = verbose)

  } else if(cluster_method == 'louvain_community') {

    result = doLouvainSubCluster_community(gobject = gobject,
                                        cluster_column = cluster_column,
                                        selected_clusters = selected_clusters,
                                        hvg_param = hvg_param,
                                        hvg_min_perc_cells = hvg_min_perc_cells,
                                        hvg_mean_expr_det = hvg_mean_expr_det,
                                        use_all_genes_as_hvg = use_all_genes_as_hvg,
                                        min_nr_of_hvg = min_nr_of_hvg,
                                        pca_param = pca_param,
                                        nn_param = nn_param,
                                        k_neighbors = k_neighbors,
                                        resolution = resolution,
                                        python_path = python_path,
                                        nn_network_to_use = nn_network_to_use,
                                        network_name = network_name,
                                        name = name,
                                        return_gobject = return_gobject,
                                        verbose = verbose)

  } else if(cluster_method == 'louvain_multinet') {

    result = doLouvainSubCluster_multinet(gobject = gobject,
                                       cluster_column = cluster_column,
                                       selected_clusters = selected_clusters,
                                       hvg_param = hvg_param,
                                       hvg_min_perc_cells = hvg_min_perc_cells,
                                       hvg_mean_expr_det = hvg_mean_expr_det,
                                       use_all_genes_as_hvg = use_all_genes_as_hvg,
                                       min_nr_of_hvg = min_nr_of_hvg,
                                       pca_param = pca_param,
                                       nn_param = nn_param,
                                       k_neighbors = k_neighbors,
                                       gamma = gamma,
                                       omega = omega,
                                       nn_network_to_use = nn_network_to_use,
                                       network_name = network_name,
                                       name = name,
                                       return_gobject = return_gobject,
                                       verbose = verbose)

  }

  return(result)

}








#' @title getClusterSimilarity
#' @name getClusterSimilarity
#' @description Creates data.table with pairwise correlation scores between each cluster.
#' @param gobject giotto object
#' @param spat_unit spatial unit
#' @param feat_type feature type
#' @param expression_values expression values to use
#' @param cluster_column name of column to use for clusters
#' @param cor correlation score to calculate distance
#' @return data.table
#' @details Creates data.table with pairwise correlation scores between each cluster and
#' the group size (# of cells) for each cluster. This information can be used together
#' with mergeClusters to combine very similar or small clusters into bigger clusters.
#' @export
getClusterSimilarity <- function(gobject,
                                 spat_unit = NULL,
                                 feat_type = NULL,
                                 expression_values = c('normalized', 'scaled', 'custom'),
                                 cluster_column,
                                 cor = c('pearson', 'spearman')) {


  # Set feat_type and spat_unit
  spat_unit = set_default_spat_unit(gobject = gobject,
                                    spat_unit = spat_unit)
  feat_type = set_default_feat_type(gobject = gobject,
                                    spat_unit = spat_unit,
                                    feat_type = feat_type)

  # data.table variables
  group1 = group2 = unified_group = value = NULL

  cor = match.arg(cor, c('pearson', 'spearman'))
  values = match.arg(expression_values, unique(c('normalized', 'scaled', 'custom', expression_values)))

  metadata = pDataDT(gobject,
                     feat_type = feat_type,
                     spat_unit = spat_unit)

  # get clustersize
  clustersize = metadata[, .N, by = cluster_column]
  colnames(clustersize) = c('clusters', 'size')

  # data.table variables
  clusters = NULL

  clustersize[, clusters := as.character(clusters)]

  # scores per cluster
  metatable = calculateMetaTable(gobject = gobject,
                                 spat_unit = spat_unit,
                                 feat_type = feat_type,
                                 expression_values = values,
                                 metadata_cols = cluster_column)
  dcast_metatable = data.table::dcast.data.table(metatable, formula = variable~uniq_ID, value.var = 'value')
  testmatrix = dt_to_matrix(x = dcast_metatable)

  # correlation matrix
  cormatrix = cor_flex(x = testmatrix, method = cor)
  cor_table = data.table::as.data.table(reshape2::melt(cormatrix))
  data.table::setnames(cor_table, old = c('Var1', 'Var2'), c('group1', 'group2'))
  cor_table[, c('group1', 'group2') := list(as.character(group1), as.character(group2))]
  cor_table[, unified_group := paste(sort(c(group1, group2)), collapse = '--'), by = 1:nrow(cor_table)]
  cor_table = cor_table[!duplicated(cor_table[, .(value, unified_group)])]

  cor_table = merge(cor_table, by.x = 'group1', clustersize, by.y = 'clusters')
  setnames(cor_table, 'size', 'group1_size')
  cor_table = merge(cor_table, by.x = 'group2', clustersize, by.y = 'clusters')
  setnames(cor_table, 'size', 'group2_size')

  return(cor_table)


}




#' @title mergeClusters
#' @name mergeClusters
#' @description Merge selected clusters based on pairwise correlation scores and size of cluster.
#' @param gobject giotto object
#' @param spat_unit spatial unit
#' @param feat_type feature type
#' @param expression_values expression values to use
#' @param cluster_column name of column to use for clusters
#' @param cor correlation score to calculate distance
#' @param new_cluster_name new name for merged clusters
#' @param min_cor_score min correlation score to merge pairwise clusters
#' @param max_group_size max cluster size that can be merged
#' @param force_min_group_size size of clusters that will be merged with their most similar neighbor(s)
#' @param max_sim_clusters maximum number of clusters to potentially merge to reach force_min_group_size
#' @param return_gobject return giotto object
#' @param verbose be verbose
#' @return Giotto object
#' @details Merge selected clusters based on pairwise correlation scores and size of cluster.
#' To avoid large clusters to merge the max_group_size can be lowered. Small clusters can
#' be forcibly merged with their most similar pairwise cluster by adjusting the
#' force_min_group_size parameter. Clusters smaller than this value will be merged
#' independent on the provided min_cor_score value. The force_min_group_size might not always
#' be reached if clusters have already been merged before \cr
#' A giotto object is returned by default, if FALSE then the merging vector will be returned.
#' @export
mergeClusters <- function(gobject,
                          spat_unit = NULL,
                          feat_type = NULL,
                          expression_values = c('normalized', 'scaled', 'custom'),
                          cluster_column,
                          cor = c('pearson', 'spearman'),
                          new_cluster_name = 'merged_cluster',
                          min_cor_score = 0.8,
                          max_group_size = 20,
                          force_min_group_size = 10,
                          max_sim_clusters = 10,
                          return_gobject = TRUE,
                          verbose = TRUE) {

  # Set feat_type and spat_unit
  spat_unit = set_default_spat_unit(gobject = gobject,
                                    spat_unit = spat_unit)
  feat_type = set_default_feat_type(gobject = gobject,
                                    spat_unit = spat_unit,
                                    feat_type = feat_type)

  # expression values to be used
  values = match.arg(expression_values, unique(c('normalized', 'scaled', 'custom', expression_values)))

  # correlation score to be used
  cor = match.arg(cor, c('pearson', 'spearman'))

  # calculate similarity data.table
  similarityDT = getClusterSimilarity(gobject = gobject,
                                      spat_unit = spat_unit,
                                      feat_type = feat_type,
                                      expression_values = values,
                                      cluster_column = cluster_column,
                                      cor = cor)

  ## get clusters that can be merged
  # 1. clusters with high correlation

  # data.table variables
  group1 = group2 = group1_size = value = cumsum_val = group2_size = min_reached = cumsum_reached = NULL

  filter_set_first = similarityDT[group1 != group2][group1_size < max_group_size][value >= min_cor_score]

  # 2. small clusters
  minimum_set = similarityDT[group1 != group2][group1_size < force_min_group_size][order(-value)][, head(.SD, max_sim_clusters), by = group1]

  # 2.1 take all clusters necessary to reach force_min_group_size
  minimum_set[, cumsum_val := cumsum(group2_size) + group1_size, by = group1]
  minimum_set[, min_reached := ifelse(cumsum_val > max_group_size, 1, 0)]
  minimum_set[, cumsum_reached := cumsum(min_reached), by = group1]
  minimum_set = minimum_set[cumsum_reached <= 1]
  minimum_set[, c('cumsum_val', 'min_reached', 'cumsum_reached') := NULL]

  filter_set = unique(do.call('rbind', list(filter_set_first, minimum_set)))

  ## get list of correlated groups
  finallist = list()
  start_i = 1
  for(row in 1:nrow(filter_set)) {

    first_clus = filter_set[row][['group1']]
    second_clus = filter_set[row][['group2']]

    res = lapply(finallist, function(x) {any(x %in% c(first_clus, second_clus))})

    if(all(res == F)) {


      finallist[[start_i]] = c(first_clus, second_clus)
      start_i = start_i + 1

    } else if(length(res[res == T]) == 2) {


      NULL

    } else {


      who = which(res == TRUE)[[1]]
      finallist[[who]] = unique(c(finallist[[who]], first_clus, second_clus))

    }

  }


  ## update metadata
  metadata = data.table::copy(pDataDT(gobject,
                                      spat_unit = spat_unit,
                                      feat_type = feat_type))

  finalvec = NULL
  for(ll in 1:length(finallist)) {
    tempvec = finallist[[ll]]; names(tempvec) = rep(paste0('m_', ll), length(tempvec))
    finalvec = c(finalvec, tempvec)
  }

  metadata[, eval(new_cluster_name) := ifelse(as.character(get(cluster_column)) %in% finalvec,
                                              names(finalvec[finalvec == as.character(get(cluster_column))]),
                                              as.character(get(cluster_column))), by = 1:nrow(metadata)]




  if(return_gobject == TRUE) {

    cluster_names = names(pDataDT(gobject = gobject,
                                  spat_unit = spat_unit,
                                  feat_type = feat_type))

    #cluster_names = names(gobject@cell_metadata[[feat_type]][[spat_unit]])

    if(new_cluster_name %in% cluster_names) {
      cat('\n ', new_cluster_name, ' has already been used, will be overwritten \n')
      cell_metadata = gobject@cell_metadata[[feat_type]][[spat_unit]]
      cell_metadata[, eval(new_cluster_name) := NULL]
      gobject@cell_metadata[[feat_type]][[spat_unit]] = cell_metadata
    }

    gobject = addCellMetadata(gobject = gobject,
                              spat_unit = spat_unit,
                              feat_type = feat_type,
                              new_metadata = metadata[, c('cell_ID', new_cluster_name), with = F],
                              by_column = T, column_cell_ID = 'cell_ID')


    ## update parameters used ##
    gobject = update_giotto_params(gobject, description = '_merge_cluster')
    return(gobject)

  } else {

    return(list(mergevector = finalvec, metadata = metadata))

  }
}





#' @title split_dendrogram_in_two
#' @name split_dendrogram_in_two
#' @description Merge selected clusters based on pairwise correlation scores and size of cluster.
#' @param dend dendrogram object
#' @return list of two dendrograms and height of node
#' @keywords internal
split_dendrogram_in_two = function(dend) {

  top_height = attributes(dend)$height
  divided_leaves_labels = dendextend::cut_lower_fun(dend, h = top_height)

  # this works for both numericala nd character leave names
  all_leaves = dendextend::get_leaves_attr(dend = dend, attribute = 'label')
  selected_labels_ind_1 = all_leaves %in% divided_leaves_labels[[1]]
  selected_labels_ind_2 = all_leaves %in% divided_leaves_labels[[2]]
  numerical_leaves = unlist(dend)
  names(numerical_leaves) = all_leaves

  dend_1 = dendextend::find_dendrogram(dend = dend, selected_labels = names(numerical_leaves[selected_labels_ind_1]))
  dend_2 = dendextend::find_dendrogram(dend = dend, selected_labels = names(numerical_leaves[selected_labels_ind_2]))

  #dend_1 = dendextend::find_dendrogram(dend = dend, selected_labels = divided_leaves_labels[[1]])
  #dend_2 = dendextend::find_dendrogram(dend = dend, selected_labels = divided_leaves_labels[[2]])

  return(list(theight = top_height, dend1 =  dend_1, dend2 = dend_2))
}



#' @title node_clusters
#' @name node_clusters
#' @description Merge selected clusters based on pairwise correlation scores and size of cluster.
#' @param hclus_obj hclus object
#' @param verbose be verbose
#' @return list of splitted dendrogram nodes from high to low node height
#' @keywords internal
node_clusters = function(hclus_obj, verbose = TRUE) {

  heights = sort(hclus_obj[['height']], decreasing = T)
  mydend = stats::as.dendrogram(hclus_obj)


  result_list = list()
  j = 1

  dend_list = list()
  i = 1
  dend_list[[i]] = mydend

  ## create split at each height ##
  for(n_height in heights) {

    if(verbose == TRUE) cat('height ', n_height, '\n')

    # only use dendrogram objects
    ind = lapply(dend_list, FUN = function(x) class(x) == 'dendrogram')
    dend_list = dend_list[unlist(ind)]

    # check which heights are available
    available_h = as.numeric(unlist(lapply(dend_list, FUN = function(x) attributes(x)$height)))

    # get dendrogram associated with height and split in two
    # select_dend_ind = which(available_h == n_height)
    select_dend_ind = which.min(abs(available_h - n_height))
    select_dend = dend_list[[select_dend_ind]]
    tempres = split_dendrogram_in_two(dend = select_dend)

    # find leave labels
    toph = tempres[[1]]
    first_group = dendextend::get_leaves_attr(tempres[[2]], attribute = 'label')
    second_group = dendextend::get_leaves_attr(tempres[[3]], attribute = 'label')

    result_list[[j]] = list('height' = toph, 'first' = first_group, 'sec' = second_group)
    j = j+1



    ## add dendrograms to list
    ind = lapply(tempres, FUN = function(x) class(x) == 'dendrogram')
    tempres_dend = tempres[unlist(ind)]

    dend_list[[i+1]] = tempres_dend[[1]]
    dend_list[[i+2]] = tempres_dend[[2]]

    i = i+2


  }

  return(list(dend_list, result_list))

}



#' @title getDendrogramSplits
#' @name getDendrogramSplits
#' @description Split dendrogram at each node and keep the leave (label) information..
#' @param gobject giotto object
#' @param spat_unit spatial unit
#' @param feat_type feature type
#' @param expression_values expression values to use
#' @param cluster_column name of column to use for clusters
#' @param cor correlation score to calculate distance
#' @param distance distance method to use for hierarchical clustering
#' @param h height of horizontal lines to plot
#' @param h_color color of horizontal lines
#' @param show_dend show dendrogram
#' @param verbose be verbose
#' @return data.table object
#' @details Creates a data.table with three columns and each row represents a node in the
#' dendrogram. For each node the height of the node is given together with the two
#' subdendrograms. This information can be used to determine in a hierarchical manner
#' differentially expressed marker genes at each node.
#' @export
getDendrogramSplits = function(gobject,
                               spat_unit = NULL,
                               feat_type = NULL,
                               expression_values = c('normalized', 'scaled', 'custom'),
                               cluster_column,
                               cor = c('pearson', 'spearman'),
                               distance = 'ward.D',
                               h = NULL,
                               h_color = 'red',
                               show_dend = TRUE,
                               verbose = TRUE) {


  # Set feat_type and spat_unit
  spat_unit = set_default_spat_unit(gobject = gobject,
                                    spat_unit = spat_unit)
  feat_type = set_default_feat_type(gobject = gobject,
                                    spat_unit = spat_unit,
                                    feat_type = feat_type)

  # package check for dendextend
  package_check(pkg_name = "dendextend", repository = "CRAN")

  # data.table variables
  nodeID = NULL

  cor = match.arg(cor, c('pearson', 'spearman'))
  values = match.arg(expression_values, unique(c('normalized', 'scaled', 'custom', expression_values)))

  # create average expression matrix per cluster
  metatable = calculateMetaTable(gobject = gobject,
                                 spat_unit = spat_unit,
                                 feat_type = feat_type,
                                 expression_values = values,
                                 metadata_cols = cluster_column)
  dcast_metatable = data.table::dcast.data.table(metatable, formula = variable~uniq_ID, value.var = 'value')
  testmatrix = dt_to_matrix(x = dcast_metatable)

  # correlation
  cormatrix = cor_flex(x = testmatrix, method = cor)
  cordist = stats::as.dist(1 - cormatrix, diag = T, upper = T)
  corclus = stats::hclust(d = cordist, method = distance)

  cordend = stats::as.dendrogram(object = corclus)


  if(show_dend == TRUE) {
    # plot dendrogram
    graphics::plot(cordend)

    # add horizontal lines
    if(!is.null(h)) {
      graphics::abline(h = h, col = h_color)
    }
  }


  splitList = node_clusters(hclus_obj = corclus, verbose = verbose)

  splitDT = data.table::as.data.table(t_flex(data.table::as.data.table(splitList[[2]])))
  colnames(splitDT) = c('node_h', 'tree_1', 'tree_2')
  splitDT[, nodeID := paste0('node_', 1:.N)]

  return(splitDT)

}



<<<<<<< HEAD
#' @title Project of cluster labels
=======



# projection ####

#' @title Projection of cluster labels
>>>>>>> ff11ea55
#' @name doClusterProjection
#' @description Use a fast KNN classifier to predict labels from a smaller giotto object
#' @param target_gobject target giotto object
#' @param target_cluster_label_name name for predicted clusters
#' @param spat_unit spatial unit
#' @param feat_type feature type
#' @param source_gobject source giotto object with annotation data
#' @param source_cluster_labels annotation/labels to use to train KNN classifier
#' @param reduction reduction on cells or features (default = cells)
#' @param reduction_method shared reduction method (default = pca space)
#' @param reduction_name name of shared reduction space (default name = 'pca')
#' @param dimensions_to_use dimensions to use in shared reduction space (default = 1:10)
#' @param knn_k number of k-neighbors to train a KNN classifier
#' @param prob output probabilities together with label predictions
#' @param algorithm nearest neighbor search algorithm
#' @param return_gobject return giotto object
#' @return giotto object (default) or data.table with cell metadata
#'
#' @details Function to train a KNN with \code{\link[FNN]{knn}}. The training data
#' is obtained from the source giotto object (source_gobject) using existing annotations
#' within the cell metadata. Cells without annotation/labels from the target giotto
#' object (target_gobject) will receive predicted labels (and optional probabilities
#' with prob = TRUE).
#'
#' **IMPORTANT** This projection assumes that you're using the same dimension reduction
#' space (e.g. PCA) and number of dimensions (e.g. first 10 PCs) to train the KNN
#' classifier as you used to create the initial annotations/labels in the source
#' Giotto object.
#'
#' Altogether this is a convenience function that allow you to work with very big
#' data as you can predict cell labels on a smaller & subsetted Giotto object and then
#' project the cell labels to the remaining cells in the target Giotto object.
#' @export
doClusterProjection = function(target_gobject,
                               target_cluster_label_name = 'knn_labels',
                               spat_unit = NULL,
                               feat_type = NULL,
                               source_gobject,
                               source_cluster_labels = NULL,
                               reduction = 'cells',
                               reduction_method = 'pca',
                               reduction_name = 'pca',
                               dimensions_to_use = 1:10,
                               knn_k = 10,
                               prob = FALSE,
                               algorithm = c("kd_tree",
                                             "cover_tree", "brute"),
                               return_gobject = TRUE) {

<<<<<<< HEAD
=======
  # NSE vars
  cell_ID = temp_name_prob = NULL
>>>>>>> ff11ea55

  # package check for dendextend
  package_check(pkg_name = "FNN", repository = "CRAN")

<<<<<<< HEAD
=======
  spat_unit = set_default_spat_unit(gobject = target_gobject,
                                    spat_unit = spat_unit)
  feat_type = set_default_feat_type(gobject = target_gobject,
                                    spat_unit = spat_unit,
                                    feat_type = feat_type)

>>>>>>> ff11ea55
  # identify clusters from source object and create annotation vector
  cell_meta_source = get_cell_metadata(gobject = source_gobject,
                                       spat_unit = spat_unit,
                                       feat_type = feat_type,
                                       output = 'data.table')
  source_annot_vec = cell_meta_source[[source_cluster_labels]]
  names(source_annot_vec) = cell_meta_source[['cell_ID']]

  # create the matrix from the target object that you want to use for the kNN classifier
  # the matrix should be the same for the source and target objects (e.g. same PCA space)
  dim_obj = get_dimReduction(gobject = target_gobject,
                             spat_unit = spat_unit,
                             feat_type = feat_type,
                             reduction = reduction,
                             reduction_method = reduction_method,
                             name = reduction_name,
                             output = 'dimObj')

  dim_coord = dim_obj[]
  dimensions_to_use = dimensions_to_use[dimensions_to_use %in% 1:ncol(dim_coord)]
  matrix_to_use = dim_coord[, dimensions_to_use]

  ## create the training and testset from the matrix

  # the training set is the set of cell IDs that are in both the source (w/ labels)
  # and target giotto object
  train = matrix_to_use[rownames(matrix_to_use) %in% names(source_annot_vec),]
  train = train[match(names(source_annot_vec), rownames(train)), ]

  # the test set are the remaining cell_IDs that need a label
  test = matrix_to_use[!rownames(matrix_to_use) %in% names(source_annot_vec),]
  cl = source_annot_vec

  # make prediction
  knnprediction = FNN::knn(train = train, test = test,
                           cl = cl, k = knn_k, prob = prob,
                           algorithm = algorithm)

  # get prediction results
  knnprediction_vec = as.vector(knnprediction)
  names(knnprediction_vec) = rownames(test)

  # add probability information
  if(isTRUE(prob)) {
    probs = attr(knnprediction, "prob")
    names(probs) = rownames(test)
  }



  # create annotation vector for all cell IDs (from source and predicted)
  all_vec = c(source_annot_vec, knnprediction_vec)

  cell_meta_target = get_cell_metadata(gobject = target_gobject,
                                       spat_unit = spat_unit,
                                       feat_type = feat_type,
                                       output = 'data.table')
  # data.table variables
  temp_name = NULL
  cell_meta_target[, temp_name := all_vec[cell_ID]]

  if(isTRUE(prob)) {

    cell_meta_target[, temp_name_prob := probs[cell_ID]]
    cell_meta_target = cell_meta_target[,.(cell_ID, temp_name, temp_name_prob)]
    cell_meta_target[, temp_name_prob := ifelse(is.na(temp_name_prob), 1, temp_name_prob)]

    data.table::setnames(cell_meta_target,
                         old = c('temp_name', 'temp_name_prob'),
                         new = c(target_cluster_label_name, paste0(target_cluster_label_name,'_prob')))
  } else {

    cell_meta_target = cell_meta_target[,.(cell_ID, temp_name)]
    data.table::setnames(cell_meta_target,
                         old = 'temp_name',
                         new = target_cluster_label_name)
  }


  if(return_gobject) {

    if(isTRUE(prob)) {

      prob_label = paste0(target_cluster_label_name,'_prob')

      target_gobject = addCellMetadata(gobject = target_gobject,
<<<<<<< HEAD
=======
                                       spat_unit = spat_unit,
                                       feat_type = feat_type,
>>>>>>> ff11ea55
                                       new_metadata = cell_meta_target[, c('cell_ID', target_cluster_label_name, prob_label), with = FALSE],
                                       by_column = TRUE,
                                       column_cell_ID = 'cell_ID')
    } else {
      target_gobject = addCellMetadata(gobject = target_gobject,
<<<<<<< HEAD
=======
                                       spat_unit = spat_unit,
                                       feat_type = feat_type,
>>>>>>> ff11ea55
                                       new_metadata = cell_meta_target[, c('cell_ID', target_cluster_label_name), with = FALSE],
                                       by_column = TRUE,
                                       column_cell_ID = 'cell_ID')
    }

  } else {
    return(cell_meta_target)
  }

<<<<<<< HEAD
}
=======
}
>>>>>>> ff11ea55
<|MERGE_RESOLUTION|>--- conflicted
+++ resolved
@@ -187,12 +187,9 @@
 
 
 
-<<<<<<< HEAD
-=======
-
-
-
->>>>>>> ff11ea55
+
+
+
 #' @title doLeidenClusterIgraph
 #' @name doLeidenClusterIgraph
 #' @description cluster cells using a NN-network and the Leiden community
@@ -212,10 +209,7 @@
 #' @param return_gobject boolean: return giotto object (default = TRUE)
 #' @param set_seed set seed
 #' @param seed_number number for seed
-<<<<<<< HEAD
-=======
 #' @inheritDotParams igraph::cluster_leiden -graph -objective_function -resolution_parameter -beta -weights -initial_membership -n_iterations
->>>>>>> ff11ea55
 #' @return giotto object with new clusters appended to cell metadata
 #' @details
 #' This function is a wrapper for the Leiden algorithm implemented in igraph,
@@ -269,28 +263,12 @@
   ## set seed
   if(isTRUE(set_seed)) {
     seed_number = as.integer(seed_number)
-<<<<<<< HEAD
-  } else {
-    seed_number = as.integer(sample(x = 1:10000, size = 1))
-=======
     set.seed(seed_number)
     on.exit(expr = {GiottoUtils::random_seed(set.seed = TRUE)}, add = TRUE)
->>>>>>> ff11ea55
   }
 
   # make igraph network undirected
   graph_object_undirected = igraph::as.undirected(igraph_object)
-<<<<<<< HEAD
-  set.seed(seed_number)
-  leiden_clusters = igraph::cluster_leiden(graph = graph_object_undirected,
-                                           objective_function = objective_function,
-                                           resolution_parameter = resolution_parameter,
-                                           beta = beta,
-                                           weights = weights,
-                                           initial_membership = initial_membership,
-                                           n_iterations = n_iterations,
-                                           ...)
-=======
   leiden_clusters = igraph::cluster_leiden(
     graph = graph_object_undirected,
     objective_function = objective_function,
@@ -301,7 +279,6 @@
     n_iterations = n_iterations,
     ...
   )
->>>>>>> ff11ea55
 
   # summarize results
   ident_clusters_DT = data.table::data.table('cell_ID' = leiden_clusters$names, 'name' = leiden_clusters$membership)
@@ -310,11 +287,7 @@
 
 
   ## add clusters to metadata ##
-<<<<<<< HEAD
-  if(return_gobject == TRUE) {
-=======
   if(isTRUE(return_gobject)) {
->>>>>>> ff11ea55
 
 
     cluster_names = names(pDataDT(gobject = gobject,
@@ -361,13 +334,10 @@
 
 
 
-<<<<<<< HEAD
-=======
-
-
-
-
->>>>>>> ff11ea55
+
+
+
+
 #' @title doGiottoClustree
 #' @name doGiottoClustree
 #' @description cluster cells using leiden methodology to visualize different resolutions
@@ -414,41 +384,6 @@
 
   ## performing multiple leiden clusters at resolutions specified
   for (i in res_vector){
-<<<<<<< HEAD
-    gobject = doLeidenCluster(gobject = gobject, resolution = i, name = paste0("leiden_clustree_", print(i), ...))
-  }
-
-  ## plotting clustree graph
-  pl = clustree::clustree(pDataDT(gobject), prefix = "leiden_clustree_", ...)
-  show_plot = ifelse(is.na(show_plot), readGiottoInstructions(gobject, param = 'show_plot'), show_plot)
-  save_plot = ifelse(is.na(save_plot), readGiottoInstructions(gobject, param = 'save_plot'), save_plot)
-  return_plot = ifelse(is.na(return_plot), readGiottoInstructions(gobject, param = 'return_plot'), return_plot)
-
-  ## add
-  show_plot = ifelse(is.na(show_plot), readGiottoInstructions(gobject, param = "show_plot"), show_plot)
-  save_plot = ifelse(is.na(save_plot), readGiottoInstructions(gobject, param = "save_plot"), save_plot)
-  return_plot = ifelse(is.na(return_plot), readGiottoInstructions(gobject, param = "return_plot"), return_plot)
-
-  ## print plot
-  if(show_plot == TRUE) {
-    print(pl)
-  }
-
-  ## save plot
-  if(save_plot == TRUE) {
-    do.call('all_plots_save_function', c(list(gobject = gobject, plot_object = pl, default_save_name = default_save_name), save_param))
-  }
-
-  ## return gobject with all newly developed leiden clusters
-  if(return_gobject == TRUE){
-    return(gobject)
-  }
-
-  ## return plot
-  if(return_plot == TRUE) {
-    return(pl)
-  }
-=======
     if (isTRUE(verbose)) wrap_msg('Calculating leiden res:', i)
     gobject = doLeidenCluster(
       gobject = gobject,
@@ -475,7 +410,6 @@
     save_param = save_param,
     else_return = NULL
   ))
->>>>>>> ff11ea55
 }
 
 
@@ -2945,16 +2879,12 @@
 
 
 
-<<<<<<< HEAD
-#' @title Project of cluster labels
-=======
 
 
 
 # projection ####
 
 #' @title Projection of cluster labels
->>>>>>> ff11ea55
 #' @name doClusterProjection
 #' @description Use a fast KNN classifier to predict labels from a smaller giotto object
 #' @param target_gobject target giotto object
@@ -3004,24 +2934,18 @@
                                              "cover_tree", "brute"),
                                return_gobject = TRUE) {
 
-<<<<<<< HEAD
-=======
   # NSE vars
   cell_ID = temp_name_prob = NULL
->>>>>>> ff11ea55
 
   # package check for dendextend
   package_check(pkg_name = "FNN", repository = "CRAN")
 
-<<<<<<< HEAD
-=======
   spat_unit = set_default_spat_unit(gobject = target_gobject,
                                     spat_unit = spat_unit)
   feat_type = set_default_feat_type(gobject = target_gobject,
                                     spat_unit = spat_unit,
                                     feat_type = feat_type)
 
->>>>>>> ff11ea55
   # identify clusters from source object and create annotation vector
   cell_meta_source = get_cell_metadata(gobject = source_gobject,
                                        spat_unit = spat_unit,
@@ -3108,21 +3032,15 @@
       prob_label = paste0(target_cluster_label_name,'_prob')
 
       target_gobject = addCellMetadata(gobject = target_gobject,
-<<<<<<< HEAD
-=======
                                        spat_unit = spat_unit,
                                        feat_type = feat_type,
->>>>>>> ff11ea55
                                        new_metadata = cell_meta_target[, c('cell_ID', target_cluster_label_name, prob_label), with = FALSE],
                                        by_column = TRUE,
                                        column_cell_ID = 'cell_ID')
     } else {
       target_gobject = addCellMetadata(gobject = target_gobject,
-<<<<<<< HEAD
-=======
                                        spat_unit = spat_unit,
                                        feat_type = feat_type,
->>>>>>> ff11ea55
                                        new_metadata = cell_meta_target[, c('cell_ID', target_cluster_label_name), with = FALSE],
                                        by_column = TRUE,
                                        column_cell_ID = 'cell_ID')
@@ -3132,8 +3050,4 @@
     return(cell_meta_target)
   }
 
-<<<<<<< HEAD
 }
-=======
-}
->>>>>>> ff11ea55
