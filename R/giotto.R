--- conflicted
+++ resolved
@@ -1872,10 +1872,7 @@
                                        cell_metadata = list('cell' = list('rna' = spatial_results[,.(cell_ID, in_tissue, array_row, array_col)])),
                                        images = visium_png_list)
 
-<<<<<<< HEAD
-    
-=======
->>>>>>> 8b914a8e
+
     if(!is.null(protein_exp_matrix)){
       protein_expr_obj = createExprObj(protein_exp_matrix,
                                        name = "raw",
@@ -1896,15 +1893,8 @@
                                   set_defaults = FALSE,
                                   verbose = verbose)
     }
-<<<<<<< HEAD
-    
-=======
-
-
-    return(giotto_object)
-
-
->>>>>>> 8b914a8e
+
+
   } else {
     
     if(verbose) message("A structured visium directory will be used \n")
@@ -1933,16 +1923,7 @@
     # spatial_results = data.table::fread(paste0(spatial_path, '/','tissue_positions_list.csv'))
     spatial_results = data.table::fread(Sys.glob(paths = file.path(spatial_path, 'tissue_positions*')))
     colnames(spatial_results) = c('barcode', 'in_tissue', 'array_row', 'array_col', 'col_pxl', 'row_pxl')
-<<<<<<< HEAD
-    
-    if(inherits(raw_matrix, 'list')) {
-      spatial_results = spatial_results[match(colnames(raw_matrix[[1]]), barcode)]
-      
-    } else {
-      spatial_results = spatial_results[match(colnames(raw_matrix), barcode)]
-      
-    }
-=======
+
 
     if(is.list(raw_matrix)) {
       spatial_results = spatial_results[match(colnames(raw_matrix[[1]]), barcode)]
@@ -1950,7 +1931,6 @@
       spatial_results = spatial_results[match(colnames(raw_matrix), barcode)]
     }
 
->>>>>>> 8b914a8e
     spatial_locs = spatial_results[,.(row_pxl,-col_pxl)]
     colnames(spatial_locs) = c('sdimx', 'sdimy')
     
@@ -2026,26 +2006,15 @@
     
     cell_metadata = spatial_results[,.(barcode, in_tissue, array_row, array_col)]
     data.table::setnames(cell_metadata, 'barcode', 'cell_ID')
-<<<<<<< HEAD
-    
-    if(inherits(raw_matrix, 'list')) {
-      giotto_object = createGiottoObject(expression = list(raw = raw_matrix[[1]], 
-=======
 
     if(is.list(raw_matrix)) {
       giotto_object = createGiottoObject(expression = list(raw = raw_matrix[[1]],
->>>>>>> 8b914a8e
                                                            raw = raw_matrix[[2]]),
                                          expression_feat = c('rna', 'protein'),
                                          spatial_locs = spatial_locs,
                                          instructions = instructions,
-<<<<<<< HEAD
-                                         cell_metadata = list('cell' = list('rna' = spatial_results[,.(cell_ID, in_tissue, array_row, array_col)],
-                                                                            'protein' = spatial_results[,.(cell_ID, in_tissue, array_row, array_col)])),
-=======
                                          cell_metadata = list('cell' = list('rna' = cell_metadata,
                                                                             'protein' = cell_metadata)),
->>>>>>> 8b914a8e
                                          images = visium_png_list)
     } else {
       giotto_object = createGiottoObject(expression = raw_matrix,
@@ -2055,13 +2024,7 @@
                                          cell_metadata = list('cell' = list('rna' = cell_metadata)),
                                          images = visium_png_list)
     }
-<<<<<<< HEAD
-    
-=======
-
-    return(giotto_object)
-
->>>>>>> 8b914a8e
+
   }
   
   return(giotto_object)
