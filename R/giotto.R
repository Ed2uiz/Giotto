--- conflicted
+++ resolved
@@ -1780,16 +1780,13 @@
     # get matrix counts
     h5_results = get10Xmatrix_h5(path_to_data = h5_visium_path, gene_ids = h5_gene_ids)
     raw_matrix = h5_results[['Gene Expression']]
-<<<<<<< HEAD
-    
-=======
+
     protein_exp_matrix = NULL
     if ('Antibody Capture' %in% names(h5_results)){
       protein_exp_matrix = h5_results[['Antibody Capture']]
     }
 
 
->>>>>>> 39f7edb1
     # spatial locations
     spatial_results = data.table::fread(h5_tissue_positions_path)
     colnames(spatial_results) = c('barcode', 'in_tissue', 'array_row', 'array_col', 'col_pxl', 'row_pxl')
@@ -1874,10 +1871,8 @@
                                        instructions = instructions,
                                        cell_metadata = list('cell' = list('rna' = spatial_results[,.(cell_ID, in_tissue, array_row, array_col)])),
                                        images = visium_png_list)
-    
-<<<<<<< HEAD
-    
-=======
+
+    
     if(!is.null(protein_exp_matrix)){
       protein_expr_obj = createExprObj(protein_exp_matrix,
                                        name = "raw",
@@ -1898,11 +1893,6 @@
                                   set_defaults = FALSE,
                                   verbose = verbose)
     }
->>>>>>> 39f7edb1
-    
-    
-    return(giotto_object)
-    
     
   } else {
     
@@ -2034,10 +2024,9 @@
                                          images = visium_png_list)
     }
     
-    return(giotto_object)
-    
-  }
-  
+  }
+  
+  return(giotto_object)
 }
 
 
