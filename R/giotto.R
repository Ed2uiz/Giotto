--- conflicted
+++ resolved
@@ -1148,15 +1148,11 @@
   ## data.table: set global variable
   cell_ID = feat_ID = NULL
 
-<<<<<<< HEAD
   ## check if all optional packages are installed
   # TODO: update at the end
   # TODO: extract from suggest field of DESCRIPTION
   extra_packages = c("scran", "MAST", "png", "tiff", "biomaRt", "trendsceek", "multinet", "RTriangle", "FactoMiner")
-=======
-  # check if all optional packages are installed
-  extra_packages = c("scran", "MAST", "smfishHmrf", "trendsceek", "SPARK", "multinet", "RTriangle", "FactoMiner")
->>>>>>> a1e6844a
+
   pack_index = extra_packages %in% rownames(utils::installed.packages())
   extra_installed_packages = extra_packages[pack_index]
   extra_not_installed_packages = extra_packages[!pack_index]
