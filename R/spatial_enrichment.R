--- conflicted
+++ resolved
@@ -14,13 +14,13 @@
 #' @returns matrix
 #' @seealso \code{\link{PAGEEnrich}}
 #' @examples
-#' sign_list <- list(cell_type1 = c("Bcl11b", "Lmo1", "F3", "Cnih3", "Ppp1r3c", 
+#' sign_list <- list(cell_type1 = c("Bcl11b", "Lmo1", "F3", "Cnih3", "Ppp1r3c",
 #' "Rims2", "Gfap", "Gjc3", "Chrna4", "Prkcd"),
-#' cell_type2 = c("Prr18", "Grb14", "Tprn", "Clic1", "Olig2", "Hrh3", "Tmbim1", 
+#' cell_type2 = c("Prr18", "Grb14", "Tprn", "Clic1", "Olig2", "Hrh3", "Tmbim1",
 #' "Carhsp1", "Tmem88b", "Ugt8a"),
-#' cell_type2 = c("Arpp19", "Lamp5", "Galnt6", "Hlf", "Hs3st2", "Tbr1", "Myl4", 
+#' cell_type2 = c("Arpp19", "Lamp5", "Galnt6", "Hlf", "Hs3st2", "Tbr1", "Myl4",
 #' "Cygb", "Ttc9b","Ipcef1"))
-#' 
+#'
 #' makeSignMatrixPAGE(sign_names = c("cell_type1", "cell_type2", "cell_type3"),
 #' sign_list = sign_list)
 #' @export
@@ -70,15 +70,15 @@
 #' @returns matrix
 #' @seealso \code{\link{runDWLSDeconv}}
 #' @examples
-#' sign_gene <- c("Bcl11b", "Lmo1", "F3", "Cnih3", "Ppp1r3c", "Rims2", "Gfap", 
-#' "Gjc3", "Chrna4", "Prkcd", "Prr18", "Grb14", "Tprn", "Clic1", "Olig2", 
-#' "Hrh3", "Tmbim1", "Carhsp1", "Tmem88b", "Ugt8a", "Arpp19", "Lamp5", 
+#' sign_gene <- c("Bcl11b", "Lmo1", "F3", "Cnih3", "Ppp1r3c", "Rims2", "Gfap",
+#' "Gjc3", "Chrna4", "Prkcd", "Prr18", "Grb14", "Tprn", "Clic1", "Olig2",
+#' "Hrh3", "Tmbim1", "Carhsp1", "Tmem88b", "Ugt8a", "Arpp19", "Lamp5",
 #' "Galnt6", "Hlf", "Hs3st2", "Tbr1", "Myl4", "Cygb", "Ttc9b","Ipcef1")
-#' 
+#'
 #' sign_matrix <- matrix(rnorm(length(sign_gene)*3), nrow = length(sign_gene))
 #' rownames(sign_matrix) <- sign_gene
 #' colnames(sign_matrix) <- c("cell_type1", "cell_type2", "cell_type3")
-#' 
+#'
 #' makeSignMatrixDWLSfromMatrix(matrix = sign_matrix, sign_gene = sign_gene,
 #' cell_type_vector = c("cell_type1", "cell_type2", "cell_type3"))
 #' @export
@@ -145,11 +145,11 @@
 #' @seealso \code{\link{runDWLSDeconv}}
 #' @examples
 #' g <- GiottoData::loadGiottoMini("visium")
-#' sign_gene <- c("Bcl11b", "Lmo1", "F3", "Cnih3", "Ppp1r3c", "Rims2", "Gfap", 
-#' "Gjc3", "Chrna4", "Prkcd", "Prr18", "Grb14", "Tprn", "Clic1", "Olig2", 
-#' "Hrh3", "Tmbim1", "Carhsp1", "Tmem88b", "Ugt8a", "Arpp19", "Lamp5", 
+#' sign_gene <- c("Bcl11b", "Lmo1", "F3", "Cnih3", "Ppp1r3c", "Rims2", "Gfap",
+#' "Gjc3", "Chrna4", "Prkcd", "Prr18", "Grb14", "Tprn", "Clic1", "Olig2",
+#' "Hrh3", "Tmbim1", "Carhsp1", "Tmem88b", "Ugt8a", "Arpp19", "Lamp5",
 #' "Galnt6", "Hlf", "Hs3st2", "Tbr1", "Myl4", "Cygb", "Ttc9b","Ipcef1")
-#' 
+#'
 #' makeSignMatrixDWLS(gobject = g, sign_gene = sign_gene,
 #' cell_type_vector = pDataDT(g)[["leiden_clus"]])
 #' @export
@@ -223,16 +223,16 @@
 #' @returns matrix
 #' @seealso \code{\link{rankEnrich}}
 #' @examples
-#' sign_gene <- c("Bcl11b", "Lmo1", "F3", "Cnih3", "Ppp1r3c", "Rims2", "Gfap", 
-#' "Gjc3", "Chrna4", "Prkcd", "Prr18", "Grb14", "Tprn", "Clic1", "Olig2", 
-#' "Hrh3", "Tmbim1", "Carhsp1", "Tmem88b", "Ugt8a", "Arpp19", "Lamp5", 
+#' sign_gene <- c("Bcl11b", "Lmo1", "F3", "Cnih3", "Ppp1r3c", "Rims2", "Gfap",
+#' "Gjc3", "Chrna4", "Prkcd", "Prr18", "Grb14", "Tprn", "Clic1", "Olig2",
+#' "Hrh3", "Tmbim1", "Carhsp1", "Tmem88b", "Ugt8a", "Arpp19", "Lamp5",
 #' "Galnt6", "Hlf", "Hs3st2", "Tbr1", "Myl4", "Cygb", "Ttc9b","Ipcef1")
-#' 
+#'
 #' sign_matrix <- matrix(rnorm(length(sign_gene)*3), nrow = length(sign_gene))
 #' rownames(sign_matrix) <- sign_gene
 #' colnames(sign_matrix) <- c("cell_type1", "cell_type2", "cell_type3")
-#' 
-#' makeSignMatrixRank(sc_matrix = sign_matrix, 
+#'
+#' makeSignMatrixRank(sc_matrix = sign_matrix,
 #' sc_cluster_ids = c("cell_type1", "cell_type2", "cell_type3"))
 #' @export
 makeSignMatrixRank <- function(sc_matrix,
@@ -1281,15 +1281,15 @@
 #' hypergeometric test, -log10(p-value).
 #' @examples
 #' g <- GiottoData::loadGiottoMini("visium")
-#' x <- findMarkers_one_vs_all(g, 
+#' x <- findMarkers_one_vs_all(g,
 #' cluster_column = "leiden_clus", min_feats = 20)
 #' sign_gene <- x$feats
-#' 
-#' sign_matrix <- matrix(rnorm(length(sign_gene)*8, mean  = 10), 
+#'
+#' sign_matrix <- matrix(rnorm(length(sign_gene)*8, mean  = 10),
 #' nrow = length(sign_gene))
 #' rownames(sign_matrix) <- sign_gene
 #' colnames(sign_matrix) <- paste0("celltype_",unique(x$cluster))
-#' 
+#'
 #' runHyperGeometricEnrich(gobject = g, sign_matrix = sign_matrix)
 #' @export
 runHyperGeometricEnrich <- function(gobject,
@@ -2814,27 +2814,21 @@
 #' @param cutoff cut off (default = 2)
 #' @param name name to give to spatial deconvolution results, default = DWLS
 #' @param return_gobject return giotto object
-<<<<<<< HEAD
-#' @return giotto object or deconvolution results
+#' @returns giotto object or deconvolution results
 #' @seealso \url{https://github.com/dtsoucas/DWLS} for the \emph{DWLS} bulk
 #' deconvolution method, and \doi{10.1186/s13059-021-02362-7} for
-=======
-#' @returns giotto object or deconvolution results
-#' @seealso \url{https://github.com/dtsoucas/DWLS} for the \emph{DWLS} bulk 
-#' deconvolution method, and \doi{10.1186/s13059-021-02362-7} for 
->>>>>>> 0659ee21
 #' \emph{spatialDWLS}, the spatial implementation used here.
 #' @examples
 #' g <- GiottoData::loadGiottoMini("visium")
-#' x <- findMarkers_one_vs_all(g, 
+#' x <- findMarkers_one_vs_all(g,
 #' cluster_column = "leiden_clus", min_feats = 20)
 #' sign_gene <- x$feats
-#' 
-#' sign_matrix <- matrix(rnorm(length(sign_gene)*8, mean  = 10), 
+#'
+#' sign_matrix <- matrix(rnorm(length(sign_gene)*8, mean  = 10),
 #' nrow = length(sign_gene))
 #' rownames(sign_matrix) <- sign_gene
 #' colnames(sign_matrix) <- paste0("celltype_",unique(x$cluster))
-#' 
+#'
 #' runDWLSDeconv(gobject = g, sign_matrix = sign_matrix)
 #' @export
 runDWLSDeconv <- function(gobject,
