--- conflicted
+++ resolved
@@ -735,7 +735,6 @@
 #' annotations are provided (e.g. ensembl gene ids and gene symbols) the user can select another column.
 #' @export
 get10Xmatrix = function(path_to_data, gene_column_index = 1, remove_zero_rows = TRUE) {
-<<<<<<< HEAD
 
   # data.table variables
   total = gene_symbol = gene_id = gene_id_num = cell_id = cell_id_num = sort_gene_id_num = NULL
@@ -795,8 +794,6 @@
 #' By default the first column of the features or genes .tsv file will be used, however if multiple
 #' annotations are provided (e.g. ensembl gene ids and gene symbols) the user can select another column.
 get10XmatrixOLD = function(path_to_data, gene_column_index = 1) {
-=======
->>>>>>> a1e6844a
 
   # data.table variables
   total = gene_symbol = gene_id = gene_id_num = cell_id = cell_id_num = sort_gene_id_num = NULL
@@ -825,7 +822,6 @@
 
   # get matrix
   matrix_file = grep(files_10X, pattern = 'matrix', value = T)
-<<<<<<< HEAD
   matrixDT = data.table::fread(input = paste0(path_to_data,'/',matrix_file), header = F, skip = 3)
   colnames(matrixDT) = c('gene_id_num', 'cell_id_num', 'umi')
 
@@ -857,19 +853,6 @@
                                    dimnames = list(unique(matrixDT$gene_id), unique(matrixDT$cell_id)))
 
   return(sparsemat)
-=======
-  MMmatrix = Matrix::readMM(paste0(path_to_data,'/',matrix_file))
-  rownames(MMmatrix) = features_vec
-  colnames(MMmatrix) = barcodes_vec
-
-  if(remove_zero_rows == TRUE) {
-    rowsums_result = rowSums_giotto(MMmatrix)
-    rowsums_bool = rowsums_result != 0
-    MMmatrix = MMmatrix[rowsums_bool, ]
-  }
->>>>>>> a1e6844a
-
-  return(MMmatrix)
 
 }
 
