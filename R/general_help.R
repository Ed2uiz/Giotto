--- conflicted
+++ resolved
@@ -753,10 +753,6 @@
   matrixDT = fread(input = paste0(path_to_data,'/',matrix_file), header = F, skip = 3)
   colnames(matrixDT) = c('gene_id_num', 'cell_id_num', 'umi')
 
-<<<<<<< HEAD
-=======
-
->>>>>>> 378a19ea
   # extend matrixDT with missing cell IDs
   all_matrix_cell_ids = unique(matrixDT$cell_id_num)
   missing_barcodes_cell_ids = as.integer(names(barcodes_vec)[!names(barcodes_vec) %in% all_matrix_cell_ids])
@@ -769,10 +765,6 @@
     matrixDT = rbind(matrixDT, missing_matrixDT)
   }
 
-<<<<<<< HEAD
-
-=======
->>>>>>> 378a19ea
   # convert barcodes and features
   matrixDT[, gene_id := features_vec[gene_id_num]]
   matrixDT[, cell_id := barcodes_vec[cell_id_num]]
