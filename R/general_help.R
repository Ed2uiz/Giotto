--- conflicted
+++ resolved
@@ -289,29 +289,7 @@
     new_rownames = new_symbols[rownames(matrix)]
     rownames(matrix) = new_rownames
 
-<<<<<<< HEAD
-  if(identical(gobject_file, character(0))) {
-
-    if(verbose) wrap_msg('giotto object was not found, skip loading giotto object \n')
-
-  } else if(length(gobject_file) > 1) {
-
-    if(verbose) wrap_msg('more than 1 giotto object was found, skip loading giotto object \n')
-
-  } else {
-
-    if(grepl('.RDS', x = gobject_file)) {
-      gobject = do.call('readRDS', c(file = paste0(path_to_folder,'/','gobject.RDS'), load_params))
-    }
-
-    if(grepl('.qs', x = gobject_file)) {
-      package_check(pkg_name = 'qs', repository = 'CRAN')
-      qread_fun = get("qread", asNamespace("qs"))
-      gobject = do.call(qread_fun, c(file = paste0(path_to_folder,'/','gobject.qs'), load_params))
-    }
-=======
     return(matrix)
->>>>>>> ff11ea55
 
   }
 
@@ -334,22 +312,8 @@
     gene_names_DT[, gene_symbol := ifelse(hgnc_symbol == '', ensembl_gene_id, gene_symbol)]
     gene_names_DT[, gene_symbol := ifelse(gene_symbol == 'temporary', paste0(hgnc_symbol,'--', 1:.N), gene_symbol), by = hgnc_symbol]
 
-<<<<<<< HEAD
-
-
-  ## 2. read in features
-  if(verbose) wrap_msg('2. read Giotto feature information \n')
-  feat_files = list.files(path = paste0(path_to_folder, '/Features'), pattern = '.shp')
-
-  if(length(feat_files) != 0) {
-    feat_names = gsub(feat_files, pattern = '_feature_spatVector.shp', replacement = '')
-    feat_paths = list.files(path = paste0(path_to_folder, '/Features'), pattern = '.shp', full.names = TRUE)
-
-    vector_names_paths = list.files(path = paste0(path_to_folder, '/Features'), pattern = '.txt', full.names = TRUE)
-=======
     # filter
     matrix = matrix[rownames(matrix) %in% gene_names_DT$ensembl_gene_id, ]
->>>>>>> ff11ea55
 
     # create swapping vector
     new_symbols = gene_names_DT[['gene_symbol']]
@@ -363,123 +327,15 @@
 
   }
 
-<<<<<<< HEAD
-
-  ## 3. read in spatial polygons
-  if(isTRUE(verbose)) wrap_msg('3. read Giotto spatial information \n')
-  spat_paths = list.files(path = paste0(path_to_folder, '/SpatialInfo'), pattern = 'spatVector.shp', full.names = TRUE)
-  spat_files = basename(spat_paths)
-
-  vector_names_paths = list.files(path = paste0(path_to_folder, '/SpatialInfo'), pattern = 'spatVector_names.txt', full.names = TRUE)
-
-  if(length(spat_files) != 0) {
-
-    ## 3.1. shapes
-    if(isTRUE(verbose)) {
-      wrap_msg('\n3.1 read Giotto spatial shape information \n')
-      print(spat_files)
-    }
-
-    spat_names = gsub(spat_files, pattern = '_spatInfo_spatVector.shp', replacement = '')
-
-    for(spat_i in 1:length(spat_names)) {
-      spatVector = terra::vect(x = spat_paths[spat_i])
-
-      # read in original column names and assign to spatVector
-      spatVector_names = fread(input = vector_names_paths[spat_i], header = FALSE)[['V1']]
-      names(spatVector) = spatVector_names
-
-      spat_name = spat_names[spat_i]
-      if(isTRUE(verbose)) message(spat_name)
-      gobject@spatial_info[[spat_name]]@spatVector = spatVector
-    }
-
-    ## 3.2. centroids
-    if(isTRUE(verbose)) {
-      wrap_msg('\n 3.2 read Giotto spatial centroid information \n')
-    }
-
-    centroid_search_term = gsub(spat_files, pattern = '_spatInfo_spatVector.shp', replacement = '_spatInfo_spatVectorCentroids.shp')
-    centroid_paths = sapply(centroid_search_term, function(gp_centroid) {
-      list.files(path = paste0(path_to_folder, '/SpatialInfo'), pattern = gp_centroid, full.names = TRUE)
-    }, USE.NAMES = FALSE)
-
-    # check if centroid are provided for spatvector polygons
-    test_missing = unlist(lapply(centroid_paths, FUN = function(x) identical(x, character(0))))
-    centroid_paths = centroid_paths[!test_missing]
-
-    if(length(centroid_paths) == 0) {
-      if(verbose) wrap_msg('No centroids were found, centroid loading will be skipped \n')
-    } else {
-
-      centroid_files = basename(centroid_paths)
-
-      if(length(centroid_files != 0)) {
-        spat_names = gsub(centroid_files, pattern = '_spatInfo_spatVectorCentroids.shp', replacement = '')
-
-        vector_names_paths = list.files(path = paste0(path_to_folder, '/SpatialInfo'), pattern = 'spatVectorCentroids_names.txt', full.names = TRUE)
-
-        for(spat_i in 1:length(spat_names)) {
-          spatVector = terra::vect(x = centroid_paths[spat_i])
-
-          # read in original column names and assign to spatVector
-          spatVector_names = fread(input = vector_names_paths[spat_i], header = FALSE)[['V1']]
-          names(spatVector) = spatVector_names
-
-          spat_name = spat_names[spat_i]
-          if(isTRUE(verbose)) message(spat_name)
-          gobject@spatial_info[[spat_name]]@spatVectorCentroids = spatVector
-        }
-      }
-
-    }
-
-
-    ## 3.3. overlaps
-    if(isTRUE(verbose)) {
-      wrap_msg('\n3.3 read Giotto spatial overlap information \n')
-    }
-
-    overlap_search_term = gsub(spat_files, pattern = '_spatInfo_spatVector.shp', replacement = '_spatInfo_spatVectorOverlaps.shp')
-    overlap_files = list.files(path = paste0(path_to_folder, '/SpatialInfo'), pattern = 'spatVectorOverlaps.shp')
-
-    # check if overlap information is available
-    if(length(overlap_files) == 0) {
-      if(verbose) wrap_msg('No overlaps were found, overlap loading will be skipped \n')
-    } else {
-
-      print(overlap_files)
-
-      # find overlaps per spatVector
-      for(sv_i in seq_along(overlap_search_term)) {
-        overlap_paths = list.files(path = paste0(path_to_folder, '/SpatialInfo'), pattern = overlap_search_term[sv_i], full.names = TRUE)
-        overlap_filenames = basename(overlap_paths)
-
-        # get matching names files for the spatVector.shp files
-        overlap_column_names = gsub(overlap_filenames,
-                                    pattern = 'spatVectorOverlaps.shp',
-                                    replacement = 'spatVectorOverlaps_names.txt')
-        overlap_paths_colnames = paste0(dirname(overlap_paths),'/', overlap_column_names)
-=======
-
-}
->>>>>>> ff11ea55
-
-
-
-
-
-<<<<<<< HEAD
-          if(isTRUE(verbose)) wrap_msg(spat_name, ' and ', feat_name)
-          gobject@spatial_info[[spat_name]]@overlaps[[feat_name]] = spatVector
-        }
-      }
-    }
-  }
-=======
+
+}
+
+
+
+
+
 
 # I/O Helpers ####
->>>>>>> ff11ea55
 
 
 
