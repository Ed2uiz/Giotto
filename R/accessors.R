
# Commonly used params
# Use @inheritParams data_access when documenting these parameters
#' @title Giotto object data accessors
#' @description Access or examine slots within the giotto object
#' @name data_access
#' @param gobject giotto object
#' @param spat_unit spatial unit (e.g. "cell")
#' @param feat_type feature type (e.g. "rna", "dna", "protein")
#' @param return_uniques return unique nesting names (ignores if final object exists/is correct class)
#' @param output what format in which to get information (e.g. "data.table")
#' @param set_defaults set default spat_unit and feat_type. Change to FALSE only when
#' @param copy_obj whether to deep copy/duplicate when getting the object (default = TRUE)
#' expression and spat_info are not expected to exist.
#' @keywords internal
NULL

## Get and set functions to get and set values in one of the giotto class slots ##

#%%%%% NOTE: python and instructions accessors are currently in giotto.R %%%%%#








## cell_ID slot ####

#' @title Get cell IDs for a given spatial unit
#' @name get_cell_id
#' @inheritParams data_access
#' @description Data for each spatial unit is expected to agree on a single set of cell_IDs
#' that are shared across any feature types. These cell_IDs are stored within the
#' giotto object's \code{cell_ID} slot. Getters and setters for this slot directly
#' retrieve (get) or replace (set) this slot.
#' @return character vector of cell_IDs
#' @seealso set_cell_id
#' @family functions to set data in giotto object
#' @keywords internal
get_cell_id = function(gobject,
                       spat_unit = NULL,
                       set_defaults = TRUE) {

  if(!inherits(gobject, 'giotto')) stop('Only Giotto Objects are supported for this function.')
  if(isTRUE(set_defaults)) {
    spat_unit = set_default_spat_unit(gobject = gobject,
                                      spat_unit = spat_unit)
  }

  return(slot(gobject, 'cell_ID')[[spat_unit]])

}


#' @title Set cell IDs for a given spatial unit
#' @name set_cell_id
#' @inheritParams data_access
#' @param cell_IDs character vector of cell IDs to set
#' @description Data for each spatial unit is expected to agree on a single set of cell_IDs
#' that are shared across any feature types. These cell_IDs are stored within the
#' giotto object's \code{cell_ID} slot. Getters and setters for this slot directly
#' retrieve (get) or replace (set) this slot. Set \code{cell_IDs} \code{NULL} in order
#' to delete the entry.
#' @seealso get_cell_id
#' @return giotto object with set cell_ID slot
#' @family functions to set data in giotto object
#' @keywords internal
set_cell_id = function(gobject,
                       spat_unit = NULL,
                       cell_IDs,
                       set_defaults = TRUE) {
  if(!inherits(gobject, 'giotto')) stop('Only Giotto Objects are supported for this function.')
  if(isTRUE(set_defaults)) {
    spat_unit = set_default_spat_unit(gobject = gobject,
                                      spat_unit = spat_unit)
  }

  if(!is.null(cell_IDs)) {
    if(!inherits(cell_IDs, 'character')) stop('cell_IDs must be a character vector.')
  }

  slot(gobject, 'cell_ID')[[spat_unit]] = cell_IDs

  return(gobject)
}



## feat_ID slot ####

#' @title Get feat IDs for a given feature type
#' @name get_feat_id
#' @inheritParams data_access
#' @description Across a single modality/feature type, all feature information is
#' expected to share a single set of feat_IDs. These feat_IDs are stored within
#' the giotto object's \code{feat_ID} slot. Getters and setters for this slot
#' directly (get) or replace (set) this slot.
#' @seealso set_feat_id
#' @family functions to set data in giotto object
#' @keywords internal
get_feat_id = function(gobject,
                       feat_type = NULL,
                       set_defaults = TRUE) {
  if(!inherits(gobject, 'giotto')) stop('Only Giotto Objects are supported for this function.')
  if(isTRUE(set_defaults)) {
    spat_unit = set_default_spat_unit(gobject = gobject,
                                      spat_unit = NULL)
    feat_type = set_default_feat_type(gobject = gobject,
                                      spat_unit = spat_unit,
                                      feat_type = feat_type)
  }

  return(slot(gobject, 'feat_ID')[[feat_type]])

}


#' @title Set feat IDs for a given feature type
#' @name set_feat_id
#' @inheritParams data_access
#' @description Across a single modality/feature type, all feature information is
#' expected to share a single set of feat_IDs. These feat_IDs are stored within
#' the giotto object's \code{feat_ID} slot. Getters and setters for this slot
#' directly (get) or replace (set) this slot.
#' @seealso get_feat_id
#' @return giotto object with set cell_ID slot
#' @family functions to set data in giotto object
#' @keywords internal
set_feat_id = function(gobject,
                       feat_type = NULL,
                       feat_IDs,
                       set_defaults = TRUE) {
  if(!inherits(gobject, 'giotto')) stop('Only Giotto Objects are supported for this function.')
  if(isTRUE(set_defaults)) {
    spat_unit = set_default_spat_unit(gobject = gobject,
                                      spat_unit = NULL)
    feat_type = set_default_feat_type(gobject = gobject,
                                      spat_unit = spat_unit,
                                      feat_type = feat_type)
  }

  if(!is.null(feat_IDs)) {
    if(!inherits(feat_IDs, 'character')) stop('feat_IDs must be a character vector.')
  }

  slot(gobject, 'feat_ID')[[feat_type]] = feat_IDs

  return(gobject)

}



## old metadata setters (originally from Giotto.R)

# #' @title Set cell metadata
# #' @name set_cell_metadata
# #' @description Set cell metadata
# #' @param gobject giotto object
# #' @param cell_metadata cell_metadata supplied as a nested list with spat_unit$feat_type$name
# #' @keywords internal
# set_cell_metadata = function(gobject,
#                              cell_metadata) {
#
#   # if metadata is not provided, then:
#   # create metadata for each spatial unit and feature type combination
#
#   # define for data.table :=
#   cell_ID = NULL
#
#   if(is.null(cell_metadata)) {
#
#     for(spat_unit in names(gobject@expression)) {
#
#       for(feat_type in names(gobject@expression[[spat_unit]])) {
#
#         if(is.null(gobject@spatial_info)) {
#           gobject@cell_metadata[[spat_unit]][[feat_type]] = data.table::data.table(cell_ID = gobject@cell_ID[[spat_unit]])
#         } else {
#           for(poly in names(gobject@spatial_info)) {
#             gobject@cell_metadata[[poly]][[feat_type]] = data.table::data.table(cell_ID = gobject@cell_ID[[poly]])
#           }
#         }
#       }
#     }
#
#   } else {
#
#     # extract all metadata information
#     # need to be nested list (feature type and spatial unit)
#     for(spat_unit in names(cell_metadata)) {
#
#       for(feat_type in names(cell_metadata[[spat_unit]])) {
#
#
#         gobject@cell_metadata[[spat_unit]][[feat_type]] = data.table::as.data.table(cell_metadata[[spat_unit]][[feat_type]])
#         gobject@cell_metadata[[spat_unit]][[feat_type]][, cell_ID := gobject@cell_ID[[spat_unit]]]
#
#         # put cell_ID first
#         all_colnames = colnames(gobject@cell_metadata[[spat_unit]][[feat_type]])
#         other_colnames = grep('cell_ID', all_colnames, invert = T, value = T)
#         gobject@cell_metadata[[spat_unit]][[feat_type]] = gobject@cell_metadata[[spat_unit]][[feat_type]][, c('cell_ID', other_colnames), with = FALSE]
#
#       }
#     }
#   }
#
#   return(gobject)
#
# }


# #' @title Set feature metadata
# #' @name set_feature_metadata
# #' @description Set feature metadata
# #' @keywords internal
# set_feature_metadata = function(gobject,
#                                 feat_metadata) {
#
#   # define for data.table :=
#   feat_ID = NULL
#
#   if(is.null(feat_metadata)) {
#
#     for(spat_unit in names(gobject@expression)) {
#       for(feat_type in names(gobject@expression[[spat_unit]])) {
#         gobject@feat_metadata[[spat_unit]][[feat_type]] = data.table::data.table(feat_ID = gobject@feat_ID[[feat_type]])
#       }
#     }
#
#   } else {
#
#     for(spat_unit in names(gobject@expression)) {
#       for(feat_type in names(gobject@expression[[spat_unit]])) {
#         gobject@feat_metadata[[spat_unit]][[feat_type]] = data.table::as.data.table(feat_metadata[[spat_unit]][[feat_type]])
#         gobject@feat_metadata[[spat_unit]][[feat_type]][, feat_ID := gobject@feat_ID[[feat_type]]]
#
#         # put feat_ID first
#         all_colnames = colnames(gobject@feat_metadata[[spat_unit]][[feat_type]])
#         other_colnames = grep('feat_ID', all_colnames, invert = T, value = T)
#         gobject@feat_metadata[[spat_unit]][[feat_type]] = gobject@feat_metadata[[spat_unit]][[feat_type]][, c('feat_ID', other_colnames), with = FALSE]
#
#       }
#     }
#   }
#
#   return(gobject)
#
# }


## cell metadata slot ####

#' @title Get cell metadata
#' @name get_cell_metadata
#' @inheritParams data_access
#' @param output return as either 'data.table' or 'cellMetaObj'
#' @description Get cell metadata from giotto object
#' @seealso pDataDT
#' @keywords internal
get_cell_metadata = function(gobject,
                             spat_unit = NULL,
                             feat_type = NULL,
                             output = c('cellMetaObj', 'data.table'),
                             copy_obj = TRUE,
                             set_defaults = TRUE) {

  output = match.arg(output, choices = c('cellMetaObj', 'data.table'))

  # 1. Set feat_type and spat_unit
  if(isTRUE(set_defaults)) {
    spat_unit = set_default_spat_unit(gobject = gobject,
                                      spat_unit = spat_unit)
    feat_type = set_default_feat_type(gobject = gobject,
                                      spat_unit = spat_unit,
                                      feat_type = feat_type)
  }

  # 2. Find object - note that metadata objects do not have names
  cellMeta = gobject@cell_metadata[[spat_unit]][[feat_type]]

  if(inherits(cellMeta, 'list') | is.null(cellMeta)) stop('metadata referenced does not exist.')
  if(!inherits(cellMeta, 'cellMetaObj')) stop('metadata referenced is not cellMetaObj')

  if(isTRUE(copy_obj)) cellMeta[] = data.table::copy(cellMeta[])

  # 3. Return as desired object type
  if(output == 'cellMetaObj') {
    # return cellMetaObj
    return(cellMeta)

  } else if(output == 'data.table') {

    cellMeta = slot(cellMeta, 'metaDT')

    # return data.table
    return(cellMeta)
  }

}





#' @title Set cell metadata
#' @name set_cell_metadata
#' @description Function to set cell metadata information into giotto object
#' @inheritParams data_access
#' @param provenance provenance information to set
#' @param metadata cellMetaObj or data.table containing cell metadata. Setting NULL will remove
#' the object. Passing 'initialize' will reset the object.
#' @param verbose be verbose
#' @return giotto object
#' @family functions to set data in giotto object
set_cell_metadata = function(gobject,
                             metadata,
                             spat_unit = NULL,
                             feat_type = NULL,
                             provenance = NULL,
                             verbose = TRUE,
                             set_defaults = TRUE) {

  # data.table vars
  cell_ID = NULL

  if(!inherits(gobject, 'giotto')) stop("Only Giotto Objects are supported for this function.")

  # 1. determine if user input was supplied
  nospec_unit = ifelse(is.null(spat_unit), yes = TRUE, no = FALSE)
  nospec_feat = ifelse(is.null(feat_type), yes = TRUE, no = FALSE)

  # 2. set spat unit/ feat type if needed
  if(isTRUE(set_defaults)) {
    spat_unit = set_default_spat_unit(gobject = gobject,
                                      spat_unit = spat_unit)
    feat_type = set_default_feat_type(gobject = gobject,
                                      spat_unit = spat_unit,
                                      feat_type = feat_type)
  }

  # 3.1 if input is NULL, remove object
  if(is.null(metadata)) {
    if(isTRUE(verbose)) message('NULL passed to metadata.\n Removing specified metadata.')
    gobject@cell_metadata[[spat_unit]][[feat_type]] = NULL
    return(gobject)
  }

  # 3.2 if input is 'initialize', RESET/reinitialize object
  if(inherits(metadata, 'character')) {
    if(metadata == 'initialize') {
      if(isTRUE(verbose)) message('Initializing specified metadata.')
      gobject@cell_metadata[[spat_unit]][[feat_type]] = new('cellMetaObj',
                                                            metaDT = data.table::data.table(cell_ID = get_cell_id(gobject,
                                                                                                                  spat_unit = spat_unit)),
                                                            col_desc = c(cell_ID = 'cell-specific unique ID value'),
                                                            spat_unit = spat_unit,
                                                            feat_type = feat_type,
                                                            provenance = if(is.null(provenance)) spat_unit else provenance)
      return(gobject)
    }
  }


  # 4.1 import info if S4 object, else generate S4
  if(inherits(metadata, 'cellMetaObj')) {

    if(isTRUE(nospec_unit)) {
      if(!is.na(slot(metadata, 'spat_unit'))) spat_unit = slot(metadata, 'spat_unit')
    } else {
      slot(metadata, 'spat_unit') = spat_unit
    }
    if(isTRUE(nospec_feat)) {
      if(!is.na(slot(metadata, 'feat_type'))) feat_type = slot(metadata, 'feat_type')
    } else {
      slot(metadata, 'feat_type') = feat_type
    }
    if(!is.null(provenance)) {
      slot(metadata, 'provenance') = provenance
    }

  } else {

    # 4.2 if nested list structure, extract spat_unit/feat_type
    if(inherits(metadata, 'list')) {
      cellMetaObj_list = read_cell_metadata(gobject,
                                            metadata = metadata,
                                            provenance = if(is.null(provenance)) spat_unit else provenance)
      # recursively run
      for(obj_i in seq_along(cellMetaObj_list)) {
        # (provenance info set during prev. step)
        gobject = set_cell_metadata(gobject,
                                    metadata = cellMetaObj_list[[obj_i]])
      }
      return(gobject)
    }

    # 4.3 otherwise assume data.frame type object
    metadata = data.table::as.data.table(metadata)

    # if cell ID col is missing, try to automatically set
    if(is.null(metadata[['cell_ID']])) {
      id_error = try(metadata[, cell_ID := get_cell_id(gobject, spat_unit = spat_unit)], silent = TRUE)
      if(inherits(id_error, 'try-error')) stop('cannot automatically set metadata cell_ID based on gobject cell_ID slot.')
    } else if(spat_unit %in% list_cell_id_names(gobject)) {

      # if cell ID col is present in both, try to match
      if(!identical(metadata[, cell_ID], get_cell_id(gobject, spat_unit = spat_unit))) {
        stop('metadata cell_ID does not match that in gobject cell_ID slot for spat_unit "', spat_unit, '".\n')
      }

    }

    # put cell_ID first
    all_colnames = colnames(metadata)
    other_colnames = grep('cell_ID', all_colnames, invert = TRUE, value = TRUE)
    metadata = metadata[, c('cell_ID', other_colnames), with = FALSE]

    metadata = new('cellMetaObj',
                   metaDT = metadata,
                   col_desc = NA_character_, # unknown
                   spat_unit = spat_unit,
                   feat_type = feat_type,
                   provenance = if(is.null(provenance)) spat_unit else provenance)
  }

  # 5. check if nesting address is already used - just feat_type for metadata
  potential_names = list_cell_metadata(gobject, spat_unit = spat_unit)[, feat_type]
  if(feat_type %in% potential_names) {
    if(isTRUE(verbose)) wrap_msg('> Cell metadata for spat_unit "', spat_unit, '" and feat_type "',
                                 feat_type, '" already exists and will be replaced with new metadata.')
  }


  # old_meta = data.table::copy(gobject@cell_metadata[[spat_unit]][[feat_type]])
  #
  # new_cols = NULL
  # if(!is.null(old_meta) && inherits(old_meta, "data.table")){
  #   old_cols = colnames(old_meta)
  #   new_cols = colnames(meta_dt)
  #   cat("\nWarning: The following columns will be overwritten:",
  #   old_cols, "\nThey will be replaced with:", new_cols,"\n")
  #
  #   old_meta[, (old_cols) := NULL]
  #
  # } else {
  #   new_cols = colnames(meta_dt)
  #   cat("\nWriting data within columns:", new_cols,
  #   "\nto cell metadata\n")
  # }

  # suppressWarnings({
  #   gobject <- removeCellAnnotation(gobject = gobject,
  #                                   spat_unit = spat_unit,
  #                                   feat_type = feat_type,
  #                                   columns = old_cols,
  #                                   return_gobject = TRUE)
  #   gobject@cell_metadata[[spat_unit]][[feat_type]] = meta_dt
  # })
  # message("\nCell Metadata slot '",spat_unit, feat_type, "' set.\n")
  #
  gobject@cell_metadata[[spat_unit]][[feat_type]] = metadata
  return(gobject)

}


## feature metadata slot ####

#' @title Get feature metadata
#' @name get_feature_metadata
#' @inheritParams data_access
#' @param output return as either 'data.table' or 'featMetaObj'
#' @param copy_obj whether to perform a deepcopy of the data.table information
#' @description Get feature metadata from giotto object
#' @seealso fDataDT
#' @keywords internal
get_feature_metadata = function(gobject,
                                spat_unit = NULL,
                                feat_type = NULL,
                                output = c('featMetaObj', 'data.table'),
                                copy_obj = TRUE,
                                set_defaults = TRUE) {

  output = match.arg(output, choices = c('featMetaObj', 'data.table'))

  # 1. Set feat_type and spat_unit
  if(isTRUE(set_defaults)) {
    spat_unit = set_default_spat_unit(gobject = gobject,
                                      spat_unit = spat_unit)
    feat_type = set_default_feat_type(gobject = gobject,
                                      spat_unit = spat_unit,
                                      feat_type = feat_type)
  }

  # 2. Find object - note that metadata objects do not have names
  featMeta = gobject@feat_metadata[[spat_unit]][[feat_type]]

  # 3. Return as desired object type
  if(output == 'featMetaObj') {
    if(inherits(featMeta, 'data.table')) { # ** TO BE DEPRECATED **
      featMeta = new('featMetaObj',
                     metaDT = featMeta,
                     col_desc = NA_character_, # no info
                     spat_unit = spat_unit,
                     feat_type = feat_type,
                     provenance = spat_unit) # assumed
    }

    if(inherits(featMeta, 'list') | is.null(featMeta)) stop('metadata referenced does not exist.')
    if(!inherits(featMeta, 'featMetaObj')) stop('metadata referenced is not data.table or featMetaObj')

    if(isTRUE(copy_obj)) featMeta[] = data.table::copy(featMeta[])

    # return featMetaObj
    return(featMeta)
  } else if(output == 'data.table') {
    if(inherits(featMeta, 'featMetaObj')) {
      featMeta = slot(featMeta, 'metaDT')
    }

    if(inherits(featMeta, 'list') | is.null(featMeta)) stop('metadata referenced does not exist.')
    if(!inherits(featMeta, 'data.table')) stop('metadata referenced is not data.table or featMetaObj')

    if(isTRUE(copy_obj)) featMeta = data.table::copy(featMeta)

    # return data.table
    return(featMeta)
  }

}




#' @title Set feature metadata
#' @name set_feature_metadata
#' @description Function to set feature metadata into giotto object
#' @inheritParams data_access
#' @param metadata featMetaObj or data.table object containing feature metadata.
#' Setting NULL will remove the object.
#' @param provenance provenance information (optional)
#' @param verbose be verbose
#' @return giotto object
#' @family functions to set data in giotto object
set_feature_metadata = function(gobject,
                                metadata,
                                spat_unit = NULL,
                                feat_type = NULL,
                                provenance = NULL,
                                verbose = TRUE,
                                set_defaults = TRUE) {

  # data.table vars
  feat_ID = NULL

  if(!inherits(gobject, 'giotto')) stop("Only Giotto Objects are supported for this function.")

  # 1. determine if user input was supplied
  nospec_unit = ifelse(is.null(spat_unit), yes = TRUE, no = FALSE)
  nospec_feat = ifelse(is.null(feat_type), yes = TRUE, no = FALSE)

  # 2. set spat unit/ feat type if needed
  if(isTRUE(set_defaults)) {
    spat_unit = set_default_spat_unit(gobject = gobject,
                                      spat_unit = spat_unit)
    feat_type = set_default_feat_type(gobject = gobject,
                                      spat_unit = spat_unit,
                                      feat_type = feat_type)
  }

  # 3.1 if input is NULL, remove object
  if(is.null(metadata)) {
    if(isTRUE(verbose)) wrap_msg('NULL passed to metadata.\n Removing specified metadata.')
    gobject@feat_metadata[[spat_unit]][[feat_type]] = NULL
    return(gobject)
  }

  # 3.2 if input is 'initialize', RESET/reinitialize object
  if(inherits(metadata, 'character')) {
    if(metadata == 'initialize') {
      if(isTRUE(verbose)) message('Initializing specified metadata.')
      gobject@feat_metadata[[spat_unit]][[feat_type]] = new('featMetaObj',
                                                            metaDT = data.table::data.table(feat_ID = get_feat_id(gobject,
                                                                                                                  feat_type = feat_type)),
                                                            col_desc = c(feat_ID = 'feature-specific unique ID value'),
                                                            spat_unit = spat_unit,
                                                            feat_type = feat_type,
                                                            provenance = if(is.null(provenance)) spat_unit else provenance)
      return(gobject)
    }
  }


  # 4.1 import info if S4 object, else generate S4
  if(inherits(metadata, 'featMetaObj')) {

    if(isTRUE(nospec_unit)) {
      if(!is.na(slot(metadata, 'spat_unit'))) spat_unit = slot(metadata, 'spat_unit')
    } else {
      slot(metadata, 'spat_unit') = spat_unit
    }
    if(isTRUE(nospec_feat)) {
      if(!is.na(slot(metadata, 'feat_type'))) feat_type = slot(metadata, 'feat_type')
    } else {
      slot(metadata, 'feat_type') = feat_type
    }
    if(!is.null(provenance)) {
      slot(metadata, 'provenance') = provenance
    }

  } else {

    # 4.2 if nested list structure, extract spat_unit/feat_type
    if(inherits(metadata, 'list')) {
      featMetaObj_list = read_feature_metadata(gobject,
                                               metadata = metadata,
                                               provenance = if(is.null(provenance)) spat_unit else provenance)
      # recursively run
      for(obj_i in seq_along(featMetaObj_list)) {
        # (provenance info set during prev. step)
        gobject = set_feature_metadata(gobject,
                                       metadata = featMetaObj_list[[obj_i]])
      }
      return(gobject)
    }

    # 4.3 otherwise assume data.frame type object
    metadata = data.table::as.data.table(metadata)

    # if feat ID col is missing, try to automatically set
    if(is.null(metadata[['feat_ID']])) {
      id_error = try(metadata[, feat_ID := get_feat_id(gobject, feat_type = feat_type)], silent = TRUE)
      if(inherits(id_error, 'try-error')) stop('cannot automatically set metadata feat_ID based on gobject feat_ID slot.')
    } else if(feat_type %in% list_feat_id_names(gobject)) {

      # if feat ID col is present in both, try to match
      if(!identical(metadata[, feat_ID], get_feat_id(gobject, feat_type = feat_type))) {
        stop('metadata feat_ID does not match that in gobject feat_ID slot for feat_type "', feat_type, '".\n')
      }

    }

    # put feat_ID first
    all_colnames = colnames(metadata)
    other_colnames = grep('feat_ID', all_colnames, invert = TRUE, value = TRUE)
    metadata = metadata[, c('feat_ID', other_colnames), with = FALSE]

    metadata = new('featMetaObj',
                   metaDT = metadata,
                   col_desc = NA_character_, # unknown
                   spat_unit = spat_unit,
                   feat_type = feat_type,
                   provenance = if(is.null(provenance)) spat_unit else provenance)
  }

  # 5. check if nesting address is already used - just feat_type for metadata
  potential_names = list_feat_metadata(gobject, spat_unit = spat_unit)[, feat_type]
  if(feat_type %in% potential_names) {
    if(isTRUE(verbose)) wrap_msg('> Feat metadata for spat_unit "', spat_unit, '" and feat_type "',
                                 feat_type, '" already exists and will be replaced with new metadata.')
  }

  gobject@feat_metadata[[spat_unit]][[feat_type]] = metadata
  return(gobject)


}


## expression values slot ####

#' @title  Get expression values
#' @name  get_expression_values
#' @description Function to get expression values from giotto object
#' @inheritParams data_access
#' @param values expression values to extract (e.g. "raw", "normalized", "scaled")
#' @param output what object type to retrieve the expression as. Currently either
#' 'matrix' for the matrix object contained in the exprObj or 'exprObj' (default) for
#' the exprObj itself are allowed.
#' @return expression matrix
#' @family expression accessor functions
#' @family functions to get data from giotto object
#' @export
get_expression_values = function(gobject,
                                 values = NULL,
                                 spat_unit = NULL,
                                 feat_type = NULL,
                                 output = c('exprObj', 'matrix'),
                                 set_defaults = TRUE) {


  output = match.arg(output, choices = c('exprObj', 'matrix'))

  # 1. Set feat_type and spat_unit
  if(isTRUE(set_defaults)) {
    spat_unit = set_default_spat_unit(gobject = gobject,
                                      spat_unit = spat_unit)
    feat_type = set_default_feat_type(gobject = gobject,
                                      spat_unit = spat_unit,
                                      feat_type = feat_type)
  }

  # 2. Find object

  potential_values = list_expression_names(gobject = gobject,
                                           spat_unit = spat_unit,
                                           feat_type = feat_type)

  if(is.null(values)) values = potential_values[[1]]

  ## special cases for giotto standard pipeline
  if(values == 'scaled' & is.null(gobject@expression[[spat_unit]][[feat_type]][[values]])) {
    stop('run first scaling (& normalization) step')
  } else if(values == 'normalized' & is.null(gobject@expression[[spat_unit]][[feat_type]][[values]])) {
    stop('run first normalization step')
  } else if(values == 'custom' & is.null(gobject@expression[[spat_unit]][[feat_type]][[values]])) {
    stop('first add custom expression matrix')
  }

  if(!values %in% potential_values) stop("The spatial unit ", spat_unit ," for expression matrix ", feat_type, " and with name ","'", values, "'"," can not be found \n")

  # 3. Get object in desired format

  expr_values = gobject@expression[[spat_unit]][[feat_type]][[values]]

  if(output == 'exprObj') {
    if(!inherits(expr_values, 'exprObj')) {
      expr_values = new('exprObj',
                        name = values,
                        exprMat = expr_values,
                        spat_unit = spat_unit,
                        feat_type = feat_type,
                        provenance = spat_unit, # assumed
                        misc = NULL)
    }

    if(!inherits(expr_values, 'exprObj')) stop('Cannot convert to exprObj')

    # return exprObj
    return(expr_values)

  } else if(output == 'matrix') {

    if(inherits(expr_values, 'exprObj')) expr_values = slot(expr_values, 'exprMat')

    # return 'matrix'
    return(expr_values)
    # if(inherits(expr_values, c('dgeMatrix', 'dgCMatrix'))) {
    #   return(expr_values)
    # } else {
    #   warning('matrix type conversions not yet implemented. Returning the current expression matrix')
    #   return(expr_values)
    # }

  }

}


#' @title select_expression_values
#' @name select_expression_values
#' @inheritDotParams get_expression_values
#' @seealso \code{\link{get_expression_values}}
#' @keywords internal
select_expression_values = function(...) {

  .Deprecated(new = "get_expression_values")

  get_expression_values(...)

}


#' @title  Set expression values
#' @name  set_expression_values
#' @description Function to set expression values for giotto object
#' @inheritParams data_access
#' @param name name for the expression slot
#' @param provenance provenance information (optional)
#' @param values exprObj or matrix of expression values. If NULL, then the object
#' will be removed.
#' @param verbose be verbose
#' @return giotto object
#' @family expression accessor functions
#' @family functions to set data in giotto object
#' @export
set_expression_values = function(gobject,
                                 values,
                                 spat_unit = NULL,
                                 feat_type = NULL,
                                 name = 'test',
                                 provenance = NULL,
                                 verbose = TRUE,
                                 set_defaults = TRUE) {

  if(!inherits(gobject, 'giotto')) stop('Only Giotto objects are supported for this function.')

  # 1. Determine user inputs
  nospec_unit = ifelse(is.null(spat_unit), yes = TRUE, no = FALSE)
  nospec_feat = ifelse(is.null(feat_type), yes = TRUE, no = FALSE)
  nospec_name = ifelse(is.null(match.call()$name), yes = TRUE, no = FALSE)

  # 2. Set feat_type and spat_unit
  if(isTRUE(set_defaults)) {
    spat_unit = set_default_spat_unit(gobject = gobject,
                                      spat_unit = spat_unit)
    feat_type = set_default_feat_type(gobject = gobject,
                                      spat_unit = spat_unit,
                                      feat_type = feat_type)
  }


  # 3. if input is NULL, remove object (no initialize option)
  if(is.null(values)) {
    if(isTRUE(verbose)) message('NULL passed to values param.\n Removing specified expression')
    gobject@expression[[spat_unit]][[feat_type]][[name]] = values
    return(gobject)
  }

  # 4.1 import data from S4 if available, else generate S4
  if(inherits(values, 'exprObj')) {

    if(isTRUE(nospec_unit)) {
      if(!is.na(slot(values, 'spat_unit'))) spat_unit = slot(values, 'spat_unit')
    } else {
      slot(values, 'spat_unit') = spat_unit
    }
    if(isTRUE(nospec_feat)) {
      if(!is.na(slot(values, 'feat_type'))) feat_type = slot(values, 'feat_type')
    } else {
      slot(values, 'feat_type') = feat_type
    }
    if(isTRUE(nospec_name)) {
      if(!is.na(slot(values, 'name'))) name = slot(values, 'name')
    } else {
      slot(values, 'name') = name
    }
    if(!is.null(provenance)) {
      slot(values, 'provenance') = provenance
    }

  } else {

    # 4.2 if nested list structure, extract spat_unit/feat_type
    if(inherits(values, 'list')) {
      cores = determine_cores(NA)

      exprObj_list = read_expression_data(expr_list = values,
                                          sparse = TRUE,
                                          cores = cores,
                                          default_feat_type = feat_type,
                                          provenance = if(is.null(provenance)) spat_unit else provenance)
      # recursively run
      for(obj_i in seq_along(exprObj_list)) {
        # provenance info set during prev. step
        gobject = set_expression_values(gobject,
                                        values = exprObj_list[[obj_i]])
      }
      return(gobject)
    }

    # 4.3 otherwise assume matrix type object and create S4
    # TODO run this through read_expression_values as well to determine appropriate data type?
    values = new('exprObj',
                 name = name,
                 exprMat = values,
                 spat_unit = spat_unit,
                 feat_type = feat_type,
                 provenance = if(is.null(provenance)) spat_unit else provenance, # assumed
                 misc = NULL)
  }

  ## 5. check if specified name has already been used
  potential_names = list_expression_names(gobject, spat_unit = spat_unit, feat_type = feat_type)
  if(name %in% potential_names) {
    if(isTRUE(verbose)) wrap_msg('> ', name, ' already exists and will be replaced with new values \n')
  }

  ## 6. update and return giotto object
  gobject@expression[[spat_unit]][[feat_type]][[name]] = values
  return(gobject)

}





## spatial locations slot ####

#' @title Get spatial locations
#' @name get_spatial_locations
#' @description Function to get a spatial location data.table
#' @inheritParams data_access
#' @param spat_loc_name name of spatial locations (defaults to first name in spatial_locs slot, e.g. "raw")
#' @param output what object type to get the spatial locations as. Default is as
#' a 'spatLocsObj'. Returning as 'data.table' is also possible.
#' @param copy_obj whether to copy/duplicate when getting the object (default = TRUE)
#' @param verbose be verbose
#' @return data.table with coordinates or spatLocsObj depending on \code{output}
#' @family spatial location data accessor functions
#' @family functions to get data from giotto object
#' @export
get_spatial_locations = function(gobject,
                                 spat_unit = NULL,
                                 spat_loc_name = NULL,
                                 output = c('spatLocsObj', 'data.table'),
                                 copy_obj = TRUE,
                                 verbose = TRUE,
                                 set_defaults = TRUE) {

  output = match.arg(output, choices = c('spatLocsObj', 'data.table'))

  if(!is.null(spat_unit)) {
    potential_spat_unit = names(slot(gobject, 'spatial_locs'))
    if(!spat_unit %in% potential_spat_unit) stop(wrap_txt('No spatial locations for spatial unit "', spat_unit, '" exist in spatial_locs slot.'))
  }

  # spatial locations
  if(isTRUE(set_defaults)) {
    spat_unit = set_default_spat_unit(gobject = gobject,
                                      spat_unit = spat_unit)
  }


  # if NULL (not given) and spatial locations have been added, then use first one
  # if NULL (not given) and spatial locations have NOT been added, then keep NULL
  if(is.null(spat_loc_name)) {
    if(!is.null(slot(gobject, 'spatial_locs'))) {
      spat_loc_name = names(slot(gobject, 'spatial_locs')[[spat_unit]])[[1]]
      # cat('No spatial locations have been selected, the first one -',spat_loc_name, '- will be used \n')
    } else {
      spat_loc_name = NULL
      cat('No spatial locations have been found \n')
      return(NULL)
    }
  }

  potential_names = names(slot(gobject, 'spatial_locs')[[spat_unit]])

  # get object to return in desired format
  if(spat_loc_name %in% potential_names) { # case if found
    if(output == 'data.table') { # case if return as data.table
      if(inherits(slot(gobject, 'spatial_locs')[[spat_unit]][[spat_loc_name]], 'spatLocsObj')) { # if is spatLocsObj
        if(isTRUE(copy_obj)) spatloc = data.table::copy(slot(slot(gobject, 'spatial_locs')[[spat_unit]][[spat_loc_name]], 'coordinates')) # copy
        else spatloc = slot(slot(gobject, 'spatial_locs')[[spat_unit]][[spat_loc_name]], 'coordinates') # no copy
      } else { # to be deprecated | if is data.table
        if(isTRUE(copy_obj)) spatloc = data.table::copy(slot(gobject, 'spatial_locs')[[spat_unit]][[spat_loc_name]]) # copy
        else spatloc = slot(gobject, 'spatial_locs')[[spat_unit]][[spat_loc_name]] # no copy
      }
    } else if(output == 'spatLocsObj') { # case if return as spatLocsObj
      if(inherits(slot(gobject, 'spatial_locs')[[spat_unit]][[spat_loc_name]], 'spatLocsObj')) { # if is spatLocsObj
        if(isTRUE(copy_obj)) spatloc = copy(slot(gobject, 'spatial_locs')[[spat_unit]][[spat_loc_name]]) # copy
        else spatloc = slot(gobject, 'spatial_locs')[[spat_unit]][[spat_loc_name]] # no copy
      } else { # to be deprecated | if is data.table
        if(isTRUE(copy_obj)) { # copy
          spatloc = new('spatLocsObj',
                        name = spat_loc_name,
                        spat_unit = spat_unit,
                        coordinates = data.table::copy(slot(gobject, 'spatial_locs')[[spat_unit]][[spat_loc_name]]),
                        provenance = spat_unit) # assume
        } else { # no copy
          spatloc = new('spatLocsObj',
                        name = spat_loc_name,
                        spat_unit = spat_unit,
                        coordinates = slot(gobject, 'spatial_locs')[[spat_unit]][[spat_loc_name]],
                        provenance = spat_unit) # assume
        }
      }
    } else {
      if(isTRUE(verbose)) wrap_msg('Other spatial locations outputs not yet supported')
    }
    return(spatloc)
  } else { # case if not found
    stop(wrap_txt("The spatial locations with name ","'", spat_loc_name, "'"," can not be found \n"))
  }
}



#' @title select_spatial_locations
#' @name select_spatial_locations
#' @inheritDotParams get_spatial_locations
#' @seealso \code{\link{get_spatial_locations}}
#' @keywords internal
select_spatial_locations = function(...) {

  .Deprecated(new = "getSpatialLocations")

  getSpatialLocations(...)

}

#' @title Get spatial locations
#' @name getSpatialLocations
#' @description Function to get a spatial location data.table
#' @inheritParams data_access
#' @param spat_loc_name name of spatial locations (defaults to first name in spatial_locs slot, e.g. "raw")
#' @param output what object type to get the spatial locations as. Default is as
#' a 'spatLocsObj'. Returning as 'data.table' is also possible.
#' @param copy_obj whether to copy/duplicate when getting the object (default = TRUE)
#' @param verbose be verbose
#' @return data.table with coordinates or spatLocsObj depending on \code{output}
#' @family spatial location data accessor functions
#' @family functions to get data from giotto object
#' @export
getSpatialLocations = function(gobject,
                               spat_unit = NULL,
                               spat_loc_name = NULL,
                               output = c('spatLocsObj', 'data.table'),
                               copy_obj = TRUE,
                               verbose = TRUE,
                               set_defaults = TRUE) {

  # Pass to internal function
  spatloc = get_spatial_locations(gobject = gobject,
                                  spat_unit = spat_unit,
                                  spat_loc_name = spat_loc_name,
                                  output = output,
                                  copy_obj = copy_obj,
                                  verbose = verbose,
                                  set_defaults = set_defaults)

  return(spatloc)
}

#' @title Set spatial locations
#' @name set_spatial_locations
#' @description Function to set a spatial location slot
#' @inheritParams data_access
#' @param spatlocs spatial locations (accepts either \code{data.table} or
#' \code{spatLocsObj})
#' @param spat_loc_name name of spatial locations, default "raw"
#' @param provenance provenance information (optional)
#' @param verbose be verbose
#' @details If a \code{spatLocsObj} is provided to \code{spatlocs} param then any
#' attached name and spat_unit info will be used for input to this function's
#' \code{spat_loc_name} and \code{spat_unit}params, BUT will be overridden by any
#' alternative specific inputs to those params. \cr
#' ie: a \code{spatLocsObj} with spat_unit slot == 'cell' will be automatically
#' nested by spat_unit 'cell' when using \code{set_spatial_locations} as long as
#' param \code{spat_unit = NULL}. BUT if param \code{spat_unit = 'nucleus'} then
#' the \code{spatLocsObj} will be nested by spat_unit 'nucleus' instead and
#' its spat_unit slot will be changed to 'nucleus'
#' @return giotto object
#' @family spatial location data accessor functions
#' @family functions to set data in giotto object
#' @export
set_spatial_locations = function(gobject,
                                 spatlocs,
                                 spat_unit = NULL,
                                 spat_loc_name = 'raw',
                                 provenance = NULL,
                                 verbose = TRUE,
                                 set_defaults = TRUE) {

  # 1. determine if input was supplied to spat_unit and spat_loc_name
  nospec_unit = ifelse(is.null(spat_unit), yes = TRUE, no = FALSE)
  nospec_name = ifelse(is.null(match.call()$spat_loc_name), yes = TRUE, no = FALSE)

  # 2. spatial locations
  if(isTRUE(set_defaults)) {
    spat_unit = set_default_spat_unit(gobject = gobject,
                                      spat_unit = spat_unit)
  }

  # 3. remove if input is NULL
  if(is.null(spatlocs)) {
    if(isTRUE(verbose)) message('NULL passed to spatlocs.\n Removing specified spatial locations.')
    gobject@spatial_locs[[spat_unit]][[spat_loc_name]] = spatlocs
    return(gobject)
  }

  # 4. import data
  # if is spatLocsObj, decide if to use tagged spat_unit and name info
  if(inherits(spatlocs, 'spatLocsObj')) {

    if(isTRUE(nospec_unit)) { # case if no input - prioritize tagged info
      if(!is.na(slot(spatlocs, 'spat_unit'))) spat_unit = slot(spatlocs, 'spat_unit')
      else slot(spatlocs, 'spat_unit') = spat_unit
    } else { # case if input given - use input
      slot(spatlocs, 'spat_unit') = spat_unit
    }
    if(isTRUE(nospec_name)) { # case if no input - prioritize tagged info
      if(!is.na(slot(spatlocs, 'name'))) spat_loc_name = slot(spatlocs, 'name')
      else slot(spatlocs, 'name') = spat_loc_name
    } else { # case if input given - use input
      slot(spatlocs, 'name') = spat_loc_name
    }
    if(!is.null(provenance)) {
      slot(spatlocs, 'provenance') = provenance
    }

  } else {
    spatlocs = new('spatLocsObj',
                   name = spat_loc_name,
                   spat_unit = spat_unit,
                   coordinates = spatlocs,
                   provenance = if(is.null(provenance)) spat_unit else provenance)
  }

  # 5. check if specified name has already been used
  potential_names = list_spatial_locations_names(gobject, spat_unit = spat_unit)
  if(spat_loc_name %in% potential_names) {
    if(isTRUE(verbose)) {
      wrap_msg('> ', spat_loc_name, ' already exists and will be replaced with new spatial locations \n')
    }
  }

  # 6. update and return giotto object
  gobject@spatial_locs[[spat_unit]][[spat_loc_name]] = spatlocs
  return(gobject)

}

#' @title Set spatial locations
#' @name setSpatialLocations
#' @description Function to set a spatial location slot
#' @inheritParams data_access
#' @param spatlocs spatial locations (accepts either \code{data.table} or
#' \code{spatLocsObj})
#' @param spat_loc_name name of spatial locations, default "raw"
#' @param provenance provenance information (optional)
#' @param verbose be verbose
#' @details If a \code{spatLocsObj} is provided to \code{spatlocs} param then any
#' attached name and spat_unit info will be used for input to this function's
#' \code{spat_loc_name} and \code{spat_unit}params, BUT will be overridden by any
#' alternative specific inputs to those params. \cr
#' ie: a \code{spatLocsObj} with spat_unit slot == 'cell' will be automatically
#' nested by spat_unit 'cell' when using \code{setSpatialLocations} as long as
#' param \code{spat_unit = NULL}. BUT if param \code{spat_unit = 'nucleus'} then
#' the \code{spatLocsObj} will be nested by spat_unit 'nucleus' instead and
#' its spat_unit slot will be changed to 'nucleus'
#' @return giotto object
#' @family spatial location data accessor functions
#' @family functions to set data in giotto object
#' @export
setSpatialLocations = function(gobject,
                                 spatlocs,
                                 spat_unit = NULL,
                                 spat_loc_name = 'raw',
                                 provenance = NULL,
                                 verbose = TRUE,
                                 set_defaults = TRUE) {

  # Pass to internal function
  gobject = set_spatial_locations(gobject = gobject,
                                  spatlocs = spatlocs,
                                  spat_unit = spat_unit,
                                  spat_loc_name = spat_loc_name,
                                  provenance = provenance,
                                  verbose = verbose,
                                  set_defaults = set_defaults)

  return(gobject)
}

## dimension reduction slot ####

#' @title Get dimension reduction
#' @name get_dimReduction
#' @inheritParams data_access
#' @param reduction reduction on cells or features (e.g. "cells", "feats")
#' @param reduction_method reduction method (e.g. "pca", "umap", "tsne")
#' @param name name of reduction results
#' @param output object type to return as. Either 'dimObj' (default) or 'data.table
#' of the embedding coordinates.
#' @description Function to get a dimension reduction object
#' @return dim reduction object (default) or dim reduction coordinates
#' @family dimensional reduction data accessor functions
#' @family functions to get data from giotto object
#' @export
get_dimReduction = function(gobject,
                            spat_unit = NULL,
                            feat_type = NULL,
                            reduction = c('cells', 'feats'),
                            reduction_method = c('pca', 'umap', 'tsne'),
                            name = 'pca',
                            output = c('dimObj', 'data.table'),
                            set_defaults = TRUE) {

  output = match.arg(output, choices = c('dimObj', 'data.table'))

  # Set feat_type and spat_unit
  if(isTRUE(set_defaults)) {
    spat_unit = set_default_spat_unit(gobject = gobject,
                                      spat_unit = spat_unit)
    feat_type = set_default_feat_type(gobject = gobject,
                                      spat_unit = spat_unit,
                                      feat_type = feat_type)
  }

  ## check parameters
  reduction = match.arg(arg = reduction, choices = c('cells', 'feats'))
  reduction_method = match.arg(arg = reduction_method, choices = unique(c('pca', 'umap', 'tsne', reduction_method)))

  ## check reduction
  reduction_res = slot(gobject, 'dimension_reduction')[[reduction]][[spat_unit]][[feat_type]]
  if(is.null(reduction_res)) {
    stop('No dimension reduction for ', reduction, ' has been applied \n')
  }

  ## check method
  reduction_res = reduction_res[[reduction_method]]
  if(is.null(reduction_res)) {
    stop(reduction_method, ' has not been performed on this dataset \n')
  }

  ## check name for method
  reduction_res = reduction_res[[name]]
  if(is.null(reduction_res)) {
    stop(name, ': this name is not available for method: ', reduction_method, '\n')
  }

  ## S3 backwards compatibility
  if(!isS4(reduction_res)) reduction_res = S3toS4dimObj(reduction_res)
  silent = validObject(reduction_res) # variable hides TRUE print

  ## return object or coordinates
  if(output == 'dimObj') {
    return(reduction_res)
  } else if(output == 'data.table') {
    return(slot(reduction_res, 'coordinates'))
  } else {
    stop('other outputs not supported')
  }

}


#' @title select_dimReduction
#' @name select_dimReduction
#' @inheritDotParams get_dimReduction
#' @seealso \code{\link{get_dimReduction}}
#' @keywords internal
select_dimReduction = function(...) {

  .Deprecated(new = "get_dimReduction")

  get_dimReduction(...)

}


#' @title Set dimension reduction
#' @name set_dimReduction
#' @description Function to set a dimension reduction slot
#' @inheritParams data_access
#' @param reduction reduction on cells or features
#' @param reduction_method reduction method (e.g. "pca")
#' @param name name of reduction results
#' @param dimObject dimension object result to set
#' @param provenance provenance information (optional)
#' @param verbose be verbose
#' @return giotto object
#' @family dimensional reduction data accessor functions
#' @family functions to set data in giotto object
#' @export
set_dimReduction = function(gobject,
                            dimObject,
                            spat_unit = NULL,
                            feat_type = NULL,
                            reduction = c('cells', 'genes'),
                            reduction_method = c('pca', 'umap', 'tsne'),
                            name = 'pca',
                            provenance = NULL,
                            verbose = TRUE,
                            set_defaults = TRUE) {


  # Set feat_type and spat_unit
  # if(isTRUE(set_defaults)) {
  #   spat_unit = set_default_spat_unit(gobject = gobject,
  #                                     spat_unit = spat_unit)
  #   feat_type = set_default_feat_type(gobject = gobject,
  #                                     spat_unit = spat_unit,
  #                                     feat_type = feat_type)
  # }

  # get set location from S4
  name = slot(dimObject, 'name')
  reduction = slot(dimObject, 'reduction')
  spat_unit = slot(dimObject, 'spat_unit')
  feat_type = slot(dimObject, 'feat_type')
  reduction_method = slot(dimObject, 'reduction_method')


  ## 1. check if specified name has already been used
  potential_names = names(slot(gobject, 'dimension_reduction')[[reduction]][[spat_unit]][[feat_type]][[reduction_method]])
  if(name %in% potential_names) {
    if(isTRUE(verbose)) wrap_msg('> ', name, ' already exists and will be replaced with new dimension reduction object \n')
  }

  ## TODO: 2. check input for dimension reduction object
  if(!inherits(dimObject, 'dimObj')) stop('Object to set must be a giotto S4 "dimObj"\n')
  silent = validObject(dimObject) # variable hides TRUE print

  # set provenance information if given
  if(is.null(provenance)) {
    slot(dimObject, 'provenance') = provenance
  }

  ## 3. update and return giotto object
  slot(gobject, 'dimension_reduction')[[reduction]][[spat_unit]][[feat_type]][[reduction_method]][[name]] = dimObject

  return(gobject)

}

## nearest neighbor network slot ####

#' @title Get nearest network
#' @name get_NearestNetwork
#' @description Get a NN-network from a Giotto object
#' @inheritParams data_access
#' @param nn_network_to_use "kNN" or "sNN"
#' @param network_name name of NN network to be used
#' @param output return a igraph or data.table object. Default 'igraph'
#' @return igraph or data.table object
#' @family expression space nearest network accessor functions
#' @family functions to get data from giotto object
#' @export
get_NearestNetwork = function(gobject,
                              spat_unit = NULL,
                              feat_type = NULL,
                              nn_network_to_use = NULL,
                              network_name = NULL,
                              output = c('nnNetObj', 'igraph', 'data.table'),
                              set_defaults = TRUE) {

  output = match.arg(arg = output, choices = c('nnNetObj', 'igraph', 'data.table'))

  # 1.  Set feat_type and spat_unit
  if(isTRUE(set_defaults)) {
    spat_unit = set_default_spat_unit(gobject = gobject,
                                      spat_unit = spat_unit)
    feat_type = set_default_feat_type(gobject = gobject,
                                      spat_unit = spat_unit,
                                      feat_type = feat_type)
  }

  # 2 Find the object
  if(is.null(nn_network_to_use)) {
    nn_network_to_use = names(slot(gobject, 'nn_network')[[spat_unit]][[feat_type]])[[1]]
    if(is.null(nn_network_to_use)) {

      stop(wrap_txt('There is currently no nearest-neighbor network created for
                     spatial unit: "', spat_unit, '" and feature type "', feat_type, '".
                     First run createNearestNetwork()\n', sep = ''))
    } else {
      wrap_msg('The NN network type was not specified, default to the first: "',
               nn_network_to_use,'"', sep = '')
    }
  }

  if(is.null(network_name)) {
    network_name = names(slot(gobject, 'nn_network')[[spat_unit]][[feat_type]][[nn_network_to_use]])[[1]]
    if(is.null(network_name)) {
      stop(wrap_txt('There is currently no nearest-neighbor network built for spatial unit: "', spat_unit,
                    '" feature type: "', feat_type, '" and network type: "', nn_network_to_use,'"\n',
                    sep = ''))
    }else {
      wrap_msg('The NN network name was not specified, default to the first: "',
               network_name,'"', sep = '')
    }
  }

  # 3. get object in desired format

  nnNet = slot(gobject, 'nn_network')[[spat_unit]][[feat_type]][[nn_network_to_use]][[network_name]]
  if(is.null(nnNet)) {
    stop(wrap_txt('nn_network_to_use: "', nn_network_to_use, '" or network_name: "', network_name, '" does not exist.
                  Create a nearest-neighbor network first', sep = ''))
  }

  if(output == 'nnNetObj') {

    return(nnNet) # return nnNetObj

  } else if(output == 'igraph' | output == 'data.table') {
    nnNet = slot(nnNet, 'igraph')

    if(output == 'igraph') return(nnNet) # return igraph
    if(output == 'data.table') {
      nnNet = data.table::setDT(igraph::get.data.frame(x = nnNet))
      return(nnNet) # return data.table
    }
  }

}


#' @title Extract nearest network
#' @name extractNearestNetwork
#' @inheritDotParams get_NearestNetwork
#' @seealso \code{\link{get_NearestNetwork}}
#' @keywords internal
extractNearestNetwork = function(...) {

  .Deprecated(new = "get_NearestNetwork")

  get_NearestNetwork(...)

}


#' @title Select nearest network
#' @name select_NearestNetwork
#' @inheritDotParams get_NearestNetwork
#' @seealso \code{\link{get_NearestNetwork}}
#' @keywords internal
select_NearestNetwork = function(...) {

  .Deprecated(new = "get_NearestNetwork")

  get_NearestNetwork(...)

}

#' @title Set nearest network
#' @name set_NearestNetwork
#' @description Set a NN-network for a Giotto object
#' @inheritParams data_access
#' @param nn_network_to_use "kNN" or "sNN"
#' @param network_name name of NN network to be used
#' @param nn_network nnNetObj or igraph nearest network object. Data.table not
#' yet supported.
#' @param provenance provenance information (optional)
#' @param verbose be verbose
#' @return giotto object
#' @family expression space nearest network accessor functions
#' @family functions to set data in giotto object
#' @export
set_NearestNetwork = function(gobject,
                              nn_network,
                              spat_unit = NULL,
                              feat_type = NULL,
                              nn_network_to_use = 'sNN',
                              network_name = 'sNN.pca',
                              provenance = NULL,
                              verbose = TRUE,
                              set_defaults = TRUE) {

  # 1. determine user input
  nospec_unit = ifelse(is.null(spat_unit), yes = TRUE, no = FALSE)
  nospec_feat = ifelse(is.null(feat_type), yes = TRUE, no = FALSE)
  nospec_net = ifelse(is.null(match.call()$nn_network_to_use), yes = TRUE, no = FALSE)
  nospec_name = ifelse(is.null(match.call()$network_name), yes = TRUE, no = FALSE)

  # 2. Set feat_type and spat_unit
  if(isTRUE(set_defaults)) {
    spat_unit = set_default_spat_unit(gobject = gobject,
                                      spat_unit = spat_unit)
    feat_type = set_default_feat_type(gobject = gobject,
                                      spat_unit = spat_unit,
                                      feat_type = feat_type)
  }

  # 3. If input is null, remove object
  if(is.null(nn_network)) {
    if(isTRUE(verbose)) message('NULL passed to nn_network.\n Removing specified nearest neighbor network.')
    gobject@nn_network[[spat_unit]][[feat_type]][[nn_network_to_use]][[network_name]] = nn_network
    return(gobject)
  }

  # 4. import data from S4 if available
  if(inherits(nn_network, 'nnNetObj')) {

    if(isTRUE(nospec_unit)) {
      if(!is.na(slot(nn_network, 'spat_unit'))) spat_unit = slot(nn_network, 'spat_unit')
    } else {
      slot(nn_network, 'spat_unit') = spat_unit
    }
    if(isTRUE(nospec_feat)) {
      if(!is.na(slot(nn_network, 'feat_type'))) feat_type = slot(nn_network, 'feat_type')
    } else {
      slot(nn_network, 'feat_type') = feat_type
    }
    if(isTRUE(nospec_net)) {
      if(!is.na(slot(nn_network, 'nn_type'))) nn_network_to_use = slot(nn_network, 'nn_type')
    } else {
      slot(nn_network, 'nn_type') = nn_network_to_use
    }
    if(isTRUE(nospec_name)) {
      if(!is.na(slot(nn_network, 'name'))) network_name = slot(nn_network, 'name')
    } else {
      slot(nn_network, 'name') = network_name
    }
    if(!is.null(provenance)) {
      slot(nn_network, 'provenance') = provenance
    }

  } else {
    # TODO convert to igraph if data.table class

    nn_network = new('nnNetObj',
                     name = network_name,
                     nn_type = nn_network_to_use,
                     igraph = nn_network,
                     spat_unit = spat_unit,
                     feat_type = feat_type,
                     provenance = if(is.null(provenance)) spat_unit else provenance, # assumed
                     misc = NULL)
  }


  ## 5. check if specified name has already been used
  potential_names = list_nearest_networks_names(gobject,
                                                spat_unit = spat_unit,
                                                feat_type = feat_type,
                                                nn_type = nn_network_to_use)
  if(network_name %in% potential_names) {
    if(isTRUE(verbose)) wrap_msg('> "',network_name, '" already exists and will be replaced with new nearest neighbor network')
  }

  ## 6. update and return giotto object
  gobject@nn_network[[spat_unit]][[feat_type]][[nn_network_to_use]][[network_name]] = nn_network
  return(gobject)

}

## spatial network slot ####

#' @title Get spatial network
#' @name get_spatialNetwork
#' @description Function to get a spatial network
#' @inheritParams data_access
#' @param name name of spatial network
#' @param output object type to return as. Options: 'spatialNetworkObj' (default),
#' 'networkDT' and 'networkDT_before_filter' for data.table outputs.
#' @param copy_obj whether to copy/duplicate when getting the object (default = TRUE)
#' @param verbose be verbose
#' @family spatial network data accessor functions
#' @family functions to get data from giotto object
#' @export
get_spatialNetwork = function(gobject,
                              spat_unit = NULL,
                              name = NULL,
                              output = c('spatialNetworkObj',
                                         'networkDT',
                                         'networkDT_before_filter',
                                         'outputObj'),
                              set_defaults = TRUE,
                              copy_obj = TRUE,
                              verbose = TRUE) {

  output = match.arg(output, choices = c('spatialNetworkObj',
                                         'networkDT',
                                         'networkDT_before_filter',
                                         'outputObj'))


  # Set spat_unit
  if(isTRUE(set_defaults)) {
    spat_unit = set_default_spat_unit(gobject = gobject,
                                      spat_unit = spat_unit)
  }

  # set name to get if missing
  if(is.null(name)) name = names(slot(gobject, 'spatial_network')[[spat_unit]])[[1]]

  # check if given name is present
  if (!is.element(name, names(slot(gobject, 'spatial_network')[[spat_unit]]))){
    if(isTRUE(verbose)) msg = wrap_txt('spatial network', name, 'has not been created. Returning NULL.
                                       check which spatial networks exist with showGiottoSpatNetworks()')
    warning(msg)
    return(NULL)
  }else{
    networkObj = slot(gobject, 'spatial_network')[[spat_unit]][[name]]

    # S3 backwards compatibility
    if(!isS4(networkObj)) networkObj = S3toS4spatNetObj(networkObj)
    silent = validObject(networkObj) # Variable used to hide TRUE print

  }

  if(copy_obj) {
    networkObj@networkDT = data.table::copy(networkObj@networkDT)
    if(!is.null(networkObj@networkDT_before_filter)) {
      networkObj@networkDT_before_filter = data.table::copy(networkObj@networkDT_before_filter)
    }
  }

  if (output == 'spatialNetworkObj'){
    return(networkObj)
  } else if(output == 'networkDT'){
    return(slot(networkObj, 'networkDT'))
  } else if(output == 'networkDT_before_filter') {
    return(slot(networkObj, 'networkDT_before_filter'))
  }
}


#' @title Select spatial network
#' @name select_spatialNetwork
#' @inheritDotParams get_spatialNetwork
#' @seealso \code{\link{get_spatialNetwork}}
#' @keywords internal
select_spatialNetwork = function(...) {

  .Deprecated(new = "getSpatialNetwork")

  getSpatialNetwork(...)

}

#' @title Get spatial network
#' @name getSpatialNetwork
#' @description Function to get a spatial network
#' @inheritParams data_access
#' @param name name of spatial network
#' @param output object type to return as. Options: 'spatialNetworkObj' (default),
#' 'networkDT' and 'networkDT_before_filter' for data.table outputs.
#' @param copy_obj whether to copy/duplicate when getting the object (default = TRUE)
#' @param verbose be verbose
#' @family spatial network data accessor functions
#' @family functions to get data from giotto object
#' @export
getSpatialNetwork = function(gobject,
                             spat_unit = NULL,
                             name = NULL,
                             output = c('spatialNetworkObj',
                                        'networkDT',
                                        'networkDT_before_filter',
                                        'outputObj'),
                             set_defaults = TRUE,
                             copy_obj = TRUE,
                             verbose = TRUE) {

  # Pass to internal function
  network = get_spatialNetwork(gobject = gobject,
                               spat_unit = spat_unit,
                               name = name,
                               output = output,
                               set_defaults = set_defaults,
                               copy_obj = copy_obj,
                               verbose = verbose)

  return(network)
}

#' @title Set spatial network
#' @name set_spatialNetwork
#' @description Function to set a spatial network
#' @inheritParams data_access
#' @param name name of spatial network
#' @param spatial_network spatial network
#' @param verbose be verbose
#' @return giotto object
#' @family spatial network data accessor functions
#' @family functions to set data in giotto object
#' @export
set_spatialNetwork = function(gobject,
                              spat_unit = NULL,
                              name = NULL,
                              spatial_network,
                              verbose = TRUE,
                              set_defaults = TRUE) {

  # 1. determmine if input was supplied to spat_unit and name
  if(is.null(spat_unit)) {
    nospec_unit = TRUE
  } else nospec_unit = FALSE
  if(is.null(name)) {
    nospec_name = TRUE
  } else nospec_name = FALSE

  # 2. Set feat_type and spat_unit
  if(isTRUE(set_defaults)) {
    spat_unit = set_default_spat_unit(gobject = gobject,
                                      spat_unit = spat_unit)
  }

  # 3. If input is NULL, remove object
  if(is.null(spatial_network)) {
    gobject@spatial_network[[spat_unit]][[name]] = NULL
    return(gobject)
  }

  # 4. import data from S4 if available
  if(inherits(spatial_network, 'spatialNetworkObj')) {

    if(isTRUE(nospec_unit)) {
      if(!is.na(slot(spatial_network, 'spat_unit'))) spat_unit = slot(spatial_network, 'spat_unit')
      else slot(spatial_network, 'spat_unit') = spat_unit
    }
    else {
      slot(spatial_network, 'spat_unit') = spat_unit
    }
    if(isTRUE(nospec_name)) {
      if(!is.na(slot(spatial_network, 'name'))) name = slot(spatial_network, 'name')
      else slot(spatial_network, 'name') = name
    }
    else {
      slot(spatial_network, 'name') = name
    }

  } else {
    stop('Object to set must be a spatialNetworkObj')
  }

  ## 1. check if specified name has already been used
  if(isTRUE(verbose)) {
    potential_names = names(gobject@spatial_network[[spat_unit]])
    if(name %in% potential_names) {
      wrap_msg('> "', name, '" already exists and will be replaced with new spatial network \n')
    }
  }

  ## TODO: 2. check input for spatial network
  if(!inherits(spatial_network, 'spatialNetworkObj')) stop('spatial_network to set must be S4 "spatialNetworkObj"\n')
  ## Variable used to hide TRUE prints
  silent = validObject(spatial_network)

  ## 3. update and return giotto object
  slot(gobject, 'spatial_network')[[spat_unit]][[name]] = spatial_network
  return(gobject)

}

#' @title Set spatial network
#' @name setSpatialNetwork
#' @description Function to set a spatial network
#' @inheritParams data_access
#' @param name name of spatial network
#' @param spatial_network spatial network
#' @param verbose be verbose
#' @return giotto object
#' @family spatial network data accessor functions
#' @family functions to set data in giotto object
#' @export
setSpatialNetwork = function(gobject,
                              spat_unit = NULL,
                              name = NULL,
                              spatial_network,
                              verbose = TRUE,
                              set_defaults = TRUE) {

  # Pass to internal function
  gobject = set_spatialNetwork(gobject = gobject,
                               spat_unit = spat_unit,
                               name = name,
                               spatial_network = spatial_network,
                               verbose = verbose,
                               set_defaults = set_defaults)
<<<<<<< HEAD

=======
  
>>>>>>> d63e6d54
  return(gobject)
}

## spatial grid slot ####

#' @title Get spatial grid
#' @name get_spatialGrid
#' @description Function to get spatial grid
#' @inheritParams data_access
#' @param name name of spatial grid
#' @param return_grid_Obj return grid object (default = FALSE)
#' @family spatial grid data accessor functions
#' @family functions to get data from giotto object
#' @export
get_spatialGrid = function(gobject,
                           spat_unit = NULL,
                           feat_type = NULL,
                           name = NULL,
                           return_grid_Obj = FALSE,
                           set_defaults = TRUE) {

  # Set feat_type and spat_unit
  if(isTRUE(set_defaults)) {
    spat_unit = set_default_spat_unit(gobject = gobject,
                                      spat_unit = spat_unit)
    feat_type = set_default_feat_type(gobject = gobject,
                                      spat_unit = spat_unit,
                                      feat_type = feat_type)
  }

  # **To be deprecated** - check for old nesting
  if(is.null(names(gobject@spatial_grid[[spat_unit]][[feat_type]])[[1]])) { # If gobject has nothing for this feat_type
    available = list_spatial_grids(gobject,
                                   spat_unit = spat_unit)
    if(nrow(available > 0 & is.null(available$feat_type))) { # If ANY old nesting objects are discovered (only reports old nestings if any detected)
      if(is.null(name)) gridObj = gobject@spatial_grid[[spat_unit]][[available$name[[1]]]]
      else gridObj = gobject@spatial_grid[[spat_unit]][[name]]
      if(inherits(gridObj, 'spatialGridObj')) {
        if(is.null(name)) message('The grid name was not specified, default to the first: "', available$name[[1]],'"')
        # S3 backwards compatibility
        if(!isS4(gridObj)) gridObj = S3toS4spatialGridObj(gridObj)
        silent = validObject(gridObj) # variable used to hide TRUE print

        gridDT = slot(gridObj, 'gridDT')
        if (return_grid_Obj == TRUE){
          return(gridObj)
        }else{
          return(gridDT)
        }
      } else {
        stop('There is currently no spatial grid created for
             spatial unit: "', spat_unit,'" and feature type "', feat_type,'".
             First run createSpatialGrid()')
      }
    }
  } # ** deprecation end**

  # Automatically select first grid for given spat_unit/feat_type combination
  if(is.null(name)) {
    name = names(slot(gobject, 'spatial_grid')[[spat_unit]][[feat_type]])[[1]]
    message('The grid name was not specified, default to the first: "', name, '"')
  } else if (!is.element(name, names(slot(gobject, 'spatial_grid')[[spat_unit]][[feat_type]]))){

    message = sprintf("spatial grid %s has not been created. Returning NULL.
                      check which spatial grids exist with showGiottoSpatGrids()\n", name)
    warning(message)
    return(NULL)
  }

  # Get spatialGridObj
  gridObj = slot(gobject, 'spatial_grid')[[spat_unit]][[feat_type]][[name]]

  # S3 backwards compatibility
  if(!isS4(gridObj)) gridObj = S3toS4spatialGridObj(gridObj)
  silent = validObject(gridObj) # variable used to hide TRUE print

  gridDT = slot(gridObj, 'gridDT')

  if (return_grid_Obj == TRUE){
    return(gridObj)
  }else{
    return(gridDT)
  }
}

#' @title Select spatial grid
#' @name select_spatialGrid
#' @inheritDotParams get_spatialGrid
#' @seealso \code{\link{get_spatialGrid}}
#' @keywords internal
select_spatialGrid = function(...) {

  .Deprecated(new = "getSpatialGrid")

  getSpatialGrid(...)

}

#' @title Get spatial grid
#' @name getSpatialGrid
#' @description Function to get spatial grid
#' @inheritParams data_access
#' @param name name of spatial grid
#' @param return_grid_Obj return grid object (default = FALSE)
#' @family spatial grid data accessor functions
#' @family functions to get data from giotto object
#' @export
getSpatialGrid = function(gobject,
                          spat_unit = NULL,
                          feat_type = NULL,
                          name = NULL,
                          return_grid_Obj = FALSE,
                          set_defaults = TRUE) {

  # Pass to internal function
<<<<<<< HEAD
  grid = get_spatialGrid(gobject = gobject,
=======
  grid = get_spatialGrid(gobject = gobject, 
>>>>>>> d63e6d54
                         spat_unit = spat_unit,
                         feat_type = feat_type,
                         name = name,
                         return_grid_Obj = return_grid_Obj,
                         set_defaults = set_defaults)
<<<<<<< HEAD

=======
  
>>>>>>> d63e6d54
  return(grid)
}

#' @title Set spatial grid
#' @name set_spatialGrid
#' @description Function to set a spatial grid
#' @inheritParams data_access
#' @param spatial_grid spatial grid object
#' @param name name of spatial grid
#' @param verbose be verbose
#' @return giotto object
#' @family spatial grid data accessor functions
#' @family functions to set data in giotto object
#' @export
set_spatialGrid = function(gobject,
                           spatial_grid,
                           spat_unit = NULL,
                           feat_type = NULL,
                           name = NULL,
                           verbose = TRUE,
                           set_defaults = TRUE) {

  # 1. check input
  nospec_unit = ifelse(is.null(spat_unit), yes = TRUE, no = FALSE)
  nospec_feat = ifelse(is.null(feat_type), yes = TRUE, no = FALSE)
  nospec_name = ifelse(is.null(name), yes = TRUE, no = FALSE)

  # 2. Set feat_type and spat_unit
  if(isTRUE(set_defaults)) {
    spat_unit = set_default_spat_unit(gobject = gobject,
                                      spat_unit = spat_unit)
    feat_type = set_default_feat_type(gobject = gobject,
                                      spat_unit = spat_unit,
                                      feat_type = feat_type)
  }

  # 3. if input is null, remove object
  if(is.null(spatial_grid)) {
    if(isTRUE(verbose)) message('NULL passed to metadata.\n Removing specified metadata.')
    gobject@spatial_grid[[spat_unit]][[feat_type]][[name]] = NULL
  }

  # 4. import information from S4 if possible
  if(inherits(spatial_grid, 'spatialGridObj')) {

    if(isTRUE(nospec_unit)) {
      if(!is.na(slot(spatial_grid, 'spat_unit'))) spat_unit = slot(spatial_grid, 'spat_unit')
      else slot(spatial_grid, 'spat_unit') = spat_unit
    } else {
      slot(spatial_grid, 'spat_unit') = spat_unit
    }
    if(isTRUE(nospec_feat)) {
      if(!is.na(slot(spatial_grid, 'feat_type'))) feat_type = slot(spatial_grid, 'feat_type')
      else slot(spatial_grid, 'feat_type') = feat_type
    } else {
      slot(spatial_grid, 'feat_type') = feat_type
    }
    if(isTRUE(nospec_name)) {
      if(!is.na(slot(spatial_grid, 'name'))) name = slot(spatial_grid, 'name')
      else slot(spatial_grid, 'name') = name
    } else {
      slot(spatial_grid, 'name') = name
    }

  } else {
    stop('spatial_grid must be a spatialGridObj')
  }

  ## 5. check if specified name has already been used
  potential_names = names(slot(gobject, 'spatial_grid')[[spat_unit]][[feat_type]])
  if(name %in% potential_names) {
    wrap_msg('> "', name, '" already exists and will be replaced with new spatial grid \n')
  }

  ## TODO: 2. check input for spatial grid
  if(!inherits(spatial_grid, 'spatialGridObj')) stop('spatial_grid to set must be S4 "spatialGridObj"\n')
  silent = validObject(spatial_grid) # Variable only used to hide TRUE prints

  ## 6. update and return giotto object
  slot(gobject, 'spatial_grid')[[spat_unit]][[feat_type]][[name]] = spatial_grid

  return(gobject)

}

#' @title Set spatial grid
#' @name setSpatialGrid
#' @description Function to set a spatial grid
#' @inheritParams data_access
#' @param spatial_grid spatial grid object
#' @param name name of spatial grid
#' @param verbose be verbose
#' @return giotto object
#' @family spatial grid data accessor functions
#' @family functions to set data in giotto object
#' @export
setSpatialGrid = function(gobject,
                           spatial_grid,
                           spat_unit = NULL,
                           feat_type = NULL,
                           name = NULL,
                           verbose = TRUE,
                           set_defaults = TRUE) {

  # Pass to internal function
  gobject = set_spatialGrid(gobject = gobject,
                            spatial_grid = spatial_grid,
                            spat_unit = spat_unit,
                            feat_type = feat_type,
                            name = name,
                            verbose = verbose,
                            set_defaults = set_defaults)

  return(gobject)
}

## polygon cell info ####

#' @title Get polygon info
#' @name get_polygon_info
#' @description Get giotto polygon spatVector
#' @param gobject giotto object
#' @param polygon_name name of polygons. Default "cell"
#' @param polygon_overlap include polygon overlap information
#' @param return_giottoPolygon (Defaults to FALSE) Return as giottoPolygon S4 object
#' @family polygon info data accessor functions
#' @family functions to get data from giotto object
#' @export
get_polygon_info = function(gobject,
                            polygon_name = NULL,
                            polygon_overlap = NULL,
                            return_giottoPolygon = FALSE) {

  potential_names = names(slot(gobject, 'spatial_info'))
  if(is.null(potential_names)) stop('Giotto object contains no polygon information')

  # If polygon_name is not given...
  if(is.null(polygon_name)) {
    if('cell' %in% potential_names) {
      polygon_name = 'cell' # Default to 'cell' as polygon_name if available
    } else {
      polygon_name = potential_names[1] # Select 1st available name if 'cell' is missing
      message('No polygon information named "cell" discovered.\n selecting first available ("',polygon_name,'")')
    }
  }

  if(isTRUE(return_giottoPolygon)) return(slot(gobject, 'spatial_info')[[polygon_name]])

  if(!polygon_name %in% potential_names) {
    stop('There is no polygon information with name ', polygon_name, '\n')
  } else {

    if(is.null(polygon_overlap)) {
      poly_info = gobject@spatial_info[[polygon_name]]@spatVector
    } else {
      potential_overlaps = names(gobject@spatial_info[[polygon_name]]@overlaps)

      if(!polygon_overlap %in% potential_overlaps) {
        stop('There is no polygon overlap information with name ', polygon_overlap, '\n')
      } else {
        poly_info = gobject@spatial_info[[polygon_name]]@overlaps[[polygon_overlap]]
      }
    }
    return(poly_info)
  }
}

#' @title Get polygon info
#' @name getPolygonInfo
#' @description Get giotto polygon spatVector
#' @param gobject giotto object
#' @param polygon_name name of polygons. Default is "cell"
#' @param polygon_overlap include polygon overlap information
#' @param return_giottoPolygon (Defaults to FALSE) Return as giottoPolygon S4 object
#' @family polygon info data accessor functions
#' @family functions to get data from giotto object
#' @export
getPolygonInfo = function(gobject = NULL,
                          polygon_name = NULL,
                          polygon_overlap = NULL,
                          return_giottoPolygon = FALSE){
  if (!"giotto" %in% class(gobject)){
    wrap_msg("Unable to get polygon spatVector from non-Giotto object.")
    stop(wrap_msg("Please provide a Giotto object to the gobject argument."))
  }

  poly_info = get_polygon_info(gobject = gobject,
                               polygon_name = polygon_name,
                               polygon_overlap = polygon_overlap,
                               return_giottoPolygon = return_giottoPolygon)

  return (poly_info)
}

#' @title Select polygon info
#' @name select_polygon_info
#' @inheritDotParams get_polygon_info
#' @seealso \code{\link{get_polygon_info}}
#' @keywords internal
select_polygon_info = function(...) {

  .Deprecated(new = "get_polygon_info")

  get_polygon_info(...)

}



#' @title Set polygon info
#' @name set_polygon_info
#' @description Set giotto polygon spatVector
#' @param gobject giotto object
#' @param polygon_name name of polygons. Default "cell"
#' @param gpolygon giotto polygon
#' @param verbose verbosity
#' @return giotto object
#' @family polygon info data accessor functions
#' @family functions to set data in giotto object
#' @export
set_polygon_info = function(gobject,
                            polygon_name = 'cell',
                            gpolygon,
                            verbose = TRUE) {



  ## 1. check if specified name has already been used
  potential_names = names(gobject@spatial_info)
  if(polygon_name %in% potential_names) {
     if(verbose) wrap_msg('> "', polygon_name, '" already exists and will be replaced with new giotto polygon \n')
  }

  ## TODO: 2. check input for giotto polygon


  ## 3. update and return giotto object
  gobject@spatial_info[[polygon_name]] = gpolygon
  return(gobject)

}

#' @title Set polygon info
#' @name setPolygonInfo
#' @description Set giotto polygon spatVector
#' @param gobject giotto object
#' @param polygon_name name of polygons. Default "cell"
#' @param gpolygon giotto polygon
#' @param verbose verbosity
#' @return giotto object
#' @family polygon info data accessor functions
#' @family functions to set data in giotto object
#' @export
setPolygonInfo = function(gobject = NULL,
                          polygon_name = 'cell',
                          gpolygon = NULL,
                          verbose = TRUE) {
  if (!"giotto" %in% class(gobject)){
    wrap_msg("Unable to set polygon spatVector to non-Giotto object.")
    stop(wrap_msg("Please provide a Giotto object to the gobject argument."))
  }

  if (!"giottoPolygon" %in% class(gpolygon)){
    wrap_msg("Unable to set non-spatVector object to Giotto object.")
    stop(wrap_msg("Please provide a giotto polygon to the gpolygon argument."))
  }
  gobject = set_polygon_info(gobject = gobject,
                             polygon_name = polygon_name,
                             gpolygon = gpolygon,
                             verbose = verbose)
  return (gobject)
}



## feature info ####

#' @title Get feature info
#' @name getFeatureInfo
#' @description Get giotto points spatVector
#' @inheritParams data_access
#' @family feature info data accessor functions
#' @family functions to get data from giotto object
#' @export
getFeatureInfo = function(gobject = gobject,
                          feat_type = NULL,
                          set_defaults = TRUE) {
  if (!"giotto" %in% class(gobject)){
    wrap_msg("Unable to get giotto points spatVector feature info from non-Giotto object.")
    stop(wrap_msg("Please provide a Giotto object to the gobject argument."))
  }
  feat_info = get_feature_info(gobject = gobject,
                               feat_type = feat_type,
                               set_defaults = set_defaults)
  return (feat_info)
}

#' @title Get feature info
#' @name get_feature_info
#' @description Get giotto points spatVector
#' @inheritParams data_access
#' @family feature info data accessor functions
#' @family functions to get data from giotto object
#' @export
get_feature_info = function(gobject,
                            feat_type = NULL,
                            set_defaults = TRUE) {

  # specify feat_type
  if(isTRUE(set_defaults)) {
    feat_type = set_default_feat_type(gobject = gobject,
                                      feat_type = feat_type)
  }

  potential_names = names(gobject@feat_info)

  if(!feat_type %in% potential_names) {
    stop('There is no feature information with name ', feat_type, '\n')
  } else {
    feat_info = gobject@feat_info[[feat_type]]@spatVector
    return(feat_info)
  }
}

#' @title Select feature info
#' @name select_feature_info
#' @inheritDotParams get_feature_info
#' @seealso \code{\link{get_feature_info}}
#' @keywords internal
select_feature_info = function(...) {

  .Deprecated(new = "get_feature_info")

  get_feature_info(...)

}


#' @title Set feature info
#' @name set_feature_info
#' @description Set giotto polygon spatVector for features
#' @inheritParams data_access
#' @param gpolygon giotto polygon
#' @param verbose be verbose
#' @return giotto object
#' @family feature info data accessor functions
#' @family functions to set data in giotto object
#' @export
set_feature_info = function(gobject,
                            feat_type = NULL,
                            gpolygon,
                            verbose = TRUE) {

  # specify feat_type
  if(is.null(feat_type)) {
    feat_type = gobject@expression_feat[[1]]
  }

  ## 1. check if specified name has already been used
  potential_names = names(gobject@feat_info)
  if(feat_type %in% potential_names) {
    if(isTRUE(verbose)) wrap_msg('> "', feat_type, '" already exists and will be replaced with new giotto polygon \n')
  }

  ## TODO: 2. check input for giotto polygon


  ## 3. update and return giotto object
  gobject@feat_info[[feat_type]] = gpolygon
  return(gobject)

}

#' @title Set feature info
#' @name setFeatureInfo
#' @description Set giotto polygon spatVector for features
#' @inheritParams data_access
#' @param gobject giotto object containing a the given giottopolygon
#' @param gpolygon giotto polygon
#' @param feat_type feature slot information (e.g. "rna")
#' @param verbose be verbose
#' @return giotto object
#' @family feature info data accessor functions
#' @family functions to set data in giotto object
#' @export
setFeatureInfo = function(gobject = NULL,
                          feat_type = NULL,
                          gpolygon = NULL,
                          verbose = TRUE){
  if (!"giotto" %in% class(gobject)){
    wrap_msg("Unable to set giotto points spatVector feature info to non-Giotto object.")
    stop(wrap_msg("Please provide a Giotto object to the gobject argument."))
  }

  if (!"giottoPolygon" %in% class(gpolygon)){
    wrap_msg("Unable to set non-giotto points spatVector feature info to Giotto object.")
    stop(wrap_msg("Please provide a giotto polygon to the gpolygon argument."))
  }

  gobject = set_feature_info(gobject = gobject,
                             feat_type = feat_type,
                             gpolygon = gpolygon,
                             verbose = verbose)
  return (gobject)

}


## spatial enrichment slot ####


#' @title Get spatial enrichment
#' @name get_spatial_enrichment
#' @description Function to get a spatial enrichment data.table
#' @inheritParams data_access
#' @param enrichm_name name of spatial enrichment results. Default "DWLS"
#' @return data.table with fractions
#' @family spatial enrichment data accessor functions
#' @family functions to get data from giotto object
#' @export
get_spatial_enrichment = function(gobject,
                                  spat_unit = NULL,
                                  feat_type = NULL,
                                  enrichm_name = 'DWLS',
                                  output = c('spatEnrObj', 'data.table'),
                                  copy_obj = TRUE,
                                  set_defaults = TRUE) {

  output = match.arg(output, choices = c('spatEnrObj', 'data.table'))

  # Set feat_type and spat_unit
  if(isTRUE(set_defaults)) {
    spat_unit = set_default_spat_unit(gobject = gobject,
                                      spat_unit = spat_unit)
    feat_type = set_default_feat_type(gobject = gobject,
                                      spat_unit = spat_unit,
                                      feat_type = feat_type)
  }

  # spatial locations
  # if NULL (not given) and spatial locations have been added, then use first one
  # if NULL (not given) and spatial locations have NOT been added, then keep NULL
  if(is.null(enrichm_name)) {
    if(!is.null(gobject@spatial_enrichment)) {
      enrichm_name = list_spatial_enrichments_names(gobject,
                                                    spat_unit = spat_unit,
                                                    feat_type = feat_type)[[1]]
      # cat('No spatial locations have been selected, the first one -',spat_loc_name, '- will be used \n')
    } else {
      enrichm_name = NULL
      cat('No spatial enrichment results have been found \n')
      return(NULL)
    }
  }


  potential_names = list_spatial_enrichments_names(gobject,
                                                   spat_unit = spat_unit,
                                                   feat_type = feat_type)

  if(enrichm_name %in% potential_names) {
    enr_res = gobject@spatial_enrichment[[spat_unit]][[feat_type]][[enrichm_name]]

    if(isTRUE(copy_obj)) enr_res[] = data.table::copy(enr_res[])

    if(output == 'spatEnrObj') {
      return(enr_res)
    } else if(output == 'data.table') {
      return(enr_res[])
    }

  } else {
    stop("The spatial enrichment result with name ","'", enrichm_name, "'"," can not be found \n")
  }
}

#' @title Get spatial enrichment
#' @name getSpatialEnrichment
#' @description Function to get a spatial enrichment data.table
#' @inheritParams data_access
#' @param enrichm_name name of spatial enrichment results. Default "DWLS"
#' @return data.table with fractions
#' @family spatial enrichment data accessor functions
#' @family functions to get data from giotto object
#' @export
getSpatialEnrichment = function(gobject,
                                spat_unit = NULL,
                                feat_type = NULL,
                                enrichm_name = 'DWLS',
                                output = c('spatEnrObj', 'data.table'),
                                copy_obj = TRUE,
                                set_defaults = TRUE) {

  # Pass to internal function
<<<<<<< HEAD
  enr_res = get_spatial_enrichment(gobject,
                                   spat_unit = NULL,
                                   feat_type = NULL,
                                   enrichm_name = 'DWLS',
                                   output = c('spatEnrObj', 'data.table'),
                                   copy_obj = TRUE,
                                   set_defaults = TRUE)

  return(enr_res)

=======
  enr_res = get_spatial_enrichment(gobject = gobject,
                                   spat_unit = spat_unit,
                                   feat_type = feat_type,
                                   enrichm_name = enrichm_name,
                                   output = output,
                                   copy_obj = copy_obj,
                                   set_defaults = set_defaults)

  return(enr_res)
                                  
>>>>>>> d63e6d54
}

#' @title Set spatial enrichment
#' @name set_spatial_enrichment
#' @description Function to set a spatial enrichment slot
#' @inheritParams data_access
#' @param enrichm_name name of spatial enrichment results. Default "DWLS"
#' @param spatenrichment spatial enrichment results
#' @param verbose be verbose
#' @return giotto object
#' @family spatial enrichment data accessor functions
#' @family functions to set data in giotto object
#' @export
set_spatial_enrichment = function(gobject,
                                  spatenrichment,
                                  spat_unit = NULL,
                                  feat_type = NULL,
                                  enrichm_name = 'enrichment',
                                  verbose = TRUE,
                                  set_defaults = TRUE) {

  # 1. Check user input
  nospec_unit = ifelse(is.null(spat_unit), yes = TRUE, no = FALSE)
  nospec_feat = ifelse(is.null(feat_type), yes = TRUE, no = FALSE)
  nospec_name = ifelse(is.null(match.call()$enrichm_name), yes = TRUE, no = FALSE)

  # 2. Set feat_type and spat_unit
  if(isTRUE(set_defaults)) {
    spat_unit = set_default_spat_unit(gobject = gobject,
                                      spat_unit = spat_unit)
    feat_type = set_default_feat_type(gobject = gobject,
                                      spat_unit = spat_unit,
                                      feat_type = feat_type)
  }

  # 3. Remove object if input is NULL
  if(is.null(spatenrichment)) {
    if(isTRUE(verbose)) message('NULL passed to spatenrichment.\n Removing specified spatial enrichment.')
    gobject@spatial_enrichment[[spat_unit]][[feat_type]][[enrichm_name]] = NULL
    return(gobject)
  }

  # 4. Import info from S4 if given
  if(inherits(spatenrichment, 'spatEnrObj')) {

    if(isTRUE(nospec_unit)) {
      if(!is.na(slot(spatenrichment, 'spat_unit'))) spat_unit = slot(spatenrichment, 'spat_unit')
      else slot(spatenrichment, 'spat_unit') = spat_unit
    } else {
      slot(spatenrichment, 'spat_unit') = spat_unit
    }
    if(isTRUE(nospec_feat)) {
      if(!is.na(slot(spatenrichment, 'feat_type'))) feat_type = slot(spatenrichment, 'feat_type')
      else slot(spatenrichment, 'feat_type') = feat_type
    } else {
      slot(spatenrichment, 'feat_type') = feat_type
    }
    if(isTRUE(nospec_name)) {
      if(!is.na(slot(spatenrichment, 'name'))) enrichm_name = slot(spatenrichment, 'name')
      else slot(spatenrichment, 'name') = enrichm_name
    } else {
      slot(spatenrichment, 'name') = enrichm_name
    }

  } else {
    stop('spatenrichment to set must be a spatEnrObj')
  }

  # 5. check if specified name has already been used
  if(isTRUE(verbose)) {
    potential_names = list_spatial_enrichments_names(gobject, spat_unit = spat_unit, feat_type = feat_type)
    if(enrichm_name %in% potential_names) {
      wrap_msg('> "', enrichm_name, '" already exists and will be replaced with new spatial enrichment results \n')
    }
  }

  # 6. update and return giotto object
  gobject@spatial_enrichment[[spat_unit]][[feat_type]][[enrichm_name]] = spatenrichment
  return(gobject)

}

#' @title Set spatial enrichment
#' @name setSpatialEnrichment
#' @description Function to set a spatial enrichment slot
#' @inheritParams data_access
#' @param enrichm_name name of spatial enrichment results. Default "DWLS"
#' @param spatenrichment spatial enrichment results
#' @param verbose be verbose
#' @return giotto object
#' @family spatial enrichment data accessor functions
#' @family functions to set data in giotto object
#' @export
setSpatialEnrichment = function(gobject,
                                  spatenrichment,
                                  spat_unit = NULL,
                                  feat_type = NULL,
                                  enrichm_name = 'enrichment',
                                  verbose = TRUE,
                                  set_defaults = TRUE) {

  # Pass to internal function
  gobject = set_spatial_enrichment(gobject = gobject,
                                    spatenrichment = spatenrichment,
                                    spat_unit = spat_unit,
                                    feat_type = feat_type,
                                    enrichm_name = enrichm_name,
                                    verbose = verbose,
                                    set_defaults = set_defaults)
<<<<<<< HEAD

=======
  
>>>>>>> d63e6d54
  return(gobject)
}

## MG image slot ####

#' @title Get \emph{magick}-based giotto \code{image}
#' @name get_giottoImage_MG
#' @description Get a giottoImage from a giotto object
#' @param gobject giotto object
#' @param name name of giottoImage \code{\link{showGiottoImageNames}}
#' @return a giottoImage
#' @keywords internal
get_giottoImage_MG = function(gobject = NULL,
                              name = NULL) {

  if(is.null(gobject)) stop('The giotto object holding the giottoImage needs to be provided \n')
  g_image_names = names(gobject@images)
  if(is.null(g_image_names)) stop('No giottoImages have been found \n')

  if(is.null(name)) {
    name = g_image_names[1]
  }

  if(!name %in% g_image_names) stop(name, ' was not found among the image names, see showGiottoImageNames()')

  g_image = gobject@images[[name]]

  return(g_image)
}



#' @title Set \emph{magick}-based giotto \code{image}
#' @name set_giottoImage_MG
#' @description Set a giottoImage for a giotto object with no additional modifications
#' @param gobject giotto object
#' @param image_object a giottoImage object
#' @param name name to assign giottoImage
#' @param verbose be verbose
#' @return giotto object
#' @keywords internal
set_giottoImage_MG = function(gobject,
                              image_object,
                              name = NULL,
                              verbose = TRUE) {

  # Check params
  if(is.null(gobject)) stop('gobject must be given \n')
  if(is.null(image_object)) stop('image_object to be attached must be given \n')

  # Default to name present in image object name slot
  if(is.null(name)) name = image_object@name

  # Find existing names
  potential_names = list_images_names(gobject = gobject, img_type = 'image')

  if(verbose == TRUE) {
    if(name %in% potential_names) wrap_msg('> "' ,name, '" already exists and will be replaced with new image object \n')
  }

  gobject@images[[name]] = image_object

  return(gobject)

}



## large image slot ####



#' @title Get \emph{terra}-based giotto \code{largeImage}
#' @name get_giottoLargeImage
#' @description Set a giottoLargeImage from a giottoObject
#' @param gobject giotto object
#' @param name name of giottoLargeImage \code{\link{showGiottoImageNames}}
#' @return a giottoLargeImage
#' @keywords internal
get_giottoLargeImage = function(gobject = NULL,
                                name = NULL) {

  if(is.null(gobject)) stop('The giotto object holding the giottoLargeImage needs to be provided \n')
  g_image_names = names(gobject@largeImages)
  if(is.null(g_image_names)) stop('No giottoLargeImages have been found \n')

  if(is.null(name)) {
    name = g_image_names[1]
  }

  if(!name %in% g_image_names) stop(name,' was not found among the largeImage names. See showGiottoImageNames() \n')

  g_imageL = gobject@largeImages[[name]]

  return(g_imageL)
}




#' @title Set \emph{terra}-based giotto \code{largeImage}
#' @name set_giottoLargeImage
#' @description Set a giottoLargeImage for a giotto object with no additional modifications
#' @param gobject giotto object
#' @param largeImage_object a giottoLargeImage object
#' @param name name to assign giottoLargeImage
#' @param verbose be verbose
#' @return giotto object
#' @keywords internal
set_giottoLargeImage = function(gobject,
                                largeImage_object,
                                name = NULL,
                                verbose = TRUE) {

  # Check params
  if(is.null(gobject)) stop('gobject must be given \n')
  if(is.null(largeImage_object)) stop('largeImage_object to be attached must be given \n')

  # Default to name present in image object name slot
  if(is.null(name)) name = largeImage_object@name

  # Find existing names
  potential_names = list_images_names(gobject = gobject, img_type = 'largeImage')

  if(verbose == TRUE) {
    if(name %in% potential_names) wrap_msg('> "' ,name, '" already exists and will be replaced with new image object \n')
  }

  gobject@largeImages[[name]] = largeImage_object

  return(gobject)

}



## all image slots ####



#' @title Get giotto image object
#' @name get_giottoImage
#' @description Get giotto image object from gobject
#' @param gobject giotto object
#' @param image_type type of giotto image object. Either "image" or "largeImage"
#' @param name name of a giotto image object \code{\link{showGiottoImageNames}}
#' @return a giotto image object
#' @family image data accessor functions
#' @family functions to get data from giotto object
#' @export
get_giottoImage = function(gobject = NULL,
                           image_type = c('image','largeImage'),
                           name = NULL) {

  # Check image type
  image_type = match.arg(image_type, choices = c('image','largeImage'))

  # Select get function
  if(image_type == 'image') {
    g_img = get_giottoImage_MG(gobject = gobject,
                               name = name)
  }
  if(image_type == 'largeImage') {
    g_img = get_giottoLargeImage(gobject = gobject,
                                 name = name)
  }
  return(g_img)
}

#' @title Get giotto image object
#' @name getGiottoImage
#' @description Get giotto image object from gobject
#' @param gobject giotto object
#' @param image_type type of giotto image object. Either "image" or "largeImage"
#' @param name name of a giotto image object \code{\link{showGiottoImageNames}}
#' @return a giotto image object
#' @family image data accessor functions
#' @family functions to get data from giotto object
#' @export
getGiottoImage = function(gobject = NULL,
                          image_type = c('image','largeImage'),
                          name = NULL) {
  if (!"giotto" %in% class(gobject)){
    wrap_msg("Unable to get Giotto Image from non-Giotto object.")
    stop(wrap_msg("Please provide a Giotto object to the gobject argument."))
  }

  g_img = get_giottoImage(gobject = gobject,
                          image_type = image_type,
                          name = name)

  return (g_img)

}


#' @title Set giotto image object
#' @name set_giottoImage
#' @description Directly attach a giotto image to giotto object
#' @details \emph{\strong{Use with care!}} This function directly attaches giotto image
#'   objects to the gobject without further modifications of spatial positioning values
#'   within the image object that are generally needed in order for them to
#'   plot in the correct location relative to the other modalities of spatial data. \cr
#'   For the more general-purpose method of attaching image objects, see \code{\link{addGiottoImage}}
#' @param gobject giotto object
#' @param image giotto image object to be attached without modification to the
#'   giotto object
#' @param image_type type of giotto image object. Either "image" or "largeImage"
#' @param name name of giotto image object
#' @param verbose be verbose
#' @return giotto object
#' @family image data accessor functions
#' @family functions to set data in giotto object
#' @seealso \code{\link{addGiottoImage}}
#' @export
set_giottoImage = function(gobject = NULL,
                           image = NULL,
                           image_type = NULL,
                           name = NULL,
                           verbose = TRUE) {

  # Check image type
  image_type = match.arg(image_type, choices = c('image','largeImage'))

  # Select set function
  if(image_type == 'image') {
    gobject = set_giottoImage_MG(gobject = gobject,
                                 image_object = image,
                                 name = name,
                                 verbose = verbose)
  }
  if(image_type == 'largeImage') {
    gobject = set_giottoLargeImage(gobject = gobject,
                                   largeImage_object = image,
                                   name = name,
                                   verbose = verbose)
  }
  return(gobject)
}

#' @title Set giotto image object
#' @name setGiottoImage
#' @description Directly attach a giotto image to giotto object
#' @details \emph{\strong{Use with care!}} This function directly attaches giotto image
#'   objects to the gobject without further modifications of spatial positioning values
#'   within the image object that are generally needed in order for them to
#'   plot in the correct location relative to the other modalities of spatial data. \cr
#'   For the more general-purpose method of attaching image objects, see \code{\link{addGiottoImage}}
#' @param gobject giotto object
#' @param image giotto image object to be attached without modification to the
#'   giotto object
#' @param image_type type of giotto image object. Either "image" or "largeImage"
#' @param name name of giotto image object
#' @param verbose be verbose
#' @return giotto object
#' @family image data accessor functions
#' @family functions to set data in giotto object
#' @seealso \code{\link{addGiottoImage}}
#' @export
setGiottoImage = function(gobject = NULL,
                          image = NULL,
                          image_type = NULL,
                          name = NULL,
                          verbose = TRUE){

  if (!"giotto" %in% class(gobject)){
    wrap_msg("Unable to set Giotto Image to non-Giotto object.")
    stop(wrap_msg("Please provide a Giotto object to the gobject argument."))
  } else if (is.null(image)) {
    wrap_msg("Warning: image argument set to NULL. Replacing current image slot with NULL will remove the image.")
  } else if( !"giottoImage" %in% image || !"giottoLargeImage" %in% image) {
    wrap_msg("Unable to set non-giottoImage objects. Please ensure a giottoImage or giottoLargeImage is provided to this function.")
    wrap_msg("See createGiottoImage or createGiottoLargeImage for more details.")
    stop(wrap_msg("Unable to set non-giottoImage object."))
  }

  gobject = set_giottoImage(gobject = gobject,
                          image = image,
                          image_type = image_type,
                          name = name,
                          verbose = verbose)

  return (gobject)

}


## Show functions ####

#' @title showGiottoExpression
#' @name showGiottoExpression
#' @description shows the available matrices
#' @param gobject giotto object
#' @param nrows number of rows to print for each matrix (ignored for sparse matrices)
#' @param ncols number of columns to print for each matrix (ignored for sparse matrices)
#' @return prints the name and small subset of available matrices
#' @family functions to show data in giotto object
#' @keywords show
#' @export
showGiottoExpression = function(gobject, nrows = 4, ncols = 4) {

  # import print styling
  ch = box_chars()
  ct = color_tag()

  # 1. check inputs
  if(is.null(gobject)) stop('A giotto object needs to be provided \n')

  # 2. get availability matrix
  available_data = list_expression(gobject = gobject)
  if(is.null(available_data)) {
    cat('No expression data available \n')
  } else {

    # 3.1 set up object printouts
    objPrints = list()
    for(obj_i in seq(nrow(available_data))) {

      # get object
      dataObj = get_expression_values(gobject = gobject,
                                      values = available_data$name[[obj_i]],
                                      spat_unit = available_data$spat_unit[[obj_i]],
                                      feat_type = available_data$feat_type[[obj_i]],
                                      output = 'exprObj')

      # collect object prints
      if(inherits(dataObj[], 'sparseMatrix')) {
        objPrints[[obj_i]] = capture.output(show(dataObj))
      } else if(inherits(dataObj[], c('denseMatrix', 'matrix', 'data.frame'))) {
        objPrints[[obj_i]] = capture.output(abb_mat(dataObj, nrows, ncols))
      } else {
        # directly print slot (catch)
        objPrints[[obj_i]] = capture.output(show(slot(dataObj, 'exprMat')))
      }

    }

    # object printblock edits
    objPrints = lapply(objPrints, function(x) paste0(ch$s, x)) # add indent
    objPrints = lapply(objPrints, function(x) paste(x, collapse = ('\n'))) # linearize print

    # append to availability table
    available_data$values = unlist(objPrints)

    # 3.2 setup general prints
    if(isTRUE(use_color_text())) {
      available_data$spat_unit = paste0('Spatial unit "', ct$b, available_data$spat_unit, ct$x, '"')
      available_data$feat_type = paste0('Feature type "', ct$r, available_data$feat_type, ct$x, '"')
      available_data$name = paste0('Expression data "', ct$t, available_data$name, ct$x, '" values:')
    } else {
      available_data$spat_unit = paste0('Spatial unit "', available_data$spat_unit, '"')
      available_data$feat_type = paste0('Feature type "', available_data$feat_type, '"')
      available_data$name = paste0('Expression data "', available_data$name, '" values:')
    }


    # 4. print information
    print_leaf(level_index = 1,
               availableDT = available_data,
               inherit_last = TRUE,
               indent = '')

  }

}



#' @title showGiottoCellMetadata
#' @name showGiottoCellMetadata
#' @description shows the available cell metadata
#' @param gobject giotto object
#' @param nrows number of rows to print for each metadata
#' @return prints the name and small subset of available metadata
#' @family functions to show data in giotto object
#' @keywords show
#' @export
showGiottoCellMetadata = function(gobject,
                                  nrows = 4) {

  # import print styling
  ch = box_chars()
  ct = color_tag()

  # 1. check inputs
  if(is.null(gobject)) stop('A giotto object needs to be provided \n')

  # 2. get availability matrix
  available_data = list_cell_metadata(gobject = gobject)
  if(is.null(available_data)) {
    cat('No cell metadata available \n')
  } else {

    # 3.1 set up object printouts
    objPrints = objRows = list()
    for(obj_i in seq(nrow(available_data))) {

      # get object
      dataObj = get_cell_metadata(gobject = gobject,
                                  spat_unit = available_data$spat_unit[[obj_i]],
                                  feat_type = available_data$feat_type[[obj_i]],
                                  output = 'cellMetaObj',
                                  copy_obj = TRUE)

      # collect object prints
      objRows[[obj_i]] = nrow(dataObj[])

      objPrints[[obj_i]] =
        dataObj[1:if(nrows <= objRows[[obj_i]]) nrows else objRows[[obj_i]],] %>%
        print %>%
        capture.output

    }

    # object printblock edits
    objPrints = lapply(objPrints, function(x) paste0(ch$s, x)) # add indent
    objPrints = lapply(objPrints, function(x) paste(x, collapse = ('\n'))) # linearize print

    # append to availability table
    available_data$values = unlist(objPrints)

    # 3.2 setup general prints
    if(isTRUE(use_color_text())) {
      available_data$spat_unit = paste0('Spatial unit "', ct$b, available_data$spat_unit, ct$x, '"')
      available_data$feat_type = paste0('Feature type "', ct$r, available_data$feat_type, ct$x, '"')
    } else {
      available_data$spat_unit = paste0('Spatial unit "', available_data$spat_unit, '"')
      available_data$feat_type = paste0('Feature type "', available_data$feat_type, '"')
    }


    # 4. print information
    print_leaf(level_index = 1,
               availableDT = available_data,
               inherit_last = TRUE,
               indent = '')

  }

}


#' @title showGiottoFeatMetadata
#' @name showGiottoFeatMetadata
#' @description shows the available feature metadata
#' @param gobject giotto object
#' @param nrows number of rows to print for each metadata
#' @return prints the name and small subset of available metadata
#' @family functions to show data in giotto object
#' @keywords show
#' @export
showGiottoFeatMetadata = function(gobject,
                                  nrows = 4) {

  # import print styling
  ch = box_chars()
  ct = color_tag()

  # 1. check inputs
  if(is.null(gobject)) stop('A giotto object needs to be provided \n')

  # 2. get availability matrix
  available_data = list_feat_metadata(gobject = gobject)
  if(is.null(available_data)) {
    cat('No feature metadata available \n')
  } else {

    # 3.1 set up object printouts
    objPrints = objRows = list()
    for(obj_i in seq(nrow(available_data))) {

      # get object
      dataObj = get_feature_metadata(gobject = gobject,
                                     spat_unit = available_data$spat_unit[[obj_i]],
                                     feat_type = available_data$feat_type[[obj_i]],
                                     output = 'featMetaObj',
                                     copy_obj = TRUE)

      # collect object prints
      objRows[[obj_i]] = nrow(dataObj[])

      objPrints[[obj_i]] =
        dataObj[1:if(nrows <= objRows[[obj_i]]) nrows else objRows[[obj_i]],] %>%
        print %>%
        capture.output

    }

    # object printblock edits
    objPrints = lapply(objPrints, function(x) paste0(ch$s, x)) # add indent
    objPrints = lapply(objPrints, function(x) paste(x, collapse = ('\n'))) # linearize print

    # append to availability table
    available_data$values = unlist(objPrints)

    # 3.2 setup general prints
    if(isTRUE(use_color_text())) {
      available_data$spat_unit = paste0('Spatial unit "', ct$b, available_data$spat_unit, ct$x, '"')
      available_data$feat_type = paste0('Feature type "', ct$r, available_data$feat_type, ct$x, '"')
    } else {
      available_data$spat_unit = paste0('Spatial unit "', available_data$spat_unit, '"')
      available_data$feat_type = paste0('Feature type "', available_data$feat_type, '"')
    }


    # 4. print information
    print_leaf(level_index = 1,
               availableDT = available_data,
               inherit_last = TRUE,
               indent = '')

  }
}



#' @title showGiottoSpatLocs
#' @name showGiottoSpatLocs
#' @description shows the available spatial locations
#' @param gobject giotto object
#' @param nrows number of rows to print for each spatial location data.table
#' @return prints the name and small subset of available data.table
#' @family functions to show data in giotto object
#' @keywords show
#' @export
showGiottoSpatLocs = function(gobject,
                              nrows = 4) {

  # import print styling
  ch = box_chars()
  ct = color_tag()

  # 1. check inputs
  if(is.null(gobject)) stop('A giotto object needs to be provided \n')

  # 2. get availability matrix
  available_data = list_spatial_locations(gobject = gobject)
  if(is.null(available_data)) {
    cat('No spatial locations available \n')
  } else {

    # 3.1 set up object printouts
    objPrints = objRows = list()
    for(obj_i in seq(nrow(available_data))) {

      # get object
      dataObj = get_spatial_locations(gobject = gobject,
                                      spat_unit = available_data$spat_unit[[obj_i]],
                                      spat_loc_name = available_data$name[[obj_i]],
                                      output = 'spatLocsObj',
                                      copy_obj = TRUE)

      # collect object prints
      objRows[[obj_i]] = nrow(dataObj[])

      objPrints[[obj_i]] = capture.output(abb_spatlocs(dataObj, nrows))

    }

    # object printblock edits
    objPrints = lapply(objPrints, function(x) paste0(ch$s, x)) # add indent
    objPrints = lapply(objPrints, function(x) paste(x, collapse = ('\n'))) # linearize print

    # append to availability table
    available_data$values = unlist(objPrints)

    # 3.2 setup general prints
    if(isTRUE(use_color_text())) {
      available_data$spat_unit = paste0('Spatial unit "', ct$b, available_data$spat_unit, ct$x, '"')
      available_data$name = paste0('S4 spatLocsObj "', ct$t, available_data$name, ct$x, '" coordinates:')
    } else {
      available_data$spat_unit = paste0('Spatial unit "', available_data$spat_unit, '"')
      available_data$name = paste0('S4 spatLocsObj "', available_data$name, '" coordinates:')
    }
    for(obj_i in seq(nrow(available_data))) {
      available_data$name[[obj_i]] = paste0(available_data$name[[obj_i]],
                                            ch$s, '(', objRows[[obj_i]], ' rows)')
    }

    # 4. print information
    print_leaf(level_index = 1,
               availableDT = available_data,
               inherit_last = TRUE,
               indent = '')

  }

  # if(is.null(gobject)) stop('A giotto object needs to be provided \n')
  #
  # available_data = list_spatial_locations(gobject = gobject)
  # if(is.null(available_data)) cat('No spatial locations available \n')
  #
  # for(spatial_unit in unique(available_data$spat_unit)) {
  #
  #   cat('Spatial unit: ', spatial_unit, ' \n\n')
  #
  #   for(spatlocname in available_data[available_data$spat_unit == spatial_unit,]$name) {
  #     if(inherits(gobject@spatial_locs[[spatial_unit]][[spatlocname]], 'data.frame')) {
  #       cat('--> Name: ', spatlocname, ' \n\n')
  #       print(gobject@spatial_locs[[spatial_unit]][[spatlocname]][1:nrows,])
  #       cat('\n')
  #     }
  #     if(inherits(gobject@spatial_locs[[spatial_unit]][[spatlocname]], 'spatLocsObj')) {
  #       cat('--> Name: ', spatlocname, ' \n\n')
  #       cat('An object of class spatLocsObj\n')
  #       cat('Provenance: ', slot(gobject@spatial_locs[[spatial_unit]][[spatlocname]], 'provenance'), ' \n')
  #       print(slot(gobject@spatial_locs[[spatial_unit]][[spatlocname]], 'coordinates')[1:nrows,])
  #       cat('\n')
  #     }
  #   }
  # }

}


#' @title showGiottoSpatEnrichments
#' @name showGiottoSpatEnrichments
#' @description shows the available spatial enrichment results
#' @param gobject giotto object
#' @param nrows number of rows to print for each spatial enrichment data.table
#' @return prints the name and small subset of available data.table
#' @family functions to show data in giotto object
#' @keywords show
#' @export
showGiottoSpatEnrichments = function(gobject,
                                     nrows = 4) {

  # define for data.table [] subsetting
  spat_unit = NULL
  feat_type = NULL

  if(is.null(gobject)) stop('A giotto object needs to be provided \n')

  available_data = list_spatial_enrichments(gobject = gobject)

  if(is.null(available_data)) cat('No spatial enrichments available \n')

  for(spatial_unit in unique(available_data$spat_unit)) {

    cat('Spatial unit: ', spatial_unit, ' \n\n')

    for(feature_type in available_data[spat_unit == spatial_unit][['feat_type']]) {

      cat('--> Feature type: ', feature_type, ' \n\n')

      for(spatenrichname in available_data[spat_unit == spatial_unit][feat_type == feature_type][['name']]) {

        cat('----> Name ', spatenrichname, ': \n\n')

        print(gobject@spatial_enrichment[[spatial_unit]][[feature_type]][[spatenrichname]][][1:nrows,])

      }

    }

  }


}



#' @title showGiottoDimRed
#' @name showGiottoDimRed
#' @description shows the available dimension reductions
#' @param gobject giotto object
#' @param nrows number of coordinates rows to print
#' @param ncols number of coordinates columns to print
#' @return prints the name and small subset of available dimension reduction coordinates
#' @family functions to show data in giotto object
#' @keywords show
#' @export
showGiottoDimRed = function(gobject,
                            nrows = 3,
                            ncols = 2) {

  # Define for data.table
  data_type = NULL

  # import print styling
  ch = box_chars()
  ct = color_tag()

  # 1. Check inputs
  if(is.null(gobject)) stop('A giotto object needs to be provided \n')

  # 2. Get availability matrix
  available_data = list_dim_reductions(gobject)
  if(is.null(available_data)) {
    cat('No dimensional reductions available \n')
  } else {

    # 3.1 Set up object printouts
    objPrints = objRows = objCols = list()
    for(obj_i in seq(nrow(available_data))) {

      # Get object
      dataObj = get_dimReduction(gobject = gobject,
                                 reduction = available_data$data_type[[obj_i]],
                                 spat_unit = available_data$spat_unit[[obj_i]],
                                 feat_type = available_data$feat_type[[obj_i]],
                                 reduction_method = available_data$dim_type[[obj_i]],
                                 name = available_data$name[[obj_i]],
                                 output = 'data.table')

      # Collect object prints
      objRows[[obj_i]] = nrow(dataObj)
      objCols[[obj_i]] = ncol(dataObj)

      objPrints[[obj_i]] =
        dataObj[1:if(nrows <= objRows[[obj_i]]) nrows else objRows[[obj_i]],
                1:if(ncols <= objCols[[obj_i]]) ncols else objCols[[obj_i]]] %>%
        print %>%
        capture.output

    }

    # object printblock edits
    objPrints = lapply(objPrints, function(x) paste0(ch$s, x)) # Add indent
    objPrints = lapply(objPrints, function(x) paste(x, collapse = ('\n'))) # Linearize print

    # Append to availability table
    available_data$values = unlist(objPrints)

    # 3.2 Setup general prints
    if(isTRUE(use_color_text())) {
      available_data$spat_unit = paste0('Spatial unit "', ct$b, available_data$spat_unit, ct$x, '"')
      available_data$feat_type = paste0('Feature type "', ct$r, available_data$feat_type, ct$x, '"')
      available_data$dim_type = paste0('Dim reduction type "', ct$p, available_data$dim_type, ct$x, '"')
      available_data$name = paste0('S4 dimObj "', ct$t, available_data$name, ct$x, '" coordinates:')
    } else {
      available_data$spat_unit = paste0('Spatial unit "', available_data$spat_unit, '"')
      available_data$feat_type = paste0('Feature type "', available_data$feat_type, '"')
      available_data$dim_type = paste0('Dim reduction type "', available_data$dim_type, '"')
      available_data$name = paste0('S4 dimObj "', available_data$name, '" coordinates:')
    }
    for(obj_i in seq(nrow(available_data))) {
      available_data$name[[obj_i]] = paste0(available_data$name[[obj_i]],
                                            ch$s ,'(', objRows[[obj_i]], ' rows ', objCols[[obj_i]], ' cols)')
    }

    # 4. Print information
    for(data_type_red in unique(available_data$data_type)) {
      data_type_subset = available_data$data_type == data_type_red

      if(isTRUE(use_color_text())) {
        if(data_type_red == 'feats') cat(paste0('Dim reduction on ', ct$y, 'features', ct$x, ':'))
        if(data_type_red == 'cells') cat(paste0('Dim reduction on ', ct$y, 'cells' , ct$x, ':'))
      } else {
        if(data_type_red == 'feats') cat(paste0('Dim reduction on ', 'features', ':'))
        if(data_type_red == 'cells') cat(paste0('Dim reduction on ', 'cells' , ':'))
      }

      cat('\n',
          '-------------------------',
          '\n\n.\n')

      print_leaf(level_index = 2, # skip over dim reduction layer
                 availableDT = available_data[data_type == data_type_red],
                 inherit_last = TRUE,
                 indent = '')

    }

  }

}




#' @title showGiottoNearestNetworks
#' @name showGiottoNearestNetworks
#' @description shows the available nearest neighbor networks
#' @param gobject giotto object
#' @param nrows number of network rows to print
#' @return prints the name and small subset of available nearest neighbor network info
#' @family functions to show data in giotto object
#' @keywords show
#' @export
showGiottoNearestNetworks = function(gobject,
                                     nrows = 3) {

  # import print styling
  ch = box_chars()
  ct = color_tag()

  # 1. check input
  if(is.null(gobject)) stop('A giotto object needs to be provided \n')

  # 2. get availability matrix
  available_data = list_nearest_networks(gobject)
  if(is.null(available_data)) {
    cat('No nearest neighbor networks available \n')
  } else {

    # 3.1 Set up object printouts
    objPrints = objRows = list()
    for(obj_i in seq(nrow(available_data))) {

      # Get object
      dataObj = get_NearestNetwork(gobject = gobject,
                                   spat_unit = available_data$spat_unit[[obj_i]],
                                   feat_type = available_data$feat_type[[obj_i]],
                                   nn_network_to_use = available_data$nn_type[[obj_i]],
                                   network_name = available_data$name[[obj_i]],
                                   output = 'data.table')

      # Collect object prints
      objRows[[obj_i]] = nrow(dataObj)

      objPrints[[obj_i]] =
        dataObj[1:if(nrows <= objRows[[obj_i]]) nrows else objRows[[obj_i]],] %>%
        print %>%
        capture.output

    }

    # object printblock edits
    objPrints = lapply(objPrints, function(x) paste0(ch$s, x)) # Add indent
    objPrints = lapply(objPrints, function(x) paste(x, collapse = ('\n'))) # Linearize print

    # Append to availability table
    available_data$values = unlist(objPrints)

    # 3.2 Setup general prints
    if(isTRUE(use_color_text())) {
      available_data$spat_unit = paste0('Spatial unit "', ct$b, available_data$spat_unit, ct$x, '"')
      if(!is.null(available_data$feat_type)) {
        available_data$feat_type = paste0('Feature type "', ct$r, available_data$feat_type, ct$x, '"')  # Check to be deprecated
      } else warning('Only networks from the deprecated nesting will be shown')
      available_data$nn_type = paste0('NN network type "', ct$p, available_data$nn_type, ct$x, '"')
      available_data$name = paste0('S4 nnNetObj "', ct$t, available_data$name, ct$x, '"')
    } else {
      available_data$spat_unit = paste0('Spatial unit "', available_data$spat_unit, '"')
      if(!is.null(available_data$feat_type)) {
        available_data$feat_type = paste0('Feature type "', available_data$feat_type, '"')  # Check to be deprecated
      } else warning('Only networks from the deprecated nesting will be shown')
      available_data$nn_type = paste0('NN network type "', available_data$nn_type, '"')
      available_data$name = paste0('S4 nnNetObj "', available_data$name, '"')
    }
    for(obj_i in seq(nrow(available_data))) {
      available_data$name[[obj_i]] = paste0(available_data$name[[obj_i]],
                                            ch$s ,'(', objRows[[obj_i]], ' rows)')
    }

    # 4. Print information
    print_leaf(level_index = 1,
               availableDT = available_data,
               inherit_last = TRUE,
               indent = '')

  }

}




#' @title showGiottoSpatialInfo
#' @name showGiottoSpatialInfo
#' @description show the available giotto spatial polygon information
#' @param gobject giotto object
#' @family functions to show data in giotto object
#' @keywords show
#' @export
showGiottoSpatialInfo = function(gobject) {

  if(is.null(gobject)) stop('A giotto object needs to be provided \n')

  available_data = list_spatial_info(gobject = gobject)
  if(is.null(available_data)) cat('No spatial info available \n')

  for(info in available_data$spat_info) {

    cat("For Spatial info: ", info, "\n\n")
    print(gobject@spatial_info[[info]])
    cat("-----------------------------")
    cat("\n \n")
  }

}


#' @title showGiottoFeatInfo
#' @name showGiottoFeatInfo
#' @description show the available giotto spatial feature information
#' @param gobject giotto object
#' @family functions to show data in giotto object
#' @keywords show
#' @export
showGiottoFeatInfo = function(gobject) {

  if(is.null(gobject)) stop('A giotto object needs to be provided \n')

  available_data = list_feature_info(gobject = gobject)
  if(is.null(available_data)) cat('No feature info available \n')

  for(info in available_data$feat_info) {

    cat("For Feature info: ", info, "\n\n")
    print(gobject@feat_info[[info]])
    cat("-----------------------------")
    cat("\n \n")
  }

}




#' @title showGiottoSpatNetworks
#' @name showGiottoSpatNetworks
#' @description Prints the available spatial networks that are attached to the Giotto object
#' @param gobject a giotto object
#' @param nrows number of rows to print
#' @return prints names and small subset of available spatial network info
#' @family functions to show data in giotto object
#' @keywords show
#' @export
showGiottoSpatNetworks = function(gobject,
                                  nrows = 4) {

  # import print styling
  ch = box_chars()
  ct = color_tag()

  # 1. Check input
  if(is.null(gobject)) stop('A giotto object needs to be provided \n')

  # 2. Get availability matrix
  available_data = list_spatial_networks(gobject = gobject)
  if(is.null(available_data)) {
    cat('No spatial networks are available \n')
  } else {

    # 3.1 Set up object printouts
    objPrints = objRows = list()
    for(obj_i in seq(nrow(available_data))) {

      # Get object
      dataObj = get_spatialNetwork(gobject = gobject,
                                   spat_unit = available_data$spat_unit[[obj_i]],
                                   name = available_data$name[[obj_i]],
                                   output = 'networkDT')

      # Collect object prints
      objRows[[obj_i]] = nrow(dataObj)

      objPrints[[obj_i]] =
        dataObj[1:if(nrows <= objRows[[obj_i]]) nrows else objRows[[obj_i]],] %>%
        print %>%
        capture.output

    }

    # object printblock edits
    objPrints = lapply(objPrints, function(x) paste0(ch$s, x)) # Add indent
    objPrints = lapply(objPrints, function(x) paste(x, collapse = ('\n'))) # Linearize print

    # Append to availability table
    available_data$values = unlist(objPrints)

    # 3.2 Setup general prints
    if(isTRUE(use_color_text())) {
      available_data$spat_unit = paste0('Spatial unit "', ct$b, available_data$spat_unit, ct$x, '"')
      available_data$name = paste0('S4 spatialNetworkObj "', ct$t, available_data$name, ct$x, '"')
    } else {
      available_data$spat_unit = paste0('Spatial unit "', available_data$spat_unit, '"')
      available_data$name = paste0('S4 spatialNetworkObj "', available_data$name, '"')
    }
    for(obj_i in seq(nrow(available_data))) {
      available_data$name[[obj_i]] = paste0(available_data$name[[obj_i]],
                                            ch$s ,'(', objRows[[obj_i]], ' rows)')
    }

    # 4. Print information
    print_leaf(level_index = 1,
               availableDT = available_data,
               inherit_last = TRUE,
               indent = '')
  }

}


#' @title Show networks
#' @name showNetworks
#' @inheritDotParams showGiottoSpatNetworks
#' @seealso \code{\link{showGiottoSpatNetworks}}
#' @export
showNetworks = function(...) {

  .Deprecated(new = "showGiottoSpatNetworks")

  showGiottoSpatNetworks(...)

}


#' @title showGiottoSpatGrids
#' @name showGiottoSpatGrids
#' @description Prints the available spatial grids that are attached to the Giotto object
#' @param gobject giotto object
#' @param nrows number of rows to print
#' @return prints name of available spatial grids
#' @family functions to show data in giotto object
#' @keywords show
#' @export
showGiottoSpatGrids = function(gobject,
                               nrows = 4) {

  # import boxchars
  ch = box_chars()

  # 1. check input
  if(is.null(gobject)) stop('A giotto object needs to be provided \n')

  # 2. get availability matrix
  available_data = list_spatial_grids(gobject = gobject)
  if(is.null(available_data)) {
    cat('No available spatial grids \n')
  } else {

    # 3.1 Set up object printouts
    objPrints = objRows = list()
    for(obj_i in seq(nrow(available_data))) {

      # Get object
      dataObj = get_spatialGrid(gobject = gobject,
                                spat_unit = available_data$spat_unit[[obj_i]],
                                name = available_data$name[[obj_i]],
                                return_grid_Obj = FALSE)

      # Collect object prints
      objRows[[obj_i]] = nrow(dataObj)

      objPrints[[obj_i]] =
        dataObj[1:if(nrows <= objRows[[obj_i]]) nrows else objRows[[obj_i]],] %>%
        print %>%
        capture.output

    }

    # object printblock edits
    objPrints = lapply(objPrints, function(x) paste0(ch$s, x)) # Add indent
    objPrints = lapply(objPrints, function(x) paste(x, collapse = ('\n'))) # Linearize print

    # Append to availability table
    available_data$values = unlist(objPrints)

    # 3.2 Setup general prints
    available_data$spat_unit = paste0('Spatial unit "', available_data$spat_unit, '"')
    if(!is.null(available_data$feat_type)) {
      available_data$feat_type = paste0('Feature type "', available_data$feat_type, '"') # Check to be deprecated
    } else warning('Only networks from the deprecated nesting will be shown')
    available_data$name = paste0('S4 spatialGridObj "', available_data$name, '"')
    for(obj_i in seq(nrow(available_data))) {
      available_data$name[[obj_i]] = paste0(available_data$name[[obj_i]],
                                            ch$s ,'(', objRows[[obj_i]], ' rows)')
    }

    # 4. Print information
    print_leaf(level_index = 1,
               availableDT = available_data,
               inherit_last = TRUE,
               indent = '')

  }

}


#' @title Show Spatial Grids
#' @name showGrids
#' @inheritDotParams showGiottoSpatGrids
#' @seealso \code{\link{showGiottoSpatGrids}}
#' @export
showGrids = function(...) {

  .Deprecated(new = "showGiottoSpatGrids")

  showGiottoSpatGrids(...)

}


#' @title showGiottoImageNames
#' @name showGiottoImageNames
#' @description Prints the available giotto images that are attached to the Giotto object
#' @param gobject a giotto object
#' @return prints names of available giotto image objects
#' @family functions to show data in giotto object
#' @keywords show
#' @export
showGiottoImageNames = function(gobject) {

  if(is.null(gobject)) stop('A giotto object needs to be provided \n')

  available_data = list_images(gobject = gobject)
  if(is.null(available_data)) cat('No available images \n')

  for(image_type in unique(available_data$img_type)) {

    cat('Image type:', image_type, '\n\n')

    for(image_name in available_data[available_data$img_type == image_type,]$name) {

      cat('--> Name:', image_name, '\n')

    }
    cat('\n')
  }
}



# List functions ####

#' @title list_giotto_data
#' @name list_giotto_data
#' @description list the available data within specified giotto object slot
#' @param gobject giotto object
#' @param slot giotto object slot of interest (e.g. "expression", "spatial_locs", etc.)
#' @param ... additional params to pass
#' @return names and locations of data within giotto object slot
#' @keywords internal
list_giotto_data = function(gobject = NULL,
                            slot = NULL,
                            ...) {

  if(slot == 'expression') return(list_expression(gobject = gobject,...))
  if(slot == 'cell_metadata') return(list_cell_metadata(gobject = gobject,...))
  if(slot == 'feat_metadata') return(list_feat_metadata(gobject = gobject,...))
  if(slot == 'spatial_locs') return(list_spatial_locations(gobject = gobject,...))
  if(slot == 'spatial_enrichment') return(list_spatial_enrichments(gobject = gobject,...))
  if(slot == 'dimension_reduction') return(list_dim_reductions(gobject = gobject,...))
  if(slot == 'nn_network') return(list_nearest_networks(gobject = gobject,...))
  if(slot == 'spatial_info') return(list_spatial_info(gobject = gobject))
  if(slot == 'feat_info') return(list_feature_info(gobject = gobject))
  if(slot == 'spatial_network') return(list_spatial_networks(gobject = gobject,...))
  if(slot == 'spatial_grid') return(list_spatial_grids(gobject = gobject,...))
  if(slot == 'images') return(list_images_names(gobject = gobject, img_type = 'image'))
  if(slot == 'largeImages') return(list_images_names(gobject = gobject, img_type = 'largeImage'))

}


#' @title list_expression
#' @name list_expression
#' @description lists the available matrices
#' @inheritParams data_access
#' @return names and locations of available matrices as data.table. col order matters.
list_expression = function(gobject,
                           spat_unit = NULL,
                           feat_type = NULL) {

  availableExpr = data.table()
  for(spatial_unit in names(gobject@expression)) {
    for(feature_type in names(gobject@expression[[spatial_unit]])) {
      for(mat_i in names(gobject@expression[[spatial_unit]][[feature_type]])) {
        availableExpr = rbind(availableExpr,
                              list(spat_unit = spatial_unit,
                                   feat_type = feature_type,
                                   name = mat_i))
      }
    }
  }

  # check if a specific category is desired
  if(!is.null(spat_unit)) spat_unit_subset = availableExpr$spat_unit == spat_unit else spat_unit_subset = TRUE
  if(!is.null(feat_type)) feat_type_subset = availableExpr$feat_type == feat_type else feat_type_subset = TRUE

  availableExpr = availableExpr[spat_unit_subset & feat_type_subset,]

  # return data.table (NULL if empty)
  if(nrow(availableExpr) == 0) return(NULL)
  else return(availableExpr)
}



#' @title list_expression_names
#' @name list_expression_names
#' @description lists the available matrices names for a given spatial unit and feature type
#' @inheritParams data_access
#' @return vector with names of available matrices
list_expression_names = function(gobject,
                                 spat_unit = NULL,
                                 feat_type = NULL) {

  if(is.null(spat_unit)) stop('spat_unit must be given\n')
  if(is.null(feat_type)) stop('feat_type must be given\n')

  expression_names = names(gobject@expression[[spat_unit]][[feat_type]])

  return(expression_names)
}



#' @title List cell ID names
#' @name list_cell_id_names
#' @description lists the available cell id names. In effect, these names are the
#' spat_units and poly info in the gobject
#' @inheritParams data_access
#' @return vector with names of available sets of cell_IDs
list_cell_id_names = function(gobject) {
  return(names(gobject@cell_ID))
}


#' @title List feat ID names
#' @name list_feat_id_names
#' @description lists the available feat id names In effect, these names are the
#' feat_types and feature info in the gobject
#' @inheritParams data_access
#' @return vector with names of available sets of feat_IDs
list_feat_id_names = function(gobject) {
  return(names(gobject@feat_ID))
}


#' @title list_cell_metadata
#' @name list_cell_metadata
#' @description lists the available cell metadata.
#' @inheritParams data_access
#' @return names and locations of available cell metadata as data.table
list_cell_metadata = function(gobject,
                              spat_unit = NULL,
                              feat_type = NULL,
                              return_uniques = FALSE) {

  availableCMet = data.table()
  uniques = list()
  for(spatial_unit in names(gobject@cell_metadata)) {
    uniques$spat_unit = c(uniques$spat_unit, spatial_unit)
    for(feature_type in names(gobject@cell_metadata[[spatial_unit]])) {
      uniques$feat_type = c(uniques$feat_type, feature_type)
      availableCMet = rbind(availableCMet,
                            list(spat_unit = spatial_unit,
                                 feat_type = feature_type))
    }
  }

  # check if a specific category is desired
  if(!is.null(spat_unit)) spat_unit_subset = availableCMet$spat_unit == spat_unit else spat_unit_subset = TRUE
  if(!is.null(feat_type)) feat_type_subset = availableCMet$feat_type == feat_type else feat_type_subset = TRUE

  availableCMet = availableCMet[spat_unit_subset & feat_type_subset,]

  if(!isTRUE(return_uniques)) {
    # return data.table (NULL if empty)
    if(nrow(availableCMet) == 0) return(NULL)
    else return(availableCMet)
  } else {
    return(lapply(uniques, unique))
  }
}



#' @title list_feat_metadata
#' @name list_feat_metadata
#' @description lists the available feature metadata
#' @inheritParams data_access
#' @return names and locations of available feature metadata as data.table
list_feat_metadata = function(gobject,
                              spat_unit = NULL,
                              feat_type = NULL,
                              return_uniques = FALSE) {

  availableFMet = data.table()
  uniques = list()
  for(spatial_unit in names(gobject@feat_metadata)) {
    uniques$spat_unit = c(uniques$spat_unit, spatial_unit)
    for(feature_type in names(gobject@feat_metadata[[spatial_unit]])) {
      uniques$feat_type = c(uniques$feat_type, feature_type)
      availableFMet = rbind(availableFMet,
                            list(spat_unit = spatial_unit,
                                 feat_type = feature_type))
    }
  }

  # check if a specific category is desired
  if(!is.null(spat_unit)) spat_unit_subset = availableFMet$spat_unit == spat_unit else spat_unit_subset = TRUE
  if(!is.null(feat_type)) feat_type_subset = availableFMet$feat_type == feat_type else feat_type_subset = TRUE

  availableFMet = availableFMet[spat_unit_subset & feat_type_subset,]

  if(!isTRUE(return_uniques)) {
    # return data.table (NULL if empty)
    if(nrow(availableFMet) == 0) return(NULL)
    else return(availableFMet)
  } else {
    return(lapply(uniques, unique))
  }
}



#' @title list_spatial_locations
#' @name list_spatial_locations
#' @description shows the available spatial locations
#' @inheritParams data_access
#' @return names and locations of available data.table as data.table
list_spatial_locations = function(gobject,
                                  spat_unit = NULL,
                                  return_uniques = FALSE) {

  availableSpatLocs = data.table()
  uniques = list()
  for(spatial_unit in names(gobject@spatial_locs)) {
    uniques$spat_unit = c(uniques$spat_unit, spatial_unit)
    for(spatloc_name in names(gobject@spatial_locs[[spatial_unit]])) {
      uniques$name = c(uniques$name, spatloc_name)
      if(inherits(slot(gobject, 'spatial_locs')[[spatial_unit]][[spatloc_name]], c('data.table', 'spatLocsObj'))) {
        availableSpatLocs = rbind(availableSpatLocs,
                                  list(spat_unit = spatial_unit,
                                       name = spatloc_name))
      }
    }
  }

  # check if a specific category is desired
  if(!is.null(spat_unit)) spat_unit_subset = availableSpatLocs$spat_unit == spat_unit else spat_unit_subset = TRUE

  availableSpatLocs = availableSpatLocs[spat_unit_subset,]

  if(!isTRUE(return_uniques)) {
    if(nrow(availableSpatLocs) == 0) return(NULL)
    else return(availableSpatLocs)
  } else {
    return(lapply(uniques, unique))
  }
}




#' @title list_spatial_locations_names
#' @name list_spatial_locations_names
#' @description lists the available spatial location names for a given spatial unit
#' @inheritParams data_access
#' @return vector with names of available spatial locations
list_spatial_locations_names = function(gobject,
                                        spat_unit = NULL) {

  if(is.null(spat_unit)) stop('spat_unit must be given\n')

  spatlocs_names = names(gobject@spatial_locs[[spat_unit]])

  return(spatlocs_names)
}



#' @title list_spatial_enrichments
#' @name list_spatial_enrichments
#' @description return the available spatial enrichment results
#' @inheritParams data_access
#' @return names and locations of available data as data.table
list_spatial_enrichments = function(gobject,
                                    spat_unit = NULL,
                                    feat_type = NULL) {

  availableSpatEnr = data.table()

  for(spatial_unit in names(gobject@spatial_enrichment)) {

    for(feature_type in names(gobject@spatial_enrichment[[spatial_unit]])) {

      for(spatenr_name in names(gobject@spatial_enrichment[[spatial_unit]][[feature_type]])) {

        availableSpatEnr = rbind(availableSpatEnr,
                                 list(spat_unit = spatial_unit,
                                      feat_type = feature_type,
                                      name = spatenr_name))
      }

    }

  }

  # check if a specific category is desired
  if(!is.null(spat_unit)) spat_unit_subset = availableSpatEnr$spat_unit == spat_unit else spat_unit_subset = TRUE
  if(!is.null(feat_type)) feat_type_subset = availableSpatEnr$feat_type == feat_type else feat_type_subset = TRUE

  availableSpatEnr = availableSpatEnr[spat_unit_subset & feat_type_subset,]

  if(nrow(availableSpatEnr) == 0) return(NULL)
  else return(availableSpatEnr)
}





#' @title list_spatial_enrichments_names
#' @name list_spatial_enrichments_names
#' @description returns the available spatial enrichment names for a given spatial unit
#' @inheritParams data_access
#' @return vector of names for available spatial enrichments
list_spatial_enrichments_names = function(gobject,
                                          spat_unit = NULL,
                                          feat_type = NULL) {

  if(is.null(spat_unit)) stop('spat_unit must be given\n')
  if(is.null(feat_type)) stop('feat_type must be given\n')

  spatenr_names = names(gobject@spatial_enrichment[[spat_unit]][[feat_type]])

  return(spatenr_names)
}





#' @title list_dim_reductions
#' @name list_dim_reductions
#' @description return the available dimension reductions
#' @inheritParams data_access
#' @param data_type "cells" or "feats" data used in dim reduction
#' @param dim_type dimensional reduction method (e.g. "pca", "umap")
#' @return names and locations of dimension reduction as a data.table
list_dim_reductions = function(gobject,
                               data_type = NULL,
                               spat_unit = NULL,
                               feat_type = NULL,
                               dim_type = NULL) {

  availableDimRed = data.table()
  for(dataType in names(slot(gobject, 'dimension_reduction'))) {
    for(spatUnit in names(slot(gobject, 'dimension_reduction')[[dataType]])) {
      for(featType in names(slot(gobject, 'dimension_reduction')[[dataType]][[spatUnit]])) {
        for(dimType in names(slot(gobject, 'dimension_reduction')[[dataType]][[spatUnit]][[featType]])) {
          for(subType in names(slot(gobject, 'dimension_reduction')[[dataType]][[spatUnit]][[featType]][[dimType]])) {
            if(inherits(slot(gobject, 'dimension_reduction')[[dataType]][[spatUnit]][[featType]][[dimType]][[subType]], 'dimObj')) {
              availableDimRed = rbind(availableDimRed,
                                      list(data_type = dataType,
                                           spat_unit = spatUnit,
                                           feat_type = featType,
                                           dim_type = dimType,
                                           name = subType))
            }
          }
        }
      }
    }
  }

  # check if a specific category is desired
  if(!is.null(data_type)) data_type_subset = availableDimRed$data_type == data_type else data_type_subset = TRUE
  if(!is.null(spat_unit)) spat_unit_subset = availableDimRed$spat_unit == spat_unit else spat_unit_subset = TRUE
  if(!is.null(feat_type)) feat_type_subset = availableDimRed$feat_type == feat_type else feat_type_subset = TRUE
  if(!is.null(dim_type)) dimred_type_subset = availableDimRed$dim_type == dim_type else dimred_type_subset = TRUE

  availableDimRed = availableDimRed[data_type_subset & spat_unit_subset & feat_type_subset & dimred_type_subset,]

  # NULL if there is no data
  if(nrow(availableDimRed) == 0) return(NULL)
  else return(availableDimRed)
}



#' @title list_dim_reductions_names
#' @name list_dim_reductions_names
#' @description return the available dimension reductions object names
#' @inheritParams data_access
#' @param data_type cells or feats dim reduction
#' @param dim_type dimensional reduction type (method)
#' @return names of dimension reduction object
#' @details function that can be used to find which names have been used
list_dim_reductions_names = function(gobject,
                                     data_type = 'cells',
                                     spat_unit = NULL,
                                     feat_type = NULL,
                                     dim_type = NULL) {

  if(is.null(spat_unit)) stop('spat_unit must be given\n')
  if(is.null(feat_type)) stop('feat_type must be given\n')
  if(is.null(dim_type)) stop('dim_type must be given\n')

  dim_red_object_names = names(slot(gobject, 'dimension_reduction')[[data_type]][[spat_unit]][[feat_type]][[dim_type]])

  return(dim_red_object_names)
}



#' @title list_nearest_networks
#' @name list_nearest_networks
#' @description return the available nearest neighbor network information
#' @inheritParams data_access
#' @param nn_type nearest neighbor method (e.g. "sNN", "kNN")
#' @return names and locations of nearest neighbor networks as a data.table
list_nearest_networks = function(gobject,
                                 spat_unit = NULL,
                                 feat_type = NULL,
                                 nn_type = NULL,
                                 return_uniques = FALSE) {

  availableNN = data.table()
  uniques = list()
  for(spatUnit in names(slot(gobject, 'nn_network'))) {
    uniques$spat_unit = c(uniques$spat_unit, spatUnit)
    for(featType in names(slot(gobject, 'nn_network')[[spatUnit]])) {
      uniques$feat_type = c(uniques$feat_type, featType)
      for(nnType in names(slot(gobject, 'nn_network')[[spatUnit]][[featType]])) {
        uniques$nn_type = c(uniques$nn_type, nnType)
        for(nnNet in names(slot(gobject, 'nn_network')[[spatUnit]][[featType]][[nnType]])) {
          uniques$name = c(uniques$name, nnNet)
          if(inherits(slot(gobject, 'nn_network')[[spatUnit]][[featType]][[nnType]][[nnNet]], c('igraph', 'nnData')))
          availableNN = rbind(availableNN,
                              list(spat_unit = spatUnit,
                                   feat_type = featType,
                                   nn_type = nnType,
                                   name = nnNet))
        }
      }
    }
  }

  # **To be deprecated**
  # nn network has gained feat_type nesting. Check back one layer
  if(!all(uniques$nn_type %in% availableNN$nn_type)) {
    # Check for vaid igraph objects at lower nesting
    availableNN_old = data.table()
    for(spatUnit in names(slot(gobject, 'nn_network'))) {
      for(nnType in names(slot(gobject, 'nn_network')[[spatUnit]])) {
        for(nnNet in names(slot(gobject, 'nn_network')[[spatUnit]][[nnType]])) {
          if(inherits(slot(gobject, 'nn_network')[[spatUnit]][[nnType]][[nnNet]], 'igraph')) {
            availableNN_old = rbind(availableNN_old,
                                    list(spat_unit = spatUnit,
                                         nn_type = nnType,
                                         name = nnNet))
          }
        }
      }
    }
    if(nrow(availableNN_old > 0)) {
      message('Deprecated nesting found within nn_network slot:')
      print(availableNN_old)
      warning('Deprecated nesting discovered within Giotto nn_network slot. Consider remaking the object or changing the nesting to the suggested.')

      for(net in seq(nrow(availableNN_old))) {
        # Assign default feature type for each spat_unit
        featType = set_default_feat_type(gobject,
                                         spat_unit = availableNN_old$spat_unit[[net]])
        # Place object in new location
        gobject@nn_network[[availableNN_old$spat_unit[[net]]]][[featType]][[availableNN_old$nn_type[[net]]]][[availableNN_old$name[[net]]]] =
          gobject@nn_network[[availableNN_old$spat_unit[[net]]]][[availableNN_old$nn_type[[net]]]][[availableNN_old$name[[net]]]]
        # Remove old object so that it is not detected by this list function
        gobject@nn_network[[availableNN_old$spat_unit[[net]]]][[availableNN_old$nn_type[[net]]]][[availableNN_old$name[[net]]]] = NULL
      }
      # Recursive call on new nesting structure
      message('Suggested new nesting:')
      availableNN_suggest = list_nearest_networks(gobject)
      print(availableNN_suggest)
      cat('\n')
      availableNN = availableNN_old
    }
  } # **deprecation end**

  # check if a specific category is desired
  if(!is.null(spat_unit)) spat_unit_subset = availableNN$spat_unit == spat_unit else spat_unit_subset = TRUE
  if(!is.null(feat_type)) feat_type_subset = availableNN$feat_type == feat_type else feat_type_subset = TRUE
  if(!is.null(nn_type)) nn_type_subset = availableNN$nn_type == nn_type else nn_type_subset = TRUE

  availableNN = availableNN[spat_unit_subset & feat_type_subset & nn_type_subset,]

  if(!isTRUE(return_uniques)) {
    # NULL if there is no data
    if(nrow(availableNN) == 0) return(NULL)
    else return(availableNN)
  } else {
    return(lapply(uniques, unique))
  }
}



#' @title list_nearest_networks_names
#' @name list_nearest_networks_names
#' @description return the available nearest neighbor network object names
#' @inheritParams data_access
#' @param nn_type nearest neighbor method (e.g. "sNN", "kNN")
#' @return names of nearest neighbor network object
#' @details function that can be used to find which names have been used
list_nearest_networks_names = function(gobject,
                                       spat_unit = NULL,
                                       feat_type = NULL,
                                       nn_type = NULL) {

  if(is.null(spat_unit)) stop('spat_unit must be given\n')
  if(is.null(feat_type)) stop('feat_type must be given\n')
  if(is.null(nn_type)) stop('nn_type must be given\n')

  nn_object_names = names(slot(gobject, 'nn_network')[[spat_unit]][[feat_type]][[nn_type]])

  return(nn_object_names)
}



#' @title list_spatial_info
#' @name list_spatial_info
#' @description return the available giotto spatial polygon information
#' @param gobject giotto object
#' @return names of available spatial polygon information
list_spatial_info = function(gobject) {

  availableSpatInfo = data.table()
  for(info in names(gobject@spatial_info)) {
    availableSpatInfo = rbind(availableSpatInfo,
                              list(spat_info = info))
  }

  if(nrow(availableSpatInfo) == 0) return(NULL)
  else return(availableSpatInfo)
}




#' @title list_spatial_info_names
#' @name list_spatial_info_names
#' @description return the available names for giotto spatial polygon information
#' @param gobject giotto object
#' @return vector with names of available spatial polygon information
list_spatial_info_names = function(gobject) {

  spat_info_names = names(gobject@spatial_info)

  return(spat_info_names)
}



#' @title list_feature_info
#' @name list_feature_info
#' @description return the available giotto spatial feature information
#' @param gobject giotto object
#' @return names of available feature information
list_feature_info = function(gobject) {

  availableFeatInfo = data.table()
  for(info in names(gobject@feat_info)) {
    availableFeatInfo = rbind(availableFeatInfo,
                              list(feat_info = info))
  }

  if(nrow(availableFeatInfo) == 0) return(NULL)
  else return(availableFeatInfo)
}


#' @title list_feature_info_names
#' @name list_feature_info_names
#' @description return the available names for giotto feature information
#' @param gobject giotto object
#' @return vector with names of available feature information
list_feature_info_names = function(gobject) {

  feat_info_names = names(gobject@feat_info)

  return(feat_info_names)
}



#' @title list_spatial_networks
#' @name list_spatial_networks
#' @description return the available spatial networks that are attached to the Giotto object
#' @inheritParams data_access
#' @return data.table of names and locations of available spatial networks, col order matters or list of unique nestings
list_spatial_networks = function(gobject,
                                 spat_unit = NULL,
                                 return_uniques = FALSE) {

  availableSpatNetworks = data.table()
  uniques = list()
  for(spatial_unit in names(gobject@spatial_network)) {
    uniques$spat_unit = c(uniques$spat_unit, spatial_unit)
    for(spat_network_name in names(gobject@spatial_network[[spatial_unit]])) {
      uniques$name = c(uniques$name, spat_network_name)
      if(inherits(gobject@spatial_network[[spatial_unit]][[spat_network_name]], 'spatialNetworkObj'))
      availableSpatNetworks = rbind(availableSpatNetworks,
                                    list(spat_unit = spatial_unit,
                                         name = spat_network_name))
    }
  }

  # check if a specific category is desired
  if(!is.null(spat_unit)) spat_unit_subset = availableSpatNetworks$spat_unit == spat_unit else spat_unit_subset = TRUE

  availableSpatNetworks = availableSpatNetworks[spat_unit_subset,]

  if(!isTRUE(return_uniques)) {
    if(nrow(availableSpatNetworks) == 0) return(NULL)
    else return(availableSpatNetworks)
  } else {
    return(lapply(uniques, unique))
  }

}


#' @title list_spatial_networks_names
#' @name list_spatial_networks_names
#' @description return the available names for giotto feature information
#' @inheritParams data_access
#' @return vector with names of available feature information
list_spatial_networks_names = function(gobject,
                                       spat_unit = NULL) {

  if(is.null(spat_unit)) stop('spat_unit must be given\n')

  spat_network_names = names(gobject@spatial_network[[spat_unit]])

  return(spat_network_names)
}




#' @title list_spatial_grids
#' @name list_spatial_grids
#' @description return the available spatial grids that are attached to the Giotto object
#' @inheritParams data_access
#' @return data.table of names and locations of available spatial grids. col order matters
list_spatial_grids = function(gobject,
                              spat_unit = NULL,
                              feat_type = NULL,
                              return_uniques = FALSE) {

  availableSpatGrids = data.table()
  uniques = list()
  for(spatial_unit in names(gobject@spatial_grid)) {
    uniques$spat_unit = c(uniques$spat_unit, spatial_unit)
    for(feature_type in names(gobject@spatial_grid[[spatial_unit]])) {
      uniques$feat_type = c(uniques$feat_type, feature_type)
      for(grid_names in names(gobject@spatial_grid[[spatial_unit]][[feature_type]])) {
        uniques$name = c(uniques$name, grid_names)
        if(inherits(gobject@spatial_grid[[spatial_unit]][[feature_type]][[grid_names]], 'spatialGridObj')) {
          availableSpatGrids = rbind(availableSpatGrids,
                                     list(spat_unit = spatial_unit,
                                          feat_type = feature_type,
                                          name = grid_names))
        }
      }
    }
  }

  # **To be deprecated**
  # spatial_grid has gained feat_type nesting. Check back one layer
  if(!all(uniques$name %in% availableSpatGrids$name)) {
    # Check for valid spatialGridObj objects at lower nesting
    availableSpatGrids_old = data.table()
    for(spatial_unit in names(gobject@spatial_grid)) {
      for(grid_names in names(gobject@spatial_grid[[spatial_unit]])) {
        if(inherits(gobject@spatial_grid[[spatial_unit]][[grid_names]], 'spatialGridObj')) {
          availableSpatGrids_old = rbind(availableSpatGrids_old,
                                         list(spat_unit = spatial_unit,
                                              name = grid_names))
        }
      }
    }
    if(nrow(availableSpatGrids_old > 0)) {
      message('Deprecated nesting discovered within spatial_grid slot:')
      print(availableSpatGrids_old)
      warning('Deprecated nesting discovered within Giotto spatial_grid slot. Consider remaking the object or changing the nesting to the suggested.')
      for(grid in seq(nrow(availableSpatGrids_old))) {
        # Assign default feature type for each spat_unit
        feature_type = set_default_feat_type(gobject,
                                             spat_unit = availableSpatGrids_old$spat_unit[[grid]])
        # Place object in new location
        gobject@spatial_grid[[availableSpatGrids_old$spat_unit[[grid]]]][[feature_type]][[availableSpatGrids_old$name[[grid]]]] =
          gobject@spatial_grid[[availableSpatGrids_old$spat_unit[[grid]]]][[availableSpatGrids_old$name[[grid]]]]
        # Remove old object so that it is not detected by this list function
        gobject@spatial_grid[[availableSpatGrids_old$spat_unit[[grid]]]][[availableSpatGrids_old$name[[grid]]]] = NULL
      }
      # Recursive call on new nesting structure
      message('Suggested new nesting:')
      availableSpatGrids_suggest = list_spatial_grids(gobject)
      print(availableSpatGrids_suggest)
      cat('\n')
      availableSpatGrids = availableSpatGrids_old
    }
  } # **deprecation end**


  # check if a specific category is desired
  if(!is.null(spat_unit)) spat_unit_subset = availableSpatGrids$spat_unit == spat_unit else spat_unit_subset = TRUE
  if(!is.null(feat_type)) feat_type_subset = availableSpatGrids$feat_type == feat_type else feat_type_subset = TRUE

  availableSpatGrids = availableSpatGrids[spat_unit_subset & feat_type_subset,]

  if(!isTRUE(return_uniques)) {
    if(nrow(availableSpatGrids) == 0) return(NULL)
    else return(availableSpatGrids)
  } else {
    return(lapply(uniques, unique))
  }
}




#' @title list_spatial_grids_names
#' @name list_spatial_grids_names
#' @description return the available spatial grids name for a given spatial unit that are attached to the Giotto object
#' @inheritParams data_access
#' @param return_uniques return unique nesting names (ignores if final object exists/is correct class)
#' @return vector with names of available spatial grids names
list_spatial_grids_names = function(gobject,
                                    spat_unit = NULL,
                                    feat_type = NULL,
                                    return_uniques = FALSE) {

  if(is.null(spat_unit)) stop('spat_unit must be given\n')
  if(is.null(feat_type)) stop('feat_type must be given\n')

  spat_grid_names = names(gobject@spatial_grid[[spat_unit]][[feat_type]])

  return(spat_grid_names)
}


#' @title list_images
#' @name list_images
#' @description Prints the available giotto images that are attached to the Giotto object
#' @param gobject giotto object
#' @param img_type "image" or "largeImage"
#' @return data.table of giotto image names attached to the giotto object
list_images = function(gobject,
                       img_type = NULL) {

  availableImages = data.table()

  g_image_names = names(slot(gobject, 'images'))
  g_limage_names = names(slot(gobject, 'largeImages'))

  for(image_type in c('image', 'largeImage')) {
    if(image_type == 'image') {
      for(name in g_image_names) {
        availableImages = rbind(availableImages,
                                list(img_type = image_type,
                                     name = name))
      }
    }
    if(image_type == 'largeImage') {
      for(name in g_limage_names) {
        availableImages = rbind(availableImages,
                                list(img_type = image_type,
                                     name = name))
      }
    }
  }

  # check if a specific category is desired
  if(!is.null(img_type)) img_type_subset = availableImages$img_type == img_type else img_type_subset = TRUE

  availableImages = availableImages[img_type_subset,]

  # NULL if there is no data
  if(nrow(availableImages) == 0) return(NULL)
  else return(availableImages)
}



#' @title list_images_names
#' @name list_images_names
#' @description return the available image names for a given image type that are attached to the Giotto object
#' @param gobject a giotto object
#' @param img_type "image" or "largeImage"
#' @return vector with names of available image names
list_images_names = function(gobject,
                             img_type) {

  if(!img_type %in% c('image', 'largeImage')) stop('img_type must be either "image" or "largeImage\n"')

  if(img_type == 'image') img_names = names(gobject@images)
  if(img_type == 'largeImage') img_names = names(gobject@largeImages)

  return(img_names)
}

<|MERGE_RESOLUTION|>--- conflicted
+++ resolved
@@ -1746,11 +1746,7 @@
                                spatial_network = spatial_network,
                                verbose = verbose,
                                set_defaults = set_defaults)
-<<<<<<< HEAD
-
-=======
-  
->>>>>>> d63e6d54
+
   return(gobject)
 }
 
@@ -1866,21 +1862,13 @@
                           set_defaults = TRUE) {
 
   # Pass to internal function
-<<<<<<< HEAD
   grid = get_spatialGrid(gobject = gobject,
-=======
-  grid = get_spatialGrid(gobject = gobject, 
->>>>>>> d63e6d54
                          spat_unit = spat_unit,
                          feat_type = feat_type,
                          name = name,
                          return_grid_Obj = return_grid_Obj,
                          set_defaults = set_defaults)
-<<<<<<< HEAD
-
-=======
-  
->>>>>>> d63e6d54
+
   return(grid)
 }
 
@@ -2375,18 +2363,6 @@
                                 set_defaults = TRUE) {
 
   # Pass to internal function
-<<<<<<< HEAD
-  enr_res = get_spatial_enrichment(gobject,
-                                   spat_unit = NULL,
-                                   feat_type = NULL,
-                                   enrichm_name = 'DWLS',
-                                   output = c('spatEnrObj', 'data.table'),
-                                   copy_obj = TRUE,
-                                   set_defaults = TRUE)
-
-  return(enr_res)
-
-=======
   enr_res = get_spatial_enrichment(gobject = gobject,
                                    spat_unit = spat_unit,
                                    feat_type = feat_type,
@@ -2396,8 +2372,6 @@
                                    set_defaults = set_defaults)
 
   return(enr_res)
-                                  
->>>>>>> d63e6d54
 }
 
 #' @title Set spatial enrichment
@@ -2507,11 +2481,7 @@
                                     enrichm_name = enrichm_name,
                                     verbose = verbose,
                                     set_defaults = set_defaults)
-<<<<<<< HEAD
-
-=======
-  
->>>>>>> d63e6d54
+
   return(gobject)
 }
 
