


# cell type proximity enrichment ####

#' @title make_simulated_network
#' @name make_simulated_network
#' @description Simulate random network.
#' @keywords internal
make_simulated_network = function(gobject,
                                  feat_type = NULL,
                                  spatial_network_name = 'Delaunay_network',
                                  cluster_column,
                                  number_of_simulations = 100,
                                  set_seed = TRUE,
                                  seed_number = 1234) {

  # specify feat_type
  if(is.null(feat_type)) {
    feat_type = gobject@expression_feat[[1]]
  }

  # data.table variables
  unified_cells = NULL

  spatial_network_annot = annotateSpatialNetwork(gobject = gobject,
                                                 feat_type = feat_type,
                                                 spatial_network_name = spatial_network_name,
                                                 cluster_column = cluster_column)

  # remove double edges between same cells #
  spatial_network_annot = Giotto:::sort_combine_two_DT_columns(spatial_network_annot,
                                                               column1 = 'from', column2 = 'to',
                                                               myname = 'unified_cells')
  spatial_network_annot = spatial_network_annot[!duplicated(unified_cells)]

  # create a simulated network
  length_ints = nrow(spatial_network_annot)
  s1_list = list()
  s2_list = list()

  all_cell_type = c(spatial_network_annot$from_cell_type, spatial_network_annot$to_cell_type)
  middle_point = length(all_cell_type)/2

  for(sim in 1:number_of_simulations) {

    if(set_seed == TRUE) {
      seed_number = seed_number+sim
      set.seed(seed = seed_number)
    }

    reshuffled_all_cell_type = sample(x = all_cell_type, size = length(all_cell_type), replace = F)

    new_from_cell_type = reshuffled_all_cell_type[1:middle_point]
    s1_list[[sim]] = new_from_cell_type

    new_to_cell_type = reshuffled_all_cell_type[(middle_point+1):length(all_cell_type)]
    s2_list[[sim]] = new_to_cell_type

  }

  s1_vector = do.call('c', s1_list)
  s2_vector = do.call('c', s2_list)
  round_vector = rep(x = 1:number_of_simulations, each = length_ints)
  round_vector = paste0('sim',round_vector)

  # data.table variables
  s1 = s2 = unified_int = type_int = NULL

  sample_dt = data.table::data.table(s1 = s1_vector, s2 = s2_vector, round = round_vector)
  uniq_sim_comb = unique(sample_dt[,.(s1,s2)])
  uniq_sim_comb[, unified_int := paste(sort(c(s1,s2)), collapse = '--'), by  = 1:nrow(uniq_sim_comb)]
  sample_dt[uniq_sim_comb, unified_int := unified_int, on = c(s1 = 's1', s2 = 's2')]
  sample_dt[, type_int := ifelse(s1 == s2, 'homo', 'hetero')]

  return(sample_dt)

}



#' @title cellProximityEnrichment
#' @name cellProximityEnrichment
#' @description Compute cell-cell interaction enrichment (observed vs expected)
#' @param gobject giotto object
#' @param feat_type feature type
#' @param spatial_network_name name of spatial network to use
#' @param cluster_column name of column to use for clusters
#' @param number_of_simulations number of simulations to create expected observations
#' @param adjust_method method to adjust p.values
#' @param set_seed use of seed
#' @param seed_number seed number to use
#' @return List of cell Proximity scores (CPscores) in data.table format. The first
#' data.table (raw_sim_table) shows the raw observations of both the original and
#' simulated networks. The second data.table (enrichm_res) shows the enrichment results.
#' @details Spatial proximity enrichment or depletion between pairs of cell types
#' is calculated by calculating the observed over the expected frequency
#' of cell-cell proximity interactions. The expected frequency is the average frequency
#' calculated from a number of spatial network simulations. Each individual simulation is
#' obtained by reshuffling the cell type labels of each node (cell)
#' in the spatial network.
#' @export
cellProximityEnrichment <- function(gobject,
                                    feat_type = NULL,
                                    spatial_network_name = 'Delaunay_network',
                                    cluster_column,
                                    number_of_simulations = 1000,
                                    adjust_method = c("none", "fdr", "bonferroni","BH",
                                                      "holm", "hochberg", "hommel",
                                                      "BY"),
                                    set_seed = TRUE,
                                    seed_number = 1234) {



  # specify feat_type
  if(is.null(feat_type)) {
    feat_type = gobject@expression_feat[[1]]
  }

  # p.adj test
  sel_adjust_method = match.arg(adjust_method, choices = c("none", "fdr", "bonferroni","BH",
                                                           "holm", "hochberg", "hommel",
                                                           "BY"))

  spatial_network_annot = annotateSpatialNetwork(gobject = gobject,
                                                 feat_type = feat_type,
                                                 spatial_network_name = spatial_network_name,
                                                 cluster_column = cluster_column)

  # remove double edges between same cells #
  # a simplified network does not have double edges between cells #
  # spatial_network_annot[, unified_cells := paste(sort(c(to,from)), collapse = '--'), by = 1:nrow(spatial_network_annot)]

  # data.table variables
  unified_cells = type_int = N = NULL

  spatial_network_annot = Giotto:::sort_combine_two_DT_columns(spatial_network_annot, 'to', 'from', 'unified_cells')
  spatial_network_annot = spatial_network_annot[!duplicated(unified_cells)]

  sample_dt = make_simulated_network(gobject = gobject,
                                     feat_type = feat_type,
                                     spatial_network_name = spatial_network_name,
                                     cluster_column = cluster_column,
                                     number_of_simulations = number_of_simulations,
                                     set_seed = set_seed,
                                     seed_number = seed_number)

  # combine original and simulated network
  table_sim_results = sample_dt[, .N, by = c('unified_int', 'type_int', 'round')]

  ## create complete simulations
  ## add 0 if no single interaction was found
  unique_ints = unique(table_sim_results[,.(unified_int, type_int)])

  # data.table with 0's for all interactions
  minimum_simulations = unique_ints[rep(seq_len(nrow(unique_ints)), number_of_simulations), ]
  minimum_simulations[, round := rep(paste0('sim',1:number_of_simulations), each = nrow(unique_ints))]
  minimum_simulations[, N := 0]

  table_sim_minimum_results = rbind(table_sim_results, minimum_simulations)
  table_sim_minimum_results[, V1 := sum(N), by  = c('unified_int', 'type_int', 'round')]
  table_sim_minimum_results = unique(table_sim_minimum_results[,.(unified_int, type_int, round, V1)])
  table_sim_results = table_sim_minimum_results


  # data.table variables
  orig = unified_int = V1 = original = enrichm = simulations = NULL

  table_sim_results[, orig := 'simulations']
  spatial_network_annot[, round := 'original']

  table_orig_results = spatial_network_annot[, .N, by  = c('unified_int', 'type_int', 'round')]
  table_orig_results[, orig := 'original']
  data.table::setnames(table_orig_results, old = 'N', new = 'V1')

  table_results = rbind(table_orig_results, table_sim_results)



  # add missing combinations from original or simulations
  # probably not needed anymore
  all_simulation_ints = as.character(unique(table_results[orig == 'simulations']$unified_int))
  all_original_ints = as.character(unique(table_results[orig == 'original']$unified_int))
  missing_in_original = all_simulation_ints[!all_simulation_ints %in% all_original_ints]
  missing_in_simulations = all_original_ints[!all_original_ints %in% all_simulation_ints]
  create_missing_for_original = table_results[unified_int %in% missing_in_original]
  create_missing_for_original = unique(create_missing_for_original[, c('orig', 'V1') := list('original', 0)])
  create_missing_for_simulations = table_results[unified_int %in% missing_in_simulations]
  create_missing_for_simulations = unique(create_missing_for_simulations[, c('orig', 'V1') := list('simulations', 0)])

  table_results <- do.call('rbind', list(table_results, create_missing_for_original, create_missing_for_simulations))


  ## p-values
  combo_list = rep(NA, length = length(unique(table_results$unified_int)))
  p_high = rep(NA, length = length(unique(table_results$unified_int)))
  p_low = rep(NA, length = length(unique(table_results$unified_int)))

  for(int_combo in 1:length(unique(table_results$unified_int))) {

    this_combo = as.character(unique(table_results$unified_int)[int_combo])

    sub = table_results[unified_int == this_combo]

    orig_value = sub[orig == 'original']$V1
    sim_values = sub[orig == 'simulations']$V1

    length_simulations = length(sim_values)
    if(length_simulations != number_of_simulations) {
      additional_length_needed = number_of_simulations-length_simulations
      sim_values = c(sim_values, rep(0, additional_length_needed))
      #length_simulations = c(length_simulations, rep(0, additional_length_needed))
    }

    p_orig_higher = 1 - (sum((orig_value+1) > (sim_values+1))/number_of_simulations)
    p_orig_lower = 1 - (sum((orig_value+1) < (sim_values+1))/number_of_simulations)

    combo_list[[int_combo]] = this_combo
    p_high[[int_combo]] = p_orig_higher
    p_low[[int_combo]] = p_orig_lower

  }
  res_pvalue_DT = data.table::data.table(unified_int = as.vector(combo_list), p_higher_orig = p_high, p_lower_orig = p_low)


  # depletion or enrichment in barplot format
  table_mean_results <- table_results[, .(mean(V1)), by = c('orig', 'unified_int', 'type_int')]
  table_mean_results_dc <- data.table::dcast.data.table(data = table_mean_results, formula = type_int+unified_int~orig, value.var = 'V1')
  table_mean_results_dc[, original := ifelse(is.na(original), 0, original)]
  table_mean_results_dc[, enrichm := log2((original+1)/(simulations+1))]


  table_mean_results_dc <- merge(table_mean_results_dc, res_pvalue_DT, by = 'unified_int')
  data.table::setorder(table_mean_results_dc, enrichm)
  table_mean_results_dc[, unified_int := factor(unified_int, unified_int)]

  # adjust p-values for mht

  # data.table variables
  p.adj_higher = p.adj_lower = p_lower_orig = p_higher_orig = PI_value = int_ranking = NULL

  table_mean_results_dc[, p.adj_higher := stats::p.adjust(p_higher_orig, method = sel_adjust_method)]
  table_mean_results_dc[, p.adj_lower := stats::p.adjust(p_lower_orig, method = sel_adjust_method)]


  table_mean_results_dc[, PI_value := ifelse(p.adj_higher <= p.adj_lower,
                                             -log10(p.adj_higher+(1/number_of_simulations))*enrichm,
                                             -log10(p.adj_lower+(1/number_of_simulations))*enrichm)]
  data.table::setorder(table_mean_results_dc, PI_value)

  # order
  table_mean_results_dc <- table_mean_results_dc[order(-PI_value)]
  table_mean_results_dc[, int_ranking := 1:.N]

  return(list(raw_sim_table = table_results, enrichm_res = table_mean_results_dc))

}



#' @title addCellIntMetadata
#' @name addCellIntMetadata
#' @description Creates an additional metadata column with information about interacting and non-interacting cell types of the
#' selected cell-cell interaction.
#' @param gobject giotto object
#' @param feat_type feature type
#' @param spatial_network name of spatial network to use
#' @param cluster_column column of cell types
#' @param cell_interaction cell-cell interaction to use
#' @param name name for the new metadata column
#' @param return_gobject return an updated giotto object
#' @return Giotto object
#' @details This function will create an additional metadata column which selects interacting cell types for a specific cell-cell
#' interaction. For example, if you want to color interacting astrocytes and oligodendrocytes it will create a new metadata column with
#' the values "select_astrocytes", "select_oligodendrocytes", "other_astrocytes", "other_oligodendroyctes" and "other". Where "other" is all
#' other cell types found within the selected cell type column.
#' @export
addCellIntMetadata = function(gobject,
                              feat_type = NULL,
                              spatial_network = 'spatial_network',
                              cluster_column,
                              cell_interaction,
                              name = 'select_int',
                              return_gobject = TRUE) {


  # specify feat_type
  if(is.null(feat_type)) {
    feat_type = gobject@expression_feat[[1]]
  }

  if(is.null(spatial_network)) {
    stop('spatial_network must be provided, this must be an existing spatial network \n')
  }

  if(is.null(cluster_column)) {
    stop('cluster_column must be provided, this must be an existing cell metadata column, see pData(your_giotto_object) \n')
  }

  if(is.null(cell_interaction)) {
    stop('cell_interaction must be provided, this must be cell--cell interaction between cell types in cluster_column \n')
  }

  # create spatial network
  spatial_network_annot = annotateSpatialNetwork(gobject = gobject,
                                                 feat_type = feat_type,
                                                 spatial_network_name = spatial_network,
                                                 cluster_column = cluster_column)

  # selected vs other cells

  # data.table variables
  unified_int = cell_ID = NULL

  selected_cells = unique(c(spatial_network_annot[unified_int == cell_interaction]$to,
                            spatial_network_annot[unified_int == cell_interaction]$from))

  cell_metadata = data.table::copy(pDataDT(gobject, feat_type = feat_type))
  cell_type_1 = strsplit(cell_interaction, split = '--')[[1]][1]
  cell_type_2 = strsplit(cell_interaction, split = '--')[[1]][2]

  cell_metadata[, c(name) := ifelse(!get(cluster_column) %in% c(cell_type_1, cell_type_2), 'other',
                                    ifelse(get(cluster_column) == cell_type_1 & cell_ID %in% selected_cells, paste0("select_", cell_type_1),
                                           ifelse(get(cluster_column) == cell_type_2 & cell_ID %in% selected_cells, paste0("select_", cell_type_2),
                                                  ifelse(get(cluster_column) == cell_type_1, paste0("other_", cell_type_1), paste0("other_", cell_type_2)))))]

  if(return_gobject == TRUE) {

    gobject@cell_metadata[[feat_type]] = cell_metadata

    ## update parameters used ##
    gobject = update_giotto_params(gobject, description = '_add_cell_int_info')

    return(gobject)
  } else {
    return(cell_metadata)
  }

}





# * ####
# ICG cell proximity feature changes ####

#' @name do_ttest
#' @description Performs t.test on subsets of a matrix
#' @keywords internal
do_ttest = function(expr_values,
                    select_ind,
                    other_ind,
                    adjust_method,
                    mean_method,
                    offset = 0.1) {

  # data.table variables
  p.value = p.adj = NULL

  mean_sel = my_rowMeans(expr_values[,select_ind], method = mean_method, offset = offset)
  mean_all = my_rowMeans(expr_values[,other_ind], method = mean_method, offset = offset)

  #if(length(select_ind) == 1){mean_sel = expr_values[,select_ind]} else{mean_sel = rowMeans(expr_values[,select_ind])}
  #if(length(other_ind) == 1){mean_all = expr_values[,other_ind]} else{mean_all = rowMeans(expr_values[,other_ind])}

  if(length(select_ind) == 1 | length(other_ind) == 1) {
    results = NaN
  } else {
    results = apply(expr_values, MARGIN = 1, function(x) {
      p.value = stats::t.test(x[select_ind], x[other_ind])$p.value
    })
  }

  # other info
  log2fc = log2((mean_sel+offset)/(mean_all+offset))
  diff = mean_sel - mean_all

  resultsDT = data.table('feats' = rownames(expr_values), 'sel' = mean_sel, 'other' = mean_all, 'log2fc' = log2fc, 'diff' = diff, 'p.value' = unlist(results))
  resultsDT[, p.value := ifelse(is.nan(p.value), 1, p.value)]
  resultsDT[, p.adj := stats::p.adjust(p.value, method = adjust_method)]
  setorder(resultsDT, p.adj)

  return(resultsDT)
}

#' @name do_limmatest
#' @description Performs limma t.test on subsets of a matrix
#' @keywords internal
do_limmatest = function(expr_values,
                        select_ind,
                        other_ind,
                        mean_method,
                        offset = 0.1) {

  # data.table variables
  sel = other = feats = P.Value = adj.P.Val = p.adj = NULL

  expr_values_subset = cbind(expr_values[,select_ind], expr_values[,other_ind])
  mygroups = c(rep('sel', length(select_ind)), rep('other', length(other_ind)))
  mygroups = factor(mygroups, levels = unique(mygroups))

  design = stats::model.matrix(~0+mygroups)
  colnames(design) = levels(mygroups)
  fit = limma::lmFit(expr_values_subset, design = design)


  cont.matrix = limma::makeContrasts(
    sel_vs_other =  sel-other,
    levels = design
  )

  fitcontrast = limma::contrasts.fit(fit,  cont.matrix)
  fitc_ebayes = limma::eBayes(fitcontrast)

  # limma to DT
  limma_result = limma::topTable(fitc_ebayes, coef = 1,number = 100000, confint = T)
  limmaDT = data.table::as.data.table(limma_result); limmaDT[, feats := rownames(limma_result)]

  # other info
  mean_sel = my_rowMeans(expr_values[,select_ind], method = mean_method, offset = offset)
  mean_all = my_rowMeans(expr_values[,other_ind], method = mean_method, offset = offset)

  #if(length(select_ind) == 1){mean_sel = expr_values[,select_ind]} else{mean_sel = rowMeans(expr_values[,select_ind])}
  #if(length(other_ind) == 1){mean_all = expr_values[,other_ind]} else{mean_all = rowMeans(expr_values[,other_ind])}

  log2fc = log2((mean_sel+offset)/(mean_all+offset))
  diff = mean_sel - mean_all

  tempDT = data.table::data.table('feats' = rownames(expr_values),
                                  'sel'= mean_sel,
                                  'other' = mean_all,
                                  'log2fc' = log2fc,
                                  'diff' =  diff)
  limmaDT = data.table::merge.data.table(limmaDT, tempDT, by = 'feats')
  limmaDT = limmaDT[,.(feats, sel, other, log2fc, diff, P.Value, adj.P.Val)]
  colnames(limmaDT) = c('feats', 'sel', 'other', 'log2fc', 'diff', 'p.value', 'p.adj')

  setorder(limmaDT, p.adj)

  return(limmaDT)

}

#' @name do_wilctest
#' @description Performs wilcoxon on subsets of a matrix
#' @keywords internal
do_wilctest = function(expr_values,
                       select_ind,
                       other_ind,
                       adjust_method,
                       mean_method,
                       offset = 0.1) {

  # data.table variables
  p.value = p.adj = NULL

  mean_sel = my_rowMeans(expr_values[,select_ind], method = mean_method, offset = offset)
  mean_all = my_rowMeans(expr_values[,other_ind], method = mean_method, offset = offset)

  #if(length(select_ind) == 1){mean_sel = expr_values[,select_ind]} else{mean_sel = rowMeans(expr_values[,select_ind])}
  #if(length(other_ind) == 1){mean_all = expr_values[,other_ind]} else{mean_all = rowMeans(expr_values[,other_ind])}

  if(length(select_ind) == 1 | length(other_ind) == 1) {
    results = NaN
  } else {
    results = apply(expr_values, MARGIN = 1, function(x) {
      p.value = stats::wilcox.test(x[select_ind], x[other_ind])$p.value
    })
  }

  # other info
  log2fc = log2((mean_sel+offset)/(mean_all+offset))
  diff = mean_sel - mean_all

  resultsDT = data.table('feats' = rownames(expr_values), 'sel' = mean_sel, 'other' = mean_all, 'log2fc' = log2fc, 'diff' = diff, 'p.value' = unlist(results))
  resultsDT[, p.value := ifelse(is.nan(p.value), 1, p.value)]
  resultsDT[, p.adj := stats::p.adjust(p.value, method = adjust_method)]
  setorder(resultsDT, p.adj)

  return(resultsDT)

}

#' @name do_permuttest_original
#' @description calculate original values
#' @keywords internal
do_permuttest_original = function(expr_values,
                                  select_ind,
                                  other_ind,
                                  name = 'orig',
                                  mean_method,
                                  offset = 0.1) {

  # data.table variables
  feats = NULL

  mean_sel = my_rowMeans(expr_values[,select_ind], method = mean_method, offset = offset)
  mean_all = my_rowMeans(expr_values[,other_ind], method = mean_method, offset = offset)

  #if(length(select_ind) == 1){mean_sel = expr_values[,select_ind]} else{mean_sel = rowMeans(expr_values[,select_ind])}
  #if(length(other_ind) == 1){mean_all = expr_values[,other_ind]} else{mean_all = rowMeans(expr_values[,other_ind])}

  log2fc = log2((mean_sel+offset)/(mean_all+offset))
  diff = mean_sel - mean_all

  resultsDT = data.table('sel' = mean_sel, 'other' = mean_all, 'log2fc' = log2fc, 'diff' =  diff)
  resultsDT[, feats := rownames(expr_values)]
  resultsDT[, name := name]

  return(resultsDT)

}

#' @name do_permuttest_random
#' @description calculate random values
#' @keywords internal
do_permuttest_random = function(expr_values,
                                select_ind,
                                other_ind,
                                name = 'perm_1',
                                mean_method,
                                offset = 0.1,
                                set_seed = TRUE,
                                seed_number = 1234) {

  # data.table variables
  feats = NULL

  l_select_ind = length(select_ind)
  l_other_ind = length(other_ind)

  all_ind = c(select_ind, other_ind)

  if(set_seed == TRUE) {
    set.seed(seed = seed_number)
  }
  random_select = sample(all_ind, size = l_select_ind, replace = F)
  random_other = all_ind[!all_ind %in% random_select]

  # alternative
  mean_sel = my_rowMeans(expr_values[,random_select], method = mean_method, offset = offset)
  mean_all = my_rowMeans(expr_values[,random_other], method = mean_method, offset = offset)
  #if(length(select_ind) == 1){mean_sel = expr_values[,random_select]} else{mean_sel = rowMeans(expr_values[,random_select])}
  #if(length(other_ind) == 1){mean_all = expr_values[,random_other]} else{mean_all = rowMeans(expr_values[,random_other])}

  log2fc = log2((mean_sel+offset)/(mean_all+offset))
  diff = mean_sel - mean_all

  resultsDT = data.table('sel' = mean_sel, 'other' = mean_all, 'log2fc' = log2fc, 'diff' = diff)
  resultsDT[, feats := rownames(expr_values)]
  resultsDT[, name := name]

  return(resultsDT)

}

#' @name do_multi_permuttest_random
#' @description calculate multiple random values
#' @keywords internal
do_multi_permuttest_random = function(expr_values,
                                      select_ind,
                                      other_ind,
                                      mean_method,
                                      offset = 0.1,
                                      n = 100,
                                      cores = 2,
                                      set_seed = TRUE,
                                      seed_number = 1234) {

  if(set_seed == TRUE) {
    seed_number_list = seed_number:(seed_number + (n-1))
  }

<<<<<<< HEAD
  result = lapply_flex(X = 1:n, cores = cores, fun = function(x) {
=======
  result = lapply_flex(X = 1:n, cores = cores, FUN = function(x) {
>>>>>>> da12bfd1

    seed_number = seed_number_list[x]

    perm_rand = do_permuttest_random(expr_values = expr_values,
                                     select_ind = select_ind,
                                     other_ind = other_ind,
                                     name = paste0('perm_', x),
                                     mean_method = mean_method,
                                     offset = offset,
                                     set_seed = set_seed,
                                     seed_number = seed_number)

  })

  final_result = do.call('rbind', result)

}

#' @name do_permuttest_random
#' @description Performs permutation test on subsets of a matrix
#' @keywords internal
do_permuttest = function(expr_values,
                         select_ind, other_ind,
                         n_perm = 1000,
                         adjust_method = 'fdr',
                         mean_method,
                         offset = 0.1,
                         cores = 2,
                         set_seed = TRUE,
                         seed_number = 1234) {

  # data.table variables
  log2fc_diff = log2fc = sel = other = feats = p_higher = p_lower = perm_sel = NULL
  perm_other = perm_log2fc = perm_diff = p.value = p.adj = NULL

  ## original data
  print('ok1')
  original = do_permuttest_original(expr_values = expr_values,
                                    select_ind = select_ind, other_ind = other_ind,
                                    name = 'orig',
                                    mean_method = mean_method,
                                    offset = offset)

  ## random permutations
  print('ok2')
  random_perms = do_multi_permuttest_random(expr_values = expr_values,
                                            n = n_perm,
                                            select_ind = select_ind,
                                            other_ind = other_ind,
                                            mean_method = mean_method,
                                            offset = offset,
                                            cores = cores,
                                            set_seed = set_seed,
                                            seed_number = seed_number)

  ##
  random_perms[, log2fc_diff := rep(original$log2fc, n_perm) - log2fc]
  random_perms[, c('perm_sel', 'perm_other', 'perm_log2fc', 'perm_diff') := list(mean(sel), mean(other), mean(log2fc), mean(diff)), by = feats]

  ## get p-values
  random_perms[, p_higher := sum(log2fc_diff > 0), by = feats]
  random_perms[, p_higher := 1-(p_higher/n_perm)]
  random_perms[, p_lower := sum(log2fc_diff < 0), by = feats]
  random_perms[, p_lower := 1-(p_lower/n_perm)]

  ## combine results permutation and original
  random_perms_res = unique(random_perms[,.(feats, perm_sel, perm_other, perm_log2fc, perm_diff, p_higher, p_lower)])
  results_m = data.table::merge.data.table(random_perms_res, original[,.(feats, sel, other, log2fc, diff)], by = 'feats')

  # select lowest p-value and perform p.adj
  results_m[, p.value := ifelse(p_higher <= p_lower, p_higher, p_lower)]
  results_m[, p.adj := stats::p.adjust(p.value, method = adjust_method)]

  results_m = results_m[,.(feats, sel, other, log2fc, diff, p.value, p.adj, perm_sel, perm_other, perm_log2fc, perm_diff)]
  setorder(results_m, p.adj, -log2fc)

  return(results_m)

}


#' @name do_cell_proximity_test
#' @description Performs a selected differential test on subsets of a matrix
#' @keywords internal
do_cell_proximity_test = function(expr_values,
                                  select_ind, other_ind,
                                  diff_test = c('permutation', 'limma', 't.test', 'wilcox'),
                                  mean_method = c('arithmic', 'geometric'),
                                  offset = 0.1,
                                  n_perm = 100,
                                  adjust_method = c("bonferroni","BH", "holm", "hochberg", "hommel",
                                                    "BY", "fdr", "none"),
                                  cores = 2,
                                  set_seed = TRUE,
                                  seed_number = 1234) {

  # get parameters
  diff_test = match.arg(diff_test, choices = c('permutation', 'limma', 't.test', 'wilcox'))
  adjust_method = match.arg(adjust_method, choices = c("bonferroni","BH", "holm", "hochberg", "hommel",
                                                       "BY", "fdr", "none"))
  mean_method = match.arg(mean_method, choices = c('arithmic', 'geometric'))


  if(diff_test == 'permutation') {
    result = do_permuttest(expr_values = expr_values,
                           select_ind = select_ind, other_ind = other_ind,
                           n_perm = n_perm, adjust_method = adjust_method, cores = cores,
                           mean_method = mean_method, offset = offset,
                           set_seed = set_seed,
                           seed_number = seed_number)

  } else if(diff_test == 'limma') {
    result = do_limmatest(expr_values = expr_values,
                          select_ind = select_ind, other_ind = other_ind,
                          mean_method = mean_method, offset = offset)

  } else if(diff_test == 't.test') {
    result = do_ttest(expr_values = expr_values,
                      select_ind = select_ind, other_ind = other_ind,
                      mean_method = mean_method, offset = offset,
                      adjust_method = adjust_method)

  } else if(diff_test == 'wilcox') {
    result = do_wilctest(expr_values = expr_values,
                         select_ind = select_ind, other_ind = other_ind,
                         mean_method = mean_method, offset = offset,
                         adjust_method = adjust_method)

  }

  return(result)

}



#' @name findCellProximityFeats_per_interaction
#' @description Identifies features that are differentially expressed due to proximity to other cell types.
#' @keywords internal
findCellProximityFeats_per_interaction = function(expr_values,
                                                  cell_metadata,
                                                  annot_spatnetwork,
                                                  sel_int,
                                                  cluster_column = NULL,
                                                  minimum_unique_cells = 1,
                                                  minimum_unique_int_cells = 1,
                                                  exclude_selected_cells_from_test = T,
                                                  diff_test = c('permutation', 'limma', 't.test', 'wilcox'),
                                                  mean_method = c('arithmic', 'geometric'),
                                                  offset = 0.1,
                                                  adjust_method = 'bonferroni',
                                                  nr_permutations = 100,
                                                  cores = 1,
                                                  set_seed = TRUE,
                                                  seed_number = 1234) {


  # data.table variables
  unified_int = to_cell_type = from_cell_type = cell_type = int_cell_type = NULL
  nr_select = int_nr_select = nr_other = int_nr_other = unif_int = NULL

  # select test to perform
  diff_test = match.arg(arg = diff_test, choices = c('permutation', 'limma', 't.test', 'wilcox'))

  # select subnetwork
  sub_spatnetwork = annot_spatnetwork[unified_int == sel_int]

  # unique cell types
  unique_cell_types = unique(c(sub_spatnetwork$to_cell_type, sub_spatnetwork$from_cell_type))

  if(length(unique_cell_types) == 2) {

    first_cell_type = unique_cell_types[1]
    second_cell_type = unique_cell_types[2]

    # first cell type ids
    to1 = sub_spatnetwork[to_cell_type == first_cell_type][['to']]
    from1 = sub_spatnetwork[from_cell_type == first_cell_type][['from']]
    cell1_ids = unique(c(to1, from1))

    # second cell type ids
    to2 = sub_spatnetwork[to_cell_type == second_cell_type][['to']]
    from2 = sub_spatnetwork[from_cell_type == second_cell_type][['from']]
    cell2_ids = unique(c(to2, from2))

    ## all cell ids
    all_cell1 = cell_metadata[get(cluster_column) == first_cell_type][['cell_ID']]
    all_cell2 = cell_metadata[get(cluster_column) == second_cell_type][['cell_ID']]

    ## exclude selected
    if(exclude_selected_cells_from_test == TRUE) {
      all_cell1 = all_cell1[!all_cell1 %in% cell1_ids]
      all_cell2 = all_cell2[!all_cell2 %in% cell2_ids]
    }

    ## FOR CELL TYPE 1
    sel_ind1 = which(colnames(expr_values) %in% cell1_ids)
    all_ind1 = which(colnames(expr_values) %in% all_cell1)

    ## FOR CELL TYPE 2
    sel_ind2 = which(colnames(expr_values) %in% cell2_ids)
    all_ind2 = which(colnames(expr_values) %in% all_cell2)


    ## do not continue if too few cells ##
    if(length(sel_ind1) < minimum_unique_cells | length(all_ind1) < minimum_unique_cells |
       length(sel_ind2) < minimum_unique_int_cells) {
      result_cell_1 = NULL
    } else {

      result_cell_1 = do_cell_proximity_test(expr_values = expr_values,
                                             select_ind = sel_ind1,
                                             other_ind = all_ind1,
                                             diff_test = diff_test,
                                             n_perm = nr_permutations,
                                             mean_method = mean_method,
                                             offset = offset,
                                             adjust_method = adjust_method,
                                             cores = cores,
                                             set_seed = set_seed,
                                             seed_number = seed_number)
      result_cell_1[, cell_type := first_cell_type]
      result_cell_1[, int_cell_type := second_cell_type]
      result_cell_1[, nr_select := length(sel_ind1)]
      result_cell_1[, int_nr_select := length(sel_ind2)]
      result_cell_1[, nr_other := length(all_ind1)]
      result_cell_1[, int_nr_other := length(all_ind2)]

    }


    ## do not continue if too few cells ##
    if(length(sel_ind2) < minimum_unique_cells | length(all_ind2) < minimum_unique_cells |
       length(sel_ind1) < minimum_unique_int_cells) {
      result_cell_2 = NULL
    } else {

      result_cell_2 = do_cell_proximity_test(expr_values = expr_values,
                                             select_ind = sel_ind2, other_ind = all_ind2,
                                             diff_test = diff_test,
                                             n_perm = nr_permutations,
                                             mean_method = mean_method,
                                             offset = offset,
                                             adjust_method = adjust_method,
                                             cores = cores,
                                             set_seed = set_seed,
                                             seed_number = seed_number)
      result_cell_2[, cell_type := second_cell_type]
      result_cell_2[, int_cell_type := first_cell_type]
      result_cell_2[, nr_select := length(sel_ind2)]
      result_cell_2[, int_nr_select := length(sel_ind1)]
      result_cell_2[, nr_other := length(all_ind2)]
      result_cell_2[, int_nr_other := length(all_ind1)]

    }


    ## COMBINE

    if(is.null(result_cell_1) & is.null(result_cell_2)) {
      return(NULL)
    } else {
      result_cells = rbind(result_cell_1, result_cell_2)
    }

  } else if(length(unique_cell_types) == 1) {

    first_cell_type = unique_cell_types[1]

    # first cell type ids
    to1 = sub_spatnetwork[to_cell_type == first_cell_type][['to']]
    from1 = sub_spatnetwork[from_cell_type == first_cell_type][['from']]
    cell1_ids = unique(c(to1, from1))

    ## all cell ids
    all_cell1 = cell_metadata[get(cluster_column) == first_cell_type][['cell_ID']]

    ## exclude selected
    if(exclude_selected_cells_from_test == TRUE) {
      all_cell1 = all_cell1[!all_cell1 %in% cell1_ids]
    }

    ## FOR CELL TYPE 1
    sel_ind1 = which(colnames(expr_values) %in% cell1_ids)
    all_ind1 = which(colnames(expr_values) %in% all_cell1)


    ## do not continue if too few cells ##
    if(length(sel_ind1) < minimum_unique_cells | length(all_ind1) < minimum_unique_cells) {
      return(NULL)
    }

    print('second')

    result_cells = do_cell_proximity_test(expr_values = expr_values,
                                          select_ind = sel_ind1, other_ind = all_ind1,
                                          diff_test = diff_test,
                                          n_perm = nr_permutations,
                                          mean_method = mean_method,
                                          offset = offset,
                                          adjust_method = adjust_method,
                                          cores = cores,
                                          set_seed = set_seed,
                                          seed_number = seed_number)

    result_cells[, cell_type := first_cell_type]
    result_cells[, int_cell_type := first_cell_type]
    result_cells[, nr_select := length(sel_ind1)]
    result_cells[, int_nr_select := length(sel_ind1)]
    result_cells[, nr_other := length(all_ind1)]
    result_cells[, int_nr_other := length(all_ind1)]

  }

  result_cells[, unif_int := sel_int]

  return(result_cells)

}




#' @title findInteractionChangedFeats
#' @name findInteractionChangedFeats
#' @description Identifies cell-to-cell Interaction Changed Features (ICF),
#' i.e. features that are differentially expressed due to proximity to other cell types.#'
#' @param gobject giotto object
#' @param feat_type feature type
#' @param expression_values expression values to use
#' @param selected_feats subset of selected features (optional)
#' @param cluster_column name of column to use for cell types
#' @param spatial_network_name name of spatial network to use
#' @param minimum_unique_cells minimum number of target cells required
#' @param minimum_unique_int_cells minimum number of interacting cells required
#' @param diff_test which differential expression test
#' @param mean_method method to use to calculate the mean
#' @param offset offset value to use when calculating log2 ratio
#' @param adjust_method which method to adjust p-values
#' @param nr_permutations number of permutations if diff_test = permutation
#' @param exclude_selected_cells_from_test exclude interacting cells other cells
#' @param do_parallel run calculations in parallel with mclapply
#' @param cores number of cores to use if do_parallel = TRUE
#' @param set_seed set a seed for reproducibility
#' @param seed_number seed number
#' @return cpgObject that contains the Interaction Changed differential gene scores
#' @details Function to calculate if genes are differentially expressed in cell types
#'  when they interact (approximated by physical proximity) with other cell types.
#'  The results data.table in the cpgObject contains - at least - the following columns:
#' \itemize{
#'  \item{features:}{ All or selected list of tested features}
#'  \item{sel:}{ average feature expression in the interacting cells from the target cell type }
#'  \item{other:}{ average feature expression in the NOT-interacting cells from the target cell type }
#'  \item{log2fc:}{ log2 fold-change between sel and other}
#'  \item{diff:}{ spatial expression difference between sel and other}
#'  \item{p.value:}{ associated p-value}
#'  \item{p.adj:}{ adjusted p-value}
#'  \item{cell_type:}{ target cell type}
#'  \item{int_cell_type:}{ interacting cell type}
#'  \item{nr_select:}{ number of cells for selected target cell type}
#'  \item{int_nr_select:}{ number of cells for interacting cell type}
#'  \item{nr_other:}{ number of other cells of selected target cell type}
#'  \item{int_nr_other:}{ number of other cells for interacting cell type}
#'  \item{unif_int:}{ cell-cell interaction}
#' }
#' @export
findInteractionChangedFeats = function(gobject,
                                       feat_type = NULL,
                                       expression_values = 'normalized',
                                       selected_feats = NULL,
                                       cluster_column,
                                       spatial_network_name = 'Delaunay_network',
                                       minimum_unique_cells = 1,
                                       minimum_unique_int_cells = 1,
                                       diff_test = c('permutation', 'limma', 't.test', 'wilcox'),
                                       mean_method = c('arithmic', 'geometric'),
                                       offset = 0.1,
                                       adjust_method = c("bonferroni","BH", "holm", "hochberg", "hommel",
                                                         "BY", "fdr", "none"),
                                       nr_permutations = 1000,
                                       exclude_selected_cells_from_test = T,
                                       do_parallel = TRUE,
                                       cores = NA,
                                       set_seed = TRUE,
                                       seed_number = 1234) {


  # specify feat_type
  if(is.null(feat_type)) {
    feat_type = gobject@expression_feat[[1]]
  }

  # expression values to be used
  values = match.arg(expression_values, unique(c('normalized', 'scaled', 'custom', expression_values)))
  expr_values = get_expression_values(gobject = gobject, feat_type = feat_type, values = values)

  ## test selected feats ##
  if(!is.null(selected_feats)) {
    expr_values = expr_values[rownames(expr_values) %in% selected_feats, ]
  }

  ## stop test selected feats ##

  # difference test
  diff_test = match.arg(diff_test, choices = c('permutation', 'limma', 't.test', 'wilcox'))

  # p.adj test
  adjust_method = match.arg(adjust_method, choices = c("bonferroni","BH", "holm", "hochberg", "hommel",
                                                       "BY", "fdr", "none"))
  # how to calculate mean
  mean_method = match.arg(mean_method, choices = c('arithmic', 'geometric'))

  ## metadata
  cell_metadata = pDataDT(gobject, feat_type = feat_type)

  print(cell_metadata)

  ## annotated spatial network
  annot_spatnetwork = annotateSpatialNetwork(gobject,
                                             feat_type = feat_type,
                                             spatial_network_name = spatial_network_name,
                                             cluster_column = cluster_column)

  print(annot_spatnetwork)

  all_interactions = unique(annot_spatnetwork$unified_int)

  print(all_interactions)


  if(do_parallel == TRUE) {


    fin_result = lapply_flex(X = all_interactions, cores = cores, FUN = function(x) {

      print('first')
      print(x)

      tempres = findCellProximityFeats_per_interaction(expr_values = expr_values,
                                                       cell_metadata = cell_metadata,
                                                       annot_spatnetwork = annot_spatnetwork,
                                                       minimum_unique_cells = minimum_unique_cells,
                                                       minimum_unique_int_cells = minimum_unique_int_cells,
                                                       sel_int = x,
                                                       cluster_column = cluster_column,
                                                       exclude_selected_cells_from_test = exclude_selected_cells_from_test,
                                                       diff_test = diff_test,
                                                       mean_method = mean_method,
                                                       offset = offset,
                                                       adjust_method = adjust_method,
                                                       nr_permutations = nr_permutations,
                                                       cores = 2,
                                                       set_seed = set_seed,
                                                       seed_number = seed_number)


    })


  } else {

    fin_result = list()

    for(i in 1:length(all_interactions)) {

      x = all_interactions[i]
      print(x)

      tempres = findCellProximityFeats_per_interaction(expr_values = expr_values,
                                                       cell_metadata = cell_metadata,
                                                       annot_spatnetwork = annot_spatnetwork,
                                                       minimum_unique_cells = minimum_unique_cells,
                                                       minimum_unique_int_cells = minimum_unique_int_cells,
                                                       sel_int = x,
                                                       cluster_column = cluster_column,
                                                       exclude_selected_cells_from_test = exclude_selected_cells_from_test,
                                                       diff_test = diff_test,
                                                       mean_method = mean_method,
                                                       offset = offset,
                                                       adjust_method = adjust_method,
                                                       nr_permutations = nr_permutations,
                                                       cores = 2,
                                                       set_seed = set_seed,
                                                       seed_number = seed_number)

      fin_result[[i]] = tempres

    }


  }

  final_result = do.call('rbind', fin_result)

  print(final_result)

  # data.table variables
  spec_int = cell_type = int_cell_type = type_int = NULL

  final_result[, spec_int := paste0(cell_type,'--',int_cell_type)]
  final_result[, type_int := ifelse(cell_type == int_cell_type, 'homo', 'hetero')]


  #return(final_result)

  permutation_test = ifelse(diff_test == 'permutation', nr_permutations, 'no permutations')

  cpgObject = list(CPGscores = final_result,
                   Giotto_info = list('values' = values,
                                      'cluster' = cluster_column,
                                      'spatial network' = spatial_network_name),
                   test_info = list('test' = diff_test,
                                    'p.adj' = adjust_method,
                                    'min cells' = minimum_unique_cells,
                                    'min interacting cells' = minimum_unique_int_cells,
                                    'exclude selected cells' = exclude_selected_cells_from_test,
                                    'perm' = permutation_test))
  class(cpgObject) = append(class(cpgObject), 'cpgObject')
  return(cpgObject)

}


#' @name findInteractionChangedGenes
#' @description Identifies cell-to-cell Interaction Changed Genes (ICG),
#' i.e. genes that are differentially expressed due to proximity to other cell types.#'
#' @param gobject giotto object
#' @param expression_values expression values to use
#' @param selected_genes subset of selected genes (optional)
#' @param cluster_column name of column to use for cell types
#' @param spatial_network_name name of spatial network to use
#' @param minimum_unique_cells minimum number of target cells required
#' @param minimum_unique_int_cells minimum number of interacting cells required
#' @param diff_test which differential expression test
#' @param mean_method method to use to calculate the mean
#' @param offset offset value to use when calculating log2 ratio
#' @param adjust_method which method to adjust p-values
#' @param nr_permutations number of permutations if diff_test = permutation
#' @param exclude_selected_cells_from_test exclude interacting cells other cells
#' @param do_parallel run calculations in parallel with mclapply
#' @param cores number of cores to use if do_parallel = TRUE
#' @param set_seed set a seed for reproducibility
#' @param seed_number seed number
#' @return cpgObject that contains the Interaction Changed differential gene scores
#' @details Function to calculate if genes are differentially expressed in cell types
#'  when they interact (approximated by physical proximity) with other cell types.
#'  The results data.table in the cpgObject contains - at least - the following columns:
#' \itemize{
#'  \item{features:}{ All or selected list of tested features}
#'  \item{sel:}{ average feature expression in the interacting cells from the target cell type }
#'  \item{other:}{ average feature expression in the NOT-interacting cells from the target cell type }
#'  \item{log2fc:}{ log2 fold-change between sel and other}
#'  \item{diff:}{ spatial expression difference between sel and other}
#'  \item{p.value:}{ associated p-value}
#'  \item{p.adj:}{ adjusted p-value}
#'  \item{cell_type:}{ target cell type}
#'  \item{int_cell_type:}{ interacting cell type}
#'  \item{nr_select:}{ number of cells for selected target cell type}
#'  \item{int_nr_select:}{ number of cells for interacting cell type}
#'  \item{nr_other:}{ number of other cells of selected target cell type}
#'  \item{int_nr_other:}{ number of other cells for interacting cell type}
#'  \item{unif_int:}{ cell-cell interaction}
#' }
#' @export
findInteractionChangedGenes = function(gobject,
                                       expression_values = 'normalized',
                                       selected_genes = NULL,
                                       cluster_column,
                                       spatial_network_name = 'Delaunay_network',
                                       minimum_unique_cells = 1,
                                       minimum_unique_int_cells = 1,
                                       diff_test = c('permutation', 'limma', 't.test', 'wilcox'),
                                       mean_method = c('arithmic', 'geometric'),
                                       offset = 0.1,
                                       adjust_method = c("bonferroni","BH", "holm", "hochberg", "hommel",
                                                         "BY", "fdr", "none"),
                                       nr_permutations = 1000,
                                       exclude_selected_cells_from_test = T,
                                       do_parallel = TRUE,
                                       cores = NA,
                                       set_seed = TRUE,
                                       seed_number = 1234) {

  warning("Deprecated and replaced by findInteractionChangedFeats")

  findInteractionChangedFeats(gobject = gobject,
                              feat_type = NULL,
                              expression_values = expression_values,
                              selected_feats = selected_genes,
                              cluster_column = cluster_column,
                              spatial_network_name = spatial_network_name,
                              minimum_unique_cells = minimum_unique_cells,
                              minimum_unique_int_cells = minimum_unique_int_cells,
                              diff_test = diff_test,
                              mean_method = mean_method,
                              offset = offset,
                              adjust_method = adjust_method,
                              nr_permutations = nr_permutations,
                              exclude_selected_cells_from_test = exclude_selected_cells_from_test,
                              do_parallel = do_parallel,
                              cores = cores,
                              set_seed = set_seed,
                              seed_number = seed_number)

}


#' @name findCellProximityGenes
#' @description Identifies cell-to-cell Interaction Changed Features (ICF),
#' i.e. genes that are differentially expressed due to proximity to other cell types.
#' @inheritDotParams findInteractionChangedFeats
#' @seealso \code{\link{findInteractionChangedFeats}}
#' @export
findCellProximityGenes <- function(...) {

  .Deprecated(new = "findInteractionChangedFeats")

  findInteractionChangedFeats(...)

}





#' @title findICF
#' @name findICF
#' @description Identifies cell-to-cell Interaction Changed Features (ICF),
#' i.e. features that are differentially expressed due to proximity to other cell types.#'
#' @param gobject giotto object
#' @param feat_type feature type
#' @param expression_values expression values to use
#' @param selected_feats subset of selected features (optional)
#' @param cluster_column name of column to use for cell types
#' @param spatial_network_name name of spatial network to use
#' @param minimum_unique_cells minimum number of target cells required
#' @param minimum_unique_int_cells minimum number of interacting cells required
#' @param diff_test which differential expression test
#' @param mean_method method to use to calculate the mean
#' @param offset offset value to use when calculating log2 ratio
#' @param adjust_method which method to adjust p-values
#' @param nr_permutations number of permutations if diff_test = permutation
#' @param exclude_selected_cells_from_test exclude interacting cells other cells
#' @param do_parallel run calculations in parallel with mclapply
#' @param cores number of cores to use if do_parallel = TRUE
#' @param set_seed set a seed for reproducibility
#' @param seed_number seed number
#' @return cpgObject that contains the Interaction Changed differential gene scores
#' @details Function to calculate if genes are differentially expressed in cell types
#'  when they interact (approximated by physical proximity) with other cell types.
#'  The results data.table in the cpgObject contains - at least - the following columns:
#' \itemize{
#'  \item{features:}{ All or selected list of tested features}
#'  \item{sel:}{ average feature expression in the interacting cells from the target cell type }
#'  \item{other:}{ average feature expression in the NOT-interacting cells from the target cell type }
#'  \item{log2fc:}{ log2 fold-change between sel and other}
#'  \item{diff:}{ spatial expression difference between sel and other}
#'  \item{p.value:}{ associated p-value}
#'  \item{p.adj:}{ adjusted p-value}
#'  \item{cell_type:}{ target cell type}
#'  \item{int_cell_type:}{ interacting cell type}
#'  \item{nr_select:}{ number of cells for selected target cell type}
#'  \item{int_nr_select:}{ number of cells for interacting cell type}
#'  \item{nr_other:}{ number of other cells of selected target cell type}
#'  \item{int_nr_other:}{ number of other cells for interacting cell type}
#'  \item{unif_int:}{ cell-cell interaction}
#' }
#' @seealso \code{\link{findInteractionChangedFeats}}
#' @export
findICF = function(gobject,
                   feat_type = NULL,
                   expression_values = 'normalized',
                   selected_feats = NULL,
                   cluster_column,
                   spatial_network_name = 'Delaunay_network',
                   minimum_unique_cells = 1,
                   minimum_unique_int_cells = 1,
                   diff_test = c('permutation', 'limma', 't.test', 'wilcox'),
                   mean_method = c('arithmic', 'geometric'),
                   offset = 0.1,
                   adjust_method = c("bonferroni","BH", "holm", "hochberg", "hommel",
                                     "BY", "fdr", "none"),
                   nr_permutations = 100,
                   exclude_selected_cells_from_test = T,
                   do_parallel = TRUE,
                   cores = NA,
                   set_seed = TRUE,
                   seed_number = 1234) {


  findInteractionChangedFeats(gobject = gobject,
                              feat_type = feat_type,
                              expression_values = expression_values,
                              selected_feats = selected_feats,
                              cluster_column = cluster_column,
                              spatial_network_name = spatial_network_name,
                              minimum_unique_cells = minimum_unique_cells,
                              minimum_unique_int_cells = minimum_unique_int_cells,
                              diff_test = diff_test,
                              mean_method = mean_method,
                              offset = offset,
                              adjust_method = adjust_method,
                              nr_permutations = nr_permutations,
                              exclude_selected_cells_from_test = exclude_selected_cells_from_test,
                              do_parallel = do_parallel,
                              cores = cores,
                              set_seed = set_seed,
                              seed_number = seed_number)


}





#' @name findICG
#' @description Identifies cell-to-cell Interaction Changed Genes (ICG),
#' i.e. genes that are differentially expressed due to proximity to other cell types.
#' @param gobject giotto object
#' @param expression_values expression values to use
#' @param selected_genes subset of selected genes (optional)
#' @param cluster_column name of column to use for cell types
#' @param spatial_network_name name of spatial network to use
#' @param minimum_unique_cells minimum number of target cells required
#' @param minimum_unique_int_cells minimum number of interacting cells required
#' @param diff_test which differential expression test
#' @param mean_method method to use to calculate the mean
#' @param offset offset value to use when calculating log2 ratio
#' @param adjust_method which method to adjust p-values
#' @param nr_permutations number of permutations if diff_test = permutation
#' @param exclude_selected_cells_from_test exclude interacting cells other cells
#' @param do_parallel run calculations in parallel with mclapply
#' @param cores number of cores to use if do_parallel = TRUE
#' @param set_seed set a seed for reproducibility
#' @param seed_number seed number
#' @return cpgObject that contains the differential gene scores
#' @details Function to calculate if genes are differentially expressed in cell types
#'  when they interact (approximated by physical proximity) with other cell types.
#'  The results data.table in the cpgObject contains - at least - the following columns:
#' \itemize{
#'  \item{genes:}{ All or selected list of tested genes}
#'  \item{sel:}{ average gene expression in the interacting cells from the target cell type }
#'  \item{other:}{ average gene expression in the NOT-interacting cells from the target cell type }
#'  \item{log2fc:}{ log2 fold-change between sel and other}
#'  \item{diff:}{ spatial expression difference between sel and other}
#'  \item{p.value:}{ associated p-value}
#'  \item{p.adj:}{ adjusted p-value}
#'  \item{cell_type:}{ target cell type}
#'  \item{int_cell_type:}{ interacting cell type}
#'  \item{nr_select:}{ number of cells for selected target cell type}
#'  \item{int_nr_select:}{ number of cells for interacting cell type}
#'  \item{nr_other:}{ number of other cells of selected target cell type}
#'  \item{int_nr_other:}{ number of other cells for interacting cell type}
#'  \item{unif_int:}{ cell-cell interaction}
#' }
#' @seealso \code{\link{findICF}}
#' @export
findICG = function(gobject,
                   expression_values = 'normalized',
                   selected_genes = NULL,
                   cluster_column,
                   spatial_network_name = 'Delaunay_network',
                   minimum_unique_cells = 1,
                   minimum_unique_int_cells = 1,
                   diff_test = c('permutation', 'limma', 't.test', 'wilcox'),
                   mean_method = c('arithmic', 'geometric'),
                   offset = 0.1,
                   adjust_method = c("bonferroni","BH", "holm", "hochberg", "hommel",
                                     "BY", "fdr", "none"),
                   nr_permutations = 100,
                   exclude_selected_cells_from_test = T,
                   do_parallel = TRUE,
                   cores = NA,
                   set_seed = TRUE,
                   seed_number = 1234) {


  warning("Deprecated and replaced by findInteractionChangedFeats or findICF")

  findInteractionChangedFeats(gobject = gobject,
                              feat_type = NULL,
                              expression_values = expression_values,
                              selected_feats = selected_genes,
                              cluster_column = cluster_column,
                              spatial_network_name = spatial_network_name,
                              minimum_unique_cells = minimum_unique_cells,
                              minimum_unique_int_cells = minimum_unique_int_cells,
                              diff_test = diff_test,
                              mean_method = mean_method,
                              offset = offset,
                              adjust_method = adjust_method,
                              nr_permutations = nr_permutations,
                              exclude_selected_cells_from_test = exclude_selected_cells_from_test,
                              do_parallel = do_parallel,
                              cores = cores,
                              set_seed = set_seed,
                              seed_number = seed_number)


}


#' @name findCPG
#' @description Identifies cell-to-cell Interaction Changed Genes (ICG),
#' i.e. genes that are differentially expressed due to proximity to other cell types.
#' @inheritDotParams findICG
#' @seealso \code{\link{findICG}}
#' @export
findCPG <- function(...) {

  .Deprecated(new = "findICG")

  findICG(...)

}




#' @title filterInteractionChangedFeats
#' @name filterInteractionChangedFeats
#' @description Filter Interaction Changed Feature scores.
#' @param cpgObject ICF (interaction changed feature) score object
#' @param min_cells minimum number of source cell type
#' @param min_cells_expr minimum expression level for source cell type
#' @param min_int_cells minimum number of interacting neighbor cell type
#' @param min_int_cells_expr minimum expression level for interacting neighbor cell type
#' @param min_fdr minimum adjusted p-value
#' @param min_spat_diff minimum absolute spatial expression difference
#' @param min_log2_fc minimum log2 fold-change
#' @param min_zscore minimum z-score change
#' @param zscores_column calculate z-scores over cell types or genes
#' @param direction differential expression directions to keep
#' @return cpgObject that contains the filtered differential feature scores
#' @export
filterInteractionChangedFeats = function(cpgObject,
                                         min_cells = 4,
                                         min_cells_expr = 1,
                                         min_int_cells = 4,
                                         min_int_cells_expr = 1,
                                         min_fdr = 0.1,
                                         min_spat_diff = 0.2,
                                         min_log2_fc = 0.2,
                                         min_zscore = 2,
                                         zscores_column = c('cell_type', 'feats'),
                                         direction = c('both', 'up', 'down')) {

  # data.table variables
  nr_select = int_nr_select = zscores = log2fc = sel = other = p.adj = NULL

  if(!'cpgObject' %in% class(cpgObject)) {
    stop('\n cpgObject needs to be the output from findCellProximityFeats() or findCPF() \n')
  }

  zscores_column = match.arg(zscores_column, choices = c('cell_type', 'feats'))

  CPGscore = copy(cpgObject[['CPGscores']])

  # other parameters
  direction = match.arg(direction, choices = c('both', 'up', 'down'))


  ## sequential filter steps ##
  # 1. minimum number of source and target cells
  selection_scores = CPGscore[nr_select >= min_cells & int_nr_select >= min_int_cells]

  # 2. create z-scores for log2fc per cell type
  selection_scores[, zscores := scale(log2fc), by = c(zscores_column)]

  # 3. filter based on z-scores and minimum levels
  comb_DT = rbind(selection_scores[zscores >= min_zscore & abs(diff) >= min_spat_diff & log2fc >= min_log2_fc & sel >= min_cells_expr],
                  selection_scores[zscores <= -min_zscore & abs(diff) >= min_spat_diff & log2fc <= -min_log2_fc & other >= min_int_cells_expr])

  # 4. filter based on adjusted p-value (fdr)
  comb_DT = comb_DT[p.adj < min_fdr]


  if(direction == 'both') {
    selection_scores = selection_scores
  } else if(direction == 'up') {
    selection_scores = selection_scores[log2fc >= min_log2_fc]
  } else if(direction == 'down') {
    selection_scores = selection_scores[log2fc <= -min_log2_fc]
  }


  newobj = copy(cpgObject)
  newobj[['CPGscores']] = comb_DT

  return(newobj)

}



#' @name filterInteractionChangedGenes
#' @description Filter Interaction Changed Gene scores.
#' @inheritDotParams filterInteractionChangedFeats
#' @seealso \code{\link{filterInteractionChangedFeats}}
#' @export
filterInteractionChangedGenes = function(...) {

  .Deprecated(new = "filterInteractionChangedFeats")

  filterInteractionChangedFeats(...)

}


#' @name filterCellProximityGenes
#' @description Filter Interaction Changed Gene scores.
#' @inheritDotParams filterInteractionChangedFeats
#' @seealso \code{\link{filterInteractionChangedFeats}}
#' @export
filterCellProximityGenes <- function(...) {

  .Deprecated(new = "filterInteractionChangedFeats")

  filterInteractionChangedFeats(...)

}





#' @title filterICF
#' @name filterICF
#' @description Filter Interaction Changed Feature scores.
#' @param cpgObject ICF (interaction changed feature) score object
#' @param min_cells minimum number of source cell type
#' @param min_cells_expr minimum expression level for source cell type
#' @param min_int_cells minimum number of interacting neighbor cell type
#' @param min_int_cells_expr minimum expression level for interacting neighbor cell type
#' @param min_fdr minimum adjusted p-value
#' @param min_spat_diff minimum absolute spatial expression difference
#' @param min_log2_fc minimum log2 fold-change
#' @param min_zscore minimum z-score change
#' @param zscores_column calculate z-scores over cell types or features
#' @param direction differential expression directions to keep
#' @return cpgObject that contains the filtered differential feature scores
#' @export
filterICF = function(cpgObject,
                     min_cells = 4,
                     min_cells_expr = 1,
                     min_int_cells = 4,
                     min_int_cells_expr = 1,
                     min_fdr = 0.1,
                     min_spat_diff = 0.2,
                     min_log2_fc = 0.2,
                     min_zscore = 2,
                     zscores_column = c('cell_type', 'feats'),
                     direction = c('both', 'up', 'down')) {

  filterInteractionChangedFeats(cpgObject = cpgObject,
                                min_cells = min_cells,
                                min_cells_expr = min_cells_expr,
                                min_int_cells = min_int_cells,
                                min_int_cells_expr = min_int_cells_expr,
                                min_fdr = min_fdr,
                                min_spat_diff = min_spat_diff,
                                min_log2_fc = min_log2_fc,
                                min_zscore = min_zscore,
                                zscores_column = zscores_column,
                                direction = direction)

}





#' @name filterICG
#' @description Filter Interaction Changed Gene scores.
#' @inheritDotParams filterICF
#' @seealso \code{\link{filterICF}}
#' @export
filterICG = function(...) {

  .Deprecated(new = "filterICF")

  filterICF(...)

}



#' @name filterCPG
#' @description Filter Interaction Changed Gene scores.
#' @inheritDotParams filterICF
#' @seealso \code{\link{filterICF}}
#' @export
filterCPG <- function(...) {

  .Deprecated(new = "filterICF")

  filterICF(...)

}




# * ####
# GTG gene-to-gene (pairs of CPG) ####

#' @title combineCellProximityGenes_per_interaction
#' @name combineCellProximityGenes_per_interaction
#' @description Combine CPG scores per interaction
#' @keywords internal
combineCellProximityGenes_per_interaction =  function(cpgObject,
                                                      sel_int,
                                                      selected_genes = NULL,
                                                      specific_genes_1 = NULL,
                                                      specific_genes_2 = NULL,
                                                      min_cells = 5,
                                                      min_int_cells = 3,
                                                      min_fdr = 0.05,
                                                      min_spat_diff = 0,
                                                      min_log2_fc = 0.5) {

  # data.table variables
  unif_int = genes = cell_type = p.adj = nr_select = int_nr_select = log2fc = sel = NULL
  other = p.value = perm_sel = perm_other = perm_log2fc = perm_diff = NULL
  int_cell_type = nr_other = genes_combo = genes_1 = genes_2 = type_int = NULL

  if(!'cpgObject' %in% class(cpgObject)) {
    stop('\n cpgObject needs to be the output from findCellProximityGenes() or findCPG() \n')
  }

  CPGscore = copy(cpgObject[['CPGscores']])

  test_used = cpgObject[['test_info']][['test']]

  ## subset on selected interaction
  subset = CPGscore[unif_int == sel_int]

  ##  type of interactions
  type_interaction = unique(subset[['type_int']])

  ## first filtering CPGscores on genes
  if((!is.null(specific_genes_1) & !is.null(specific_genes_2))) {
    if(length(specific_genes_1) != length(specific_genes_2)) {
      stop('\n specific_genes_1 must have the same length as specific_genes_2')
    }
    subset = subset[genes %in% c(specific_genes_1, specific_genes_2)]
  } else if(!is.null(selected_genes)) {
    subset = subset[genes %in% c(selected_genes)]
  }

  ## find number of unique cell types
  unique_cell_types = unique(c(subset$cell_type, subset$int_cell_type))

  if(length(unique_cell_types) == 2) {

    ## CELL TYPE 1
    subset_cell_1 = subset[cell_type == unique_cell_types[1]]

    if(nrow(subset_cell_1) == 0) {

      if(test_used == 'permutation') {

        subset_cell_1 = data.table::data.table('genes_1' = subset[['genes']],
                                               'sel_1' = NA,
                                               'other_1' = NA,
                                               'log2fc_1' = NA,
                                               'diff_1' = NA,
                                               'p.value_1' = NA,
                                               'p.adj_1' = NA,
                                               'perm_sel_1' = NA,
                                               'perm_other_1' = NA,
                                               'perm_log2fc_1' = NA,
                                               'perm_diff_1' = NA,
                                               'cell_type_1' = unique_cell_types[1],
                                               'int_cell_type_1' = unique_cell_types[2],
                                               'nr_select_1' = NA,
                                               'nr_other_1' = NA,
                                               'unif_int' = subset[['unif_int']])

      } else {

        subset_cell_1 = data.table::data.table('genes_1' = subset[['genes']],
                                               'sel_1' = NA,
                                               'other_1' = NA,
                                               'log2fc_1' = NA,
                                               'diff_1' = NA,
                                               'p.value_1' = NA,
                                               'p.adj_1' = NA,
                                               'cell_type_1' = unique_cell_types[1],
                                               'int_cell_type_1' = unique_cell_types[2],
                                               'nr_select_1' = NA,
                                               'nr_other_1' = NA,
                                               'unif_int' = subset[['unif_int']])
      }


    } else {


      # filter on statistics
      subset_cell_1 = subset_cell_1[p.adj <= min_fdr]
      subset_cell_1 = subset_cell_1[nr_select >= min_cells]
      subset_cell_1 = subset_cell_1[int_nr_select >= min_int_cells]
      subset_cell_1 = subset_cell_1[abs(log2fc) >= min_log2_fc]
      subset_cell_1 = subset_cell_1[abs(diff) >= min_spat_diff]

      if(test_used == 'permutation') {
        # make it specific
        subset_cell_1 = subset_cell_1[,.(genes, sel, other, log2fc, diff, p.value, p.adj,
                                         perm_sel, perm_other, perm_log2fc, perm_diff,
                                         cell_type, int_cell_type, nr_select, nr_other, unif_int)]
        data.table::setnames(subset_cell_1, old = c('genes', 'sel', 'other', 'log2fc', 'diff', 'p.value', 'p.adj',
                                                    'perm_sel', 'perm_other', 'perm_log2fc', 'perm_diff',
                                                    'cell_type', 'int_cell_type', 'nr_select', 'nr_other'),
                             new = c('genes_1', 'sel_1', 'other_1', 'log2fc_1', 'diff_1', 'p.value_1', 'p.adj_1',
                                     'perm_sel_1', 'perm_other_1',  'perm_log2fc_1', 'perm_diff_1',
                                     'cell_type_1', 'int_cell_type_1', 'nr_select_1', 'nr_other_1'))

      } else {
        # make it specific
        subset_cell_1 = subset_cell_1[,.(genes, sel, other, log2fc, diff, p.value, p.adj, cell_type, int_cell_type, nr_select, nr_other, unif_int)]
        data.table::setnames(subset_cell_1, old = c('genes', 'sel', 'other', 'log2fc', 'diff', 'p.value', 'p.adj', 'cell_type', 'int_cell_type', 'nr_select', 'nr_other'),
                             new = c('genes_1', 'sel_1', 'other_1', 'log2fc_1', 'diff_1', 'p.value_1', 'p.adj_1', 'cell_type_1', 'int_cell_type_1', 'nr_select_1', 'nr_other_1'))

      }


    }




    ## CELL TYPE 2
    subset_cell_2 = subset[cell_type == unique_cell_types[2]]

    if(nrow(subset_cell_2) == 0) {

      if(test_used == 'permutation') {

        subset_cell_2 = data.table::data.table('genes_2' = subset[['genes']],
                                               'sel_2' = NA,
                                               'other_2' = NA,
                                               'log2fc_2' = NA,
                                               'diff_2' = NA,
                                               'p.value_2' = NA,
                                               'p.adj_2' = NA,
                                               'perm_sel_2' = NA,
                                               'perm_other_2' = NA,
                                               'perm_log2fc_2' = NA,
                                               'perm_diff_2' = NA,
                                               'cell_type_2' = unique_cell_types[2],
                                               'int_cell_type_2' = unique_cell_types[1],
                                               'nr_select_2' = NA,
                                               'nr_other_2' = NA,
                                               'unif_int' = subset[['unif_int']])
      } else {

        subset_cell_2 = data.table::data.table('genes_2' = subset[['genes']],
                                               'sel_2' = NA,
                                               'other_2' = NA,
                                               'log2fc_2' = NA,
                                               'diff_2' = NA,
                                               'p.value_2' = NA,
                                               'p.adj_2' = NA,
                                               'cell_type_2' = unique_cell_types[2],
                                               'int_cell_type_2' = unique_cell_types[1],
                                               'nr_select_2' = NA,
                                               'nr_other_2' = NA,
                                               'unif_int' = subset[['unif_int']])
      }



    } else {

      # filter on statistics
      subset_cell_2 = subset_cell_2[p.adj <= min_fdr]
      subset_cell_2 = subset_cell_2[nr_select >= min_cells]
      subset_cell_2 = subset_cell_2[int_nr_select >= min_int_cells]
      subset_cell_2 = subset_cell_2[abs(log2fc) >= min_log2_fc]
      subset_cell_2 = subset_cell_2[abs(diff) >= min_spat_diff]

      if(test_used == 'permutation') {

        subset_cell_2 = subset_cell_2[,.(genes, sel, other, log2fc, diff, p.value, p.adj,
                                         perm_sel, perm_other, perm_log2fc, perm_diff,
                                         cell_type, int_cell_type, nr_select, nr_other, unif_int)]
        data.table::setnames(subset_cell_2, old = c('genes', 'sel', 'other', 'log2fc', 'diff', 'p.value', 'p.adj',
                                                    'perm_sel', 'perm_other', 'perm_log2fc', 'perm_diff',
                                                    'cell_type', 'int_cell_type', 'nr_select', 'nr_other'),
                             new = c('genes_2', 'sel_2', 'other_2', 'log2fc_2', 'diff_2', 'p.value_2', 'p.adj_2',
                                     'perm_sel_2', 'perm_other_2', 'perm_log2fc_2', 'perm_diff_2',
                                     'cell_type_2', 'int_cell_type_2', 'nr_select_2', 'nr_other_2'))


      } else {
        subset_cell_2 = subset_cell_2[,.(genes, sel, other, log2fc, diff, p.value, p.adj, cell_type, int_cell_type, nr_select, nr_other, unif_int)]
        data.table::setnames(subset_cell_2, old = c('genes', 'sel', 'other', 'log2fc', 'diff', 'p.value', 'p.adj', 'cell_type', 'int_cell_type', 'nr_select', 'nr_other'),
                             new = c('genes_2', 'sel_2', 'other_2', 'log2fc_2', 'diff_2', 'p.value_2', 'p.adj_2', 'cell_type_2', 'int_cell_type_2', 'nr_select_2', 'nr_other_2'))

      }



    }

    merge_subsets = data.table::merge.data.table(subset_cell_1, subset_cell_2, by = c('unif_int'), allow.cartesian = TRUE)

  } else if(length(unique_cell_types) == 1) {

    ## CELL TYPE 1
    subset_cell_1 = subset[cell_type == unique_cell_types[1]]

    # filter on statistics
    subset_cell_1 = subset_cell_1[p.adj <= min_fdr]
    subset_cell_1 = subset_cell_1[nr_select >= min_cells]
    subset_cell_1 = subset_cell_1[int_nr_select >= min_int_cells]
    subset_cell_1 = subset_cell_1[abs(log2fc) >= min_log2_fc]
    subset_cell_1 = subset_cell_1[abs(diff) >= min_spat_diff]

    # make it specific

    if(test_used == 'permutation') {
      subset_cell_1A = subset_cell_1[,.(genes, sel, other, log2fc, diff, p.value, p.adj,
                                        perm_sel, perm_other, perm_log2fc, perm_diff,
                                        cell_type, int_cell_type, nr_select, nr_other, unif_int)]
      data.table::setnames(subset_cell_1A, old = c('genes', 'sel', 'other', 'log2fc', 'diff', 'p.value', 'p.adj',
                                                   'perm_sel', 'perm_other', 'perm_log2fc', 'perm_diff',
                                                   'cell_type', 'int_cell_type', 'nr_select', 'nr_other'),
                           new = c('genes_1', 'sel_1', 'other_1', 'log2fc_1', 'diff_1', 'p.value_1', 'p.adj_1',
                                   'perm_sel_1', 'perm_other_1', 'perm_log2fc_1', 'perm_diff_1',
                                   'cell_type_1', 'int_cell_type_1', 'nr_select_1', 'nr_other_1'))

    } else {
      subset_cell_1A = subset_cell_1[,.(genes, sel, other, log2fc, diff, p.value, p.adj, cell_type, int_cell_type, nr_select, nr_other, unif_int)]
      data.table::setnames(subset_cell_1A, old = c('genes', 'sel', 'other', 'log2fc', 'diff', 'p.value', 'p.adj', 'cell_type', 'int_cell_type', 'nr_select', 'nr_other'),
                           new = c('genes_1', 'sel_1', 'other_1', 'log2fc_1', 'diff_1', 'p.value_1', 'p.adj_1', 'cell_type_1', 'int_cell_type_1', 'nr_select_1', 'nr_other_1'))

    }


    ## CELL TYPE 2

    if(test_used == 'permutation') {
      subset_cell_1B = subset_cell_1[,.(genes, sel, other, log2fc, diff, p.value, p.adj,
                                        perm_sel, perm_other, perm_log2fc, perm_diff,
                                        cell_type, int_cell_type, nr_select, nr_other, unif_int)]
      data.table::setnames(subset_cell_1B, old = c('genes', 'sel', 'other', 'log2fc', 'diff', 'p.value', 'p.adj',
                                                   'perm_sel', 'perm_other', 'perm_log2fc', 'perm_diff',
                                                   'cell_type', 'int_cell_type', 'nr_select', 'nr_other'),
                           new = c('genes_2', 'sel_2', 'other_2', 'log2fc_2', 'diff_2', 'p.value_2', 'p.adj_2',
                                   'perm_sel_2', 'perm_other_2', 'perm_log2fc_2', 'perm_diff_2',
                                   'cell_type_2', 'int_cell_type_2', 'nr_select_2', 'nr_other_2'))

    } else {
      subset_cell_1B = subset_cell_1[,.(genes, sel, other, log2fc, diff, p.value, p.adj, cell_type, int_cell_type, nr_select, nr_other, unif_int)]
      data.table::setnames(subset_cell_1B, old = c('genes', 'sel', 'other', 'log2fc', 'diff', 'p.value', 'p.adj', 'cell_type', 'int_cell_type', 'nr_select', 'nr_other'),
                           new = c('genes_2', 'sel_2', 'other_2', 'log2fc_2', 'diff_2', 'p.value_2', 'p.adj_2', 'cell_type_2', 'int_cell_type_2', 'nr_select_2', 'nr_other_2'))

    }

    merge_subsets = data.table::merge.data.table(subset_cell_1A, subset_cell_1B, by = c('unif_int'), allow.cartesian = TRUE)


  }

  # restrict to gene combinations if needed
  if((!is.null(specific_genes_1) & !is.null(specific_genes_2))) {
    merge_subsets[, genes_combo := paste0(genes_1,'--',genes_2)]
    all_combos = c(paste0(specific_genes_1,'--', specific_genes_2),
                   paste0(specific_genes_2,'--', specific_genes_1))
    merge_subsets = merge_subsets[genes_combo %in% all_combos]
    merge_subsets[, genes_combo := NULL]
  }

  merge_subsets[, type_int := type_interaction]
  return(merge_subsets)

}


#' @title combineInteractionChangedGenes
#' @name combineInteractionChangedGenes
#' @description Combine ICG scores in a pairwise manner.
#' @param cpgObject ICG (interaction changed gene) score object
#' @param selected_ints subset of selected cell-cell interactions (optional)
#' @param selected_genes subset of selected genes (optional)
#' @param specific_genes_1 specific geneset combo (need to position match specific_genes_2)
#' @param specific_genes_2 specific geneset combo (need to position match specific_genes_1)
#' @param min_cells minimum number of target cell type
#' @param min_int_cells minimum number of interacting cell type
#' @param min_fdr minimum adjusted p-value
#' @param min_spat_diff minimum absolute spatial expression difference
#' @param min_log2_fc minimum absolute log2 fold-change
#' @param do_parallel run calculations in parallel with mclapply
#' @param cores number of cores to use if do_parallel = TRUE
#' @param verbose verbose
#' @return cpgObject that contains the filtered differential gene scores
#' @export
combineInteractionChangedGenes = function(cpgObject,
                                     selected_ints = NULL,
                                     selected_genes = NULL,
                                     specific_genes_1 = NULL,
                                     specific_genes_2 = NULL,
                                     min_cells = 5,
                                     min_int_cells = 3,
                                     min_fdr = 0.05,
                                     min_spat_diff = 0,
                                     min_log2_fc = 0.5,
                                     do_parallel = TRUE,
                                     cores = NA,
                                     verbose = T) {

  # data.table variables
  unif_int = gene1_gene2 = genes_1 = genes_2 = comb_logfc = log2fc_1 = log2fc_2 = direction = NULL

  ## check validity
  if(!'cpgObject' %in% class(cpgObject)) {
    stop('\n cpgObject needs to be the output from findCellProximityGenes() or findCPG() \n')
  }
  CPGscore = copy(cpgObject[['CPGscores']])

  if(!is.null(selected_ints)) {
    CPGscore = CPGscore[unif_int %in% selected_ints]
  }

  all_ints = unique(CPGscore[['unif_int']])

  # parallel
  if(do_parallel == TRUE) {

    GTGresults = giotto_lapply(X = all_ints, cores = cores, fun = function(x) {

      tempres =  combineCellProximityGenes_per_interaction(cpgObject = cpgObject,
                                                           sel_int = x,
                                                           selected_genes = selected_genes,
                                                           specific_genes_1 = specific_genes_1,
                                                           specific_genes_2 = specific_genes_2,
                                                           min_cells = min_cells,
                                                           min_int_cells = min_int_cells,
                                                           min_fdr = min_fdr,
                                                           min_spat_diff = min_spat_diff,
                                                           min_log2_fc = min_log2_fc)

    })


  } else {
    # for loop
    GTGresults = list()

    for(i in 1:length(all_ints)) {

      x = all_ints[[i]]

      if(verbose == TRUE) print(x)

      tempres =  combineCellProximityGenes_per_interaction(cpgObject = cpgObject,
                                                           sel_int = x,
                                                           selected_genes = selected_genes,
                                                           specific_genes_1 = specific_genes_1,
                                                           specific_genes_2 = specific_genes_2,
                                                           min_cells = min_cells,
                                                           min_int_cells = min_int_cells,
                                                           min_fdr = min_fdr,
                                                           min_spat_diff = min_spat_diff,
                                                           min_log2_fc = min_log2_fc)
      GTGresults[[i]] = tempres
    }

  }

  final_results = do.call('rbind', GTGresults)

  final_results[, gene1_gene2 := paste0(genes_1,'--',genes_2)]

  final_results = sort_combine_two_DT_columns(final_results,
                                              column1 = 'genes_1', column2 = 'genes_2',
                                              myname = 'unif_gene_gene')

  final_results[, comb_logfc := abs(log2fc_1) + abs(log2fc_2)]
  setorder(final_results, -comb_logfc)
  final_results[, direction := ifelse(log2fc_1 > 0 & log2fc_2 > 0, 'both_up',
                               ifelse(log2fc_1 < 0 & log2fc_2 < 0, 'both_down', 'mixed'))]

  #return(final_results)

  combCpgObject = list(combCPGscores = final_results,
                       Giotto_info = list('values' = cpgObject[['Giotto_info']][['values']],
                                          'cluster' = cpgObject[['Giotto_info']][['cluster']],
                                          'spatial network' = cpgObject[['Giotto_info']][['spatial network']]),
                       test_info = list('test' = cpgObject[['test_info']][['test']],
                                        'p.adj' = cpgObject[['test_info']][['p.adj']],
                                        'min cells' = cpgObject[['test_info']][['min cells']],
                                        'min interacting cells' = cpgObject[['test_info']][['min interacting cells']],
                                        'exclude selected cells' = cpgObject[['test_info']][['exclude selected cells']],
                                        'perm' = cpgObject[['test_info']][['perm']]))
  class(combCpgObject) = append(class(combCpgObject), 'combCpgObject')
  return(combCpgObject)


}


#' @name combineCellProximityGenes
#' @description Combine ICG scores in a pairwise manner.
#' @inheritDotParams combineInteractionChangedGenes
#' @seealso \code{\link{combineInteractionChangedGenes}}
#' @export
combineCellProximityGenes <- function(...) {

  .Deprecated(new = "combineInteractionChangedGenes")

  combineInteractionChangedGenes(...)

}


#' @title combineICG
#' @name combineICG
#' @description Combine ICG scores in a pairwise manner.
#' @param cpgObject ICG (interaction changed gene) score object
#' @param selected_ints subset of selected cell-cell interactions (optional)
#' @param selected_genes subset of selected genes (optional)
#' @param specific_genes_1 specific geneset combo (need to position match specific_genes_2)
#' @param specific_genes_2 specific geneset combo (need to position match specific_genes_1)
#' @param min_cells minimum number of target cell type
#' @param min_int_cells minimum number of interacting cell type
#' @param min_fdr minimum adjusted p-value
#' @param min_spat_diff minimum absolute spatial expression difference
#' @param min_log2_fc minimum absolute log2 fold-change
#' @param do_parallel run calculations in parallel with mclapply
#' @param cores number of cores to use if do_parallel = TRUE
#' @param verbose verbose
#' @return cpgObject that contains the filtered differential gene scores
#' @export
combineICG = function(cpgObject,
                      selected_ints = NULL,
                      selected_genes = NULL,
                      specific_genes_1 = NULL,
                      specific_genes_2 = NULL,
                      min_cells = 5,
                      min_int_cells = 3,
                      min_fdr = 0.05,
                      min_spat_diff = 0,
                      min_log2_fc = 0.5,
                      do_parallel = TRUE,
                      cores = NA,
                      verbose = T) {


  combineInteractionChangedGenes(cpgObject = cpgObject,
                                 selected_ints = selected_ints,
                                 selected_genes = selected_genes,
                                 specific_genes_1 = specific_genes_1,
                                 specific_genes_2 = specific_genes_2,
                                 min_cells = min_cells,
                                 min_int_cells = min_int_cells,
                                 min_fdr = min_fdr,
                                 min_spat_diff = min_spat_diff,
                                 min_log2_fc = min_log2_fc,
                                 do_parallel = do_parallel,
                                 cores = cores,
                                 verbose = verbose)


}

#' @title combineCPG
#' @description Combine ICG scores in a pairwise manner.
#' @inheritDotParams combineICG
#' @seealso \code{\link{combineICG}}
#' @export
combineCPG <- function(...) {

  .Deprecated(new = "combineICG")

  combineICG(...)

}




# * ####
# cell communication ####


#' @title average_feat_feat_expression_in_groups
#' @name average_feat_feat_expression_in_groups
#' @description calculate average expression per cluster
#' @param gobject giotto object to use
#' @param feat_type feature type
#' @param cluster_column cluster column with cell type information
#' @param feat_set_1 first specific feat set from feat pairs
#' @param feat_set_2 second specific feat set from feat pairs
#' @return data.table with average expression scores for each cluster
#' @keywords internal
average_feat_feat_expression_in_groups = function(gobject,
                                                  feat_type = NULL,
                                                  cluster_column = 'cell_types',
                                                  feat_set_1,
                                                  feat_set_2) {

  # set feat type
  if(is.null(feat_type)) {
    feat_type = gobject@expression_feat[[1]]
  }

  average_DT = create_average_DT(gobject = gobject,
                                 feat_type = feat_type,
                                 meta_data_name = cluster_column)

  # change column names back to original
  new_colnames = gsub(pattern = 'cluster_', replacement = '', colnames(average_DT))
  colnames(average_DT) = new_colnames

  # keep order of colnames
  colnames_order = sort(new_colnames)

  # feat_set_1 and feat_set_2 need to have same length and all feats need to be present in data
  if(length(feat_set_1) != length(feat_set_2)) {
    stop('\n length of set1 needs to be the same as that of set2 \n')
  }

  if(!all(c(feat_set_1, feat_set_2) %in% rownames(average_DT) == T)) {
    stop('\n all selected feats from set 1 and 2 need to be present \n')
  }

  LR_pairs = paste0(feat_set_1,'-',feat_set_2)

  # get ligand and receptor information
  ligand_match = average_DT[match(feat_set_1, rownames(average_DT)), ,drop = F]
  receptor_match = average_DT[match(feat_set_2, rownames(average_DT)), ,drop = F]

  # data.table variables
  ligand = LR_comb = receptor = LR_expr = lig_expr = rec_expr = lig_cell_type = rec_cell_type = NULL

  all_ligand_cols = colnames(ligand_match)
  lig_test = data.table::as.data.table(reshape2::melt(ligand_match, measure.vars = all_ligand_cols))
  lig_test[, ligand := rep(rownames(ligand_match), ncol(ligand_match))]
  lig_test[, ligand := strsplit(ligand,'\\.')[[1]][1] , by = 1:nrow(lig_test)]
  lig_test[, LR_comb := rep(LR_pairs, ncol(ligand_match))]
  setnames(lig_test, 'value', 'lig_expr')
  setnames(lig_test, 'variable', 'lig_cell_type')

  all_receptor_cols = colnames(receptor_match)
  rec_test = data.table::as.data.table(reshape2::melt(receptor_match, measure.vars = all_receptor_cols))
  rec_test[, receptor := rep(rownames(receptor_match), ncol(receptor_match))]
  rec_test[, receptor := strsplit(receptor,'\\.')[[1]][1] , by = 1:nrow(rec_test)]
  rec_test[, LR_comb := rep(LR_pairs, ncol(receptor_match))]
  setnames(rec_test, 'value', 'rec_expr')
  setnames(rec_test, 'variable', 'rec_cell_type')

  lig_rec_test = merge(lig_test, rec_test, by = 'LR_comb', allow.cartesian = T)
  lig_rec_test[, LR_expr := lig_expr+rec_expr]


  lig_rec_test[, lig_cell_type := factor(lig_cell_type, levels = colnames_order)]
  lig_rec_test[, rec_cell_type := factor(rec_cell_type, levels = colnames_order)]
  setorder(lig_rec_test, LR_comb, lig_cell_type, rec_cell_type)

  return(lig_rec_test)

}


#' @title exprCellCellcom
#' @name exprCellCellcom
#' @description Cell-Cell communication scores based on expression only
#' @param gobject giotto object to use
#' @param feat_type feature type
#' @param cluster_column cluster column with cell type information
#' @param random_iter number of iterations
#' @param feat_set_1 first specific feature set from feature pairs
#' @param feat_set_2 second specific feature set from feature pairs
#' @param log2FC_addendum addendum to add when calculating log2FC
#' @param detailed provide more detailed information (random variance and z-score)
#' @param adjust_method which method to adjust p-values
#' @param adjust_target adjust multiple hypotheses at the cell or feature level
#' @param set_seed set seed for random simulations (default = TRUE)
#' @param seed_number seed number
#' @param verbose verbose
#' @return Cell-Cell communication scores for feature pairs based on expression only
#' @details Statistical framework to identify if pairs of features (such as ligand-receptor combinations)
#' are expressed at higher levels than expected based on a reshuffled null distribution of feature expression values,
#' without considering the spatial position of cells.
#' More details will follow soon.
#' @export
exprCellCellcom = function(gobject,
                           feat_type = NULL,
                           cluster_column = 'cell_types',
                           random_iter = 1000,
                           feat_set_1,
                           feat_set_2,
                           gene_set_1 = NULL,
                           gene_set_2 = NULL,
                           log2FC_addendum = 0.1,
                           detailed = FALSE,
                           adjust_method = c("fdr", "bonferroni","BH", "holm", "hochberg", "hommel",
                                             "BY", "none"),
                           adjust_target = c('feats', 'cells'),
                           set_seed = TRUE,
                           seed_number = 1234,
                           verbose = T) {


  # set feat type
  if(is.null(feat_type)) {
    feat_type = gobject@expression_feat[[1]]
  }

  ## deprecated arguments
  if(!is.null(gene_set_1)) {
    feat_set_1 = gene_set_1
    warning('gene_set_1 is deprecated, use feat_set_1 in the future \n')
  }
  if(!is.null(gene_set_2)) {
    feat_set_2 = gene_set_2
    warning('gene_set_2 is deprecated, use feat_set_2 in the future \n')
  }

  # data.table variables
  lig_nr = lig_cell_type = rec_nr = rec_cell_type = rand_expr = av_diff = log2fc = LR_expr = pvalue = NULL
  LR_cell_comb = p.adj = LR_comb = PI = sd_diff = z_score = NULL

  # get parameters
  adjust_method = match.arg(adjust_method, choices = c("fdr", "bonferroni","BH", "holm", "hochberg", "hommel",
                                                       "BY", "none"))
  adjust_target = match.arg(adjust_target, choices = c('feats', 'cells'))

  # get information about number of cells
  cell_metadata = pDataDT(gobject,
                          feat_type = feat_type)
  nr_cell_types = cell_metadata[,.N, by = c(cluster_column)]
  nr_cells = nr_cell_types$N
  names(nr_cells) = nr_cell_types$cluster_column


  comScore = average_feat_feat_expression_in_groups(gobject = gobject,
                                                    feat_type = feat_type,
                                                    cluster_column = cluster_column,
                                                    feat_set_1 = feat_set_1,
                                                    feat_set_2 = feat_set_2)

  comScore[, lig_nr := nr_cells[lig_cell_type]]
  comScore[, rec_nr := nr_cells[rec_cell_type]]

  # prepare for randomized scores
  total_av = rep(0, nrow(comScore))

  if(detailed == FALSE) {
    total_sum = rep(0, nrow(comScore))
  } else {
    total_sum = matrix(nrow = nrow(comScore), ncol = random_iter)
  }

  total_bool = rep(0, nrow(comScore))


  ## parallel option ##
  # not yet available


  for(sim in 1:random_iter) {

    if(verbose == TRUE) cat('simulation ', sim, '\n')


    # create temporary giotto
    tempGiotto = subsetGiotto(gobject = gobject,
                              feat_type = feat_type)

    # randomize annoation
    cell_types = cell_metadata[[cluster_column]]
    if(set_seed == TRUE) {
      seed_number = seed_number+sim
      set.seed(seed = seed_number)
    }
    random_cell_types = sample(x = cell_types, size = length(cell_types))
    tempGiotto = addCellMetadata(gobject = tempGiotto,
                                 feat_type = feat_type,
                                 new_metadata = random_cell_types,
                                 by_column = F)

    # get random communication scores
    randomScore = average_feat_feat_expression_in_groups(gobject = tempGiotto,
                                                         feat_type = feat_type,
                                                         cluster_column = 'random_cell_types',
                                                         feat_set_1 = feat_set_1,
                                                         feat_set_2 = feat_set_2)

    # average random score
    total_av = total_av + randomScore[['LR_expr']]

    # difference between observed and random
    difference = comScore[['LR_expr']] - randomScore[['LR_expr']]

    # calculate total difference
    if(detailed == FALSE) {
      total_sum = total_sum+difference
    } else {
      total_sum[,sim] = difference
    }

    # calculate p-values
    difference[difference > 0] = 1
    difference[difference < 0] = -1
    total_bool = total_bool + difference

  }

  comScore[, rand_expr := total_av/random_iter]

  if(detailed == TRUE) {
    av_difference_scores = rowMeans_flex(total_sum)
    sd_difference_scores = apply(total_sum, MARGIN = 1, FUN = stats::sd)

    comScore[, av_diff := av_difference_scores]
    comScore[, sd_diff := sd_difference_scores]
    comScore[, z_score := (LR_expr - rand_expr)/sd_diff]

  } else {
    comScore[, av_diff := total_sum/random_iter]
  }

  comScore[, log2fc := log2((LR_expr+log2FC_addendum)/(rand_expr+log2FC_addendum))]
  comScore[, pvalue := total_bool/random_iter]
  comScore[, pvalue := ifelse(pvalue > 0, 1-pvalue, 1+pvalue)]
  comScore[, LR_cell_comb := paste0(lig_cell_type,'--',rec_cell_type)]

  if(adjust_target == 'feats') {
    comScore[, p.adj := stats::p.adjust(pvalue, method = adjust_method), by = .(LR_cell_comb)]
  } else if(adjust_target == 'cells'){
    comScore[, p.adj := stats::p.adjust(pvalue, method = adjust_method), by = .(LR_comb)]
  }


  # get minimum adjusted p.value that is not zero
  all_p.adj = comScore[['p.adj']]
  lowest_p.adj = min(all_p.adj[all_p.adj != 0])
  comScore[, PI := ifelse(p.adj == 0, log2fc*(-log10(lowest_p.adj)), log2fc*(-log10(p.adj)))]
  #comScore[, PI := log2fc*(1-p.adj)]

  data.table::setorder(comScore, LR_comb, -LR_expr)

  return(comScore)

}



#' @title create_cell_type_random_cell_IDs
#' @name create_cell_type_random_cell_IDs
#' @description creates randomized cell ids within a selection of cell types
#' @param gobject giotto object to use
#' @param feat_type feature type
#' @param cluster_column cluster column with cell type information
#' @param needed_cell_types vector of cell type names for which a random id will be found
#' @param set_seed set a seed for reproducibility
#' @param seed_number seed number
#' @return list of randomly sampled cell ids with same cell type composition
#' @keywords internal
create_cell_type_random_cell_IDs = function(gobject,
                                            feat_type = NULL,
                                            cluster_column = 'cell_types',
                                            needed_cell_types,
                                            set_seed = FALSE,
                                            seed_number = 1234) {

  # set feat type
  if(is.null(feat_type)) {
    feat_type = gobject@expression_feat[[1]]
  }

  # subset metadata to choose from
  full_metadata = pDataDT(gobject,
                          feat_type = feat_type)
  possible_metadata = full_metadata[get(cluster_column) %in% unique(needed_cell_types)]

  sample_ids = list()

  uniq_types = unique(needed_cell_types)

  for(i in 1:length(uniq_types)) {

    uniq_type = uniq_types[i]
    length_random = length(needed_cell_types[needed_cell_types == uniq_type])
    if(set_seed == TRUE) {
      set.seed(seed = seed_number)
    }
    sub_sample_ids = possible_metadata[get(cluster_column) == uniq_type][sample(x = 1:.N, size = length_random)][['cell_ID']]
    sample_ids[[i]] = sub_sample_ids

  }
  return(unlist(sample_ids))
}




#' @title specificCellCellcommunicationScores
#' @name specificCellCellcommunicationScores
#' @description Specific Cell-Cell communication scores based on spatial expression of interacting cells
#' @param gobject giotto object to use
#' @param feat_type feature type
#' @param spatial_network_name spatial network to use for identifying interacting cells
#' @param cluster_column cluster column with cell type information
#' @param random_iter number of iterations
#' @param cell_type_1 first cell type
#' @param cell_type_2 second cell type
#' @param feat_set_1 first specific gene set from gene pairs
#' @param feat_set_2 second specific gene set from gene pairs
#' @param gene_set_1 deprecated, use feat_set_1
#' @param gene_set_2 deprecated, use feat_set_2
#' @param log2FC_addendum addendum to add when calculating log2FC
#' @param min_observations minimum number of interactions needed to be considered
#' @param detailed provide more detailed information (random variance and z-score)
#' @param adjust_method which method to adjust p-values
#' @param adjust_target adjust multiple hypotheses at the cell or feature level
#' @param set_seed set a seed for reproducibility
#' @param seed_number seed number
#' @param verbose verbose
#' @return Cell-Cell communication scores for feature pairs based on spatial interaction
#' @details Statistical framework to identify if pairs of features (such as ligand-receptor combinations)
#' are expressed at higher levels than expected based on a reshuffled null distribution
#' of feature expression values in cells that are spatially in proximity to eachother.
#' \itemize{
#'  \item{LR_comb:}{Pair of ligand and receptor}
#'  \item{lig_cell_type:}{ cell type to assess expression level of ligand }
#'  \item{lig_expr:}{ average expression of ligand in lig_cell_type }
#'  \item{ligand:}{ ligand name }
#'  \item{rec_cell_type:}{ cell type to assess expression level of receptor }
#'  \item{rec_expr:}{ average expression of receptor in rec_cell_type}
#'  \item{receptor:}{ receptor name }
#'  \item{LR_expr:}{ combined average ligand and receptor expression }
#'  \item{lig_nr:}{ total number of cells from lig_cell_type that spatially interact with cells from rec_cell_type }
#'  \item{rec_nr:}{ total number of cells from rec_cell_type that spatially interact with cells from lig_cell_type }
#'  \item{rand_expr:}{ average combined ligand and receptor expression from random spatial permutations }
#'  \item{av_diff:}{ average difference between LR_expr and rand_expr over all random spatial permutations }
#'  \item{sd_diff:}{ (optional) standard deviation of the difference between LR_expr and rand_expr over all random spatial permutations }
#'  \item{z_score:}{ (optinal) z-score }
#'  \item{log2fc:}{ log2 fold-change (LR_expr/rand_expr) }
#'  \item{pvalue:}{ p-value }
#'  \item{LR_cell_comb:}{ cell type pair combination }
#'  \item{p.adj:}{ adjusted p-value }
#'  \item{PI:}{ significanc score: log2fc * -log10(p.adj) }
#' }
#' @export
specificCellCellcommunicationScores = function(gobject,
                                               feat_type = NULL,
                                               spatial_network_name = 'Delaunay_network',
                                               cluster_column = 'cell_types',
                                               random_iter = 100,
                                               cell_type_1 = 'astrocyte',
                                               cell_type_2 = 'endothelial',
                                               feat_set_1,
                                               feat_set_2,
                                               gene_set_1 = NULL,
                                               gene_set_2 = NULL,
                                               log2FC_addendum = 0.1,
                                               min_observations = 2,
                                               detailed = FALSE,
                                               adjust_method = c("fdr", "bonferroni","BH", "holm", "hochberg", "hommel",
                                                                 "BY", "none"),
                                               adjust_target = c('feats', 'cells'),
                                               set_seed = FALSE,
                                               seed_number = 1234,
                                               verbose = T) {

  # set feat type
  if(is.null(feat_type)) {
    feat_type = gobject@expression_feat[[1]]
  }

  ## deprecated arguments
  if(!is.null(gene_set_1)) {
    feat_set_1 = gene_set_1
    warning('gene_set_1 is deprecated, use feat_set_1 in the future \n')
  }
  if(!is.null(gene_set_2)) {
    feat_set_2 = gene_set_2
    warning('gene_set_2 is deprecated, use feat_set_2 in the future \n')
  }


  # data.table variables
  from_to = cell_ID = lig_cell_type = rec_cell_type = lig_nr = rec_nr = rand_expr = NULL
  av_diff = log2fc = LR_expr = pvalue = LR_cell_comb = p.adj = LR_comb = PI = NULL
  sd_diff = z_score = NULL

  # get parameters
  adjust_method = match.arg(adjust_method, choices = c("fdr", "bonferroni","BH", "holm", "hochberg", "hommel",
                                                       "BY", "none"))
  adjust_target = match.arg(adjust_target, choices = c('feats', 'cells'))

  # metadata
  cell_metadata = pDataDT(gobject = gobject,
                          feat_type = feat_type)

  # get annotated spatial network
  annot_network = annotateSpatialNetwork(gobject,
                                         feat_type = feat_type,
                                         spatial_network_name = spatial_network_name,
                                         cluster_column = cluster_column)

  cell_direction_1 = paste0(cell_type_1,'-',cell_type_2)
  cell_direction_2 = paste0(cell_type_2,'-',cell_type_1)

  subset_annot_network = annot_network[from_to %in% c(cell_direction_1, cell_direction_2)]

  # make sure that there are sufficient observations
  if(nrow(subset_annot_network) <= min_observations) {

    return(NULL)

  } else {


    # subset giotto object to only interacting cells
    subset_ids = unique(c(subset_annot_network$to, subset_annot_network$from))
    subsetGiotto = subsetGiotto(gobject = gobject,
                                cell_ids = subset_ids,
                                feat_type = feat_type)

    # get information about number of cells
    temp_meta = pDataDT(subsetGiotto,
                        feat_type = feat_type)
    nr_cell_types = temp_meta[cell_ID %in% subset_ids][,.N, by = c(cluster_column)]
    nr_cells = nr_cell_types$N
    names(nr_cells) = nr_cell_types$cell_types

    # get average communication scores
    comScore = average_feat_feat_expression_in_groups(gobject = subsetGiotto,
                                                      cluster_column = cluster_column,
                                                      feat_set_1 = feat_set_1,
                                                      feat_set_2 = feat_set_2)
    comScore = comScore[(lig_cell_type == cell_type_1 & rec_cell_type == cell_type_2) |
                          (lig_cell_type == cell_type_2 & rec_cell_type == cell_type_1)]

    comScore[, lig_nr := nr_cells[lig_cell_type]]
    comScore[, rec_nr := nr_cells[rec_cell_type]]

    # prepare for randomized scores
    total_av = rep(0, nrow(comScore))

    if(detailed == FALSE) {
      total_sum = rep(0, nrow(comScore))
    } else {
      total_sum = matrix(nrow = nrow(comScore), ncol = random_iter)
    }

    total_bool = rep(0, nrow(comScore))

    # identify which cell types you need
    subset_metadata = cell_metadata[cell_ID %in% subset_ids]
    needed_cell_types = subset_metadata[[cluster_column]]



    ## simulations ##
    for(sim in 1:random_iter) {

      if(verbose == TRUE) cat('simulation ', sim, '\n')

      # get random ids and subset
      if(set_seed == TRUE) {
        seed_number = seed_number+sim
        set.seed(seed = seed_number)
      }
      random_ids = create_cell_type_random_cell_IDs(gobject = gobject,
                                                    cluster_column = cluster_column,
                                                    needed_cell_types = needed_cell_types,
                                                    set_seed = set_seed,
                                                    seed_number = seed_number)
      tempGiotto = subsetGiotto(gobject = gobject,
                                cell_ids = random_ids,
                                feat_type = feat_type)

      # get random communication scores
      randomScore = average_feat_feat_expression_in_groups(gobject = tempGiotto,
                                                           feat_type = feat_type,
                                                           cluster_column = cluster_column,
                                                           feat_set_1 = feat_set_1,
                                                           feat_set_2 = feat_set_2)
      randomScore = randomScore[(lig_cell_type == cell_type_1 & rec_cell_type == cell_type_2) |
                                  (lig_cell_type == cell_type_2 & rec_cell_type == cell_type_1)]




      # average random score
      total_av = total_av + randomScore[['LR_expr']]

      # difference between observed and random
      difference = comScore[['LR_expr']] - randomScore[['LR_expr']]

      # calculate total difference
      if(detailed == FALSE) {
        total_sum = total_sum+difference
      } else {
        total_sum[,sim] = difference
      }

      # calculate p-values
      difference[difference > 0] = 1
      difference[difference < 0] = -1
      total_bool = total_bool + difference

    }

    comScore[, rand_expr := total_av/random_iter]

    if(detailed == TRUE) {
      av_difference_scores = rowMeans_flex(total_sum)
      sd_difference_scores = apply(total_sum, MARGIN = 1, FUN = stats::sd)

      comScore[, av_diff := av_difference_scores]
      comScore[, sd_diff := sd_difference_scores]
      comScore[, z_score := (LR_expr - rand_expr)/sd_diff]

    } else {
      comScore[, av_diff := total_sum/random_iter]
    }


    comScore[, log2fc := log2((LR_expr+log2FC_addendum)/(rand_expr+log2FC_addendum))]
    comScore[, pvalue := total_bool/random_iter]
    comScore[, pvalue := ifelse(pvalue > 0, 1-pvalue, 1+pvalue)]
    comScore[, LR_cell_comb := paste0(lig_cell_type,'--',rec_cell_type)]

    if(adjust_target == 'feats') {
      comScore[, p.adj := stats::p.adjust(pvalue, method = adjust_method), by = .(LR_cell_comb)]
    } else if(adjust_target == 'cells'){
      comScore[, p.adj := stats::p.adjust(pvalue, method = adjust_method), by = .(LR_comb)]
    }

    # get minimum adjusted p.value that is not zero
    all_p.adj = comScore[['p.adj']]
    lowest_p.adj = min(all_p.adj[all_p.adj != 0])
    comScore[, PI := ifelse(p.adj == 0, log2fc*(-log10(lowest_p.adj)), log2fc*(-log10(p.adj)))]

    return(comScore)

  }
}


#' @title spatCellCellcom
#' @name spatCellCellcom
#' @description Spatial Cell-Cell communication scores based on spatial expression of interacting cells
#' @param gobject giotto object to use
#' @param feat_type feature type
#' @param spatial_network_name spatial network to use for identifying interacting cells
#' @param cluster_column cluster column with cell type information
#' @param random_iter number of iterations
#' @param feat_set_1 first specific feature set from feature pairs
#' @param feat_set_2 second specific feature set from feature pairs
#' @param gene_set_1 deprecated, use feat_set_1
#' @param gene_set_2 deprecated, use feat_set_2
#' @param log2FC_addendum addendum to add when calculating log2FC
#' @param min_observations minimum number of interactions needed to be considered
#' @param detailed provide more detailed information (random variance and z-score)
#' @param adjust_method which method to adjust p-values
#' @param adjust_target adjust multiple hypotheses at the cell or feature level
#' @param do_parallel run calculations in parallel with mclapply
#' @param cores number of cores to use if do_parallel = TRUE
#' @param set_seed set a seed for reproducibility
#' @param seed_number seed number
#' @param verbose verbose
#' @return Cell-Cell communication scores for feature pairs based on spatial interaction
#' @details Statistical framework to identify if pairs of genes (such as ligand-receptor combinations)
#' are expressed at higher levels than expected based on a reshuffled null distribution
#' of feature expression values in cells that are spatially in proximity to eachother..
#' \itemize{
#'  \item{LR_comb:}{Pair of ligand and receptor}
#'  \item{lig_cell_type:}{ cell type to assess expression level of ligand }
#'  \item{lig_expr:}{ average expression of ligand in lig_cell_type }
#'  \item{ligand:}{ ligand name }
#'  \item{rec_cell_type:}{ cell type to assess expression level of receptor }
#'  \item{rec_expr:}{ average expression of receptor in rec_cell_type}
#'  \item{receptor:}{ receptor name }
#'  \item{LR_expr:}{ combined average ligand and receptor expression }
#'  \item{lig_nr:}{ total number of cells from lig_cell_type that spatially interact with cells from rec_cell_type }
#'  \item{rec_nr:}{ total number of cells from rec_cell_type that spatially interact with cells from lig_cell_type }
#'  \item{rand_expr:}{ average combined ligand and receptor expression from random spatial permutations }
#'  \item{av_diff:}{ average difference between LR_expr and rand_expr over all random spatial permutations }
#'  \item{sd_diff:}{ (optional) standard deviation of the difference between LR_expr and rand_expr over all random spatial permutations }
#'  \item{z_score:}{ (optinal) z-score }
#'  \item{log2fc:}{ log2 fold-change (LR_expr/rand_expr) }
#'  \item{pvalue:}{ p-value }
#'  \item{LR_cell_comb:}{ cell type pair combination }
#'  \item{p.adj:}{ adjusted p-value }
#'  \item{PI:}{ significanc score: log2fc * -log10(p.adj) }
#' }
#' @export
spatCellCellcom = function(gobject,
                           feat_type = NULL,
                           spatial_network_name = 'Delaunay_network',
                           cluster_column = 'cell_types',
                           random_iter = 1000,
                           feat_set_1,
                           feat_set_2,
                           gene_set_1 = NULL,
                           gene_set_2 = NULL,
                           log2FC_addendum = 0.1,
                           min_observations = 2,
                           detailed = FALSE,
                           adjust_method = c("fdr", "bonferroni","BH", "holm", "hochberg", "hommel",
                                             "BY", "none"),
                           adjust_target = c('feats', 'cells'),
                           do_parallel = TRUE,
                           cores = NA,
                           set_seed = TRUE,
                           seed_number = 1234,
                           verbose = c('a little', 'a lot', 'none')) {

  verbose = match.arg(verbose, choices = c('a little', 'a lot', 'none'))

  ## check if spatial network exists ##
  spat_networks = showNetworks(gobject = gobject, verbose = F)
  if(!spatial_network_name %in% spat_networks) {
    stop(spatial_network_name, ' is not an existing spatial network \n',
         'use showNetworks() to see the available networks \n',
         'or create a new spatial network with createSpatialNetwork() \n')
  }

  # set feat type
  if(is.null(feat_type)) {
    feat_type = gobject@expression_feat[[1]]
  }

  ## deprecated arguments
  if(!is.null(gene_set_1)) {
    feat_set_1 = gene_set_1
    warning('gene_set_1 is deprecated, use feat_set_1 in the future \n')
  }
  if(!is.null(gene_set_2)) {
    feat_set_2 = gene_set_2
    warning('gene_set_2 is deprecated, use feat_set_2 in the future \n')
  }


  cell_metadata = pDataDT(gobject,
                          feat_type = feat_type)

  ## get all combinations between cell types
  all_uniq_values = unique(cell_metadata[[cluster_column]])
  same_DT = data.table(V1 = all_uniq_values, V2 = all_uniq_values)
  combn_DT = as.data.table(t(combn(all_uniq_values, m = 2)))
  combn_DT = rbind(same_DT, combn_DT)

  ## parallel option ##
  if(do_parallel == TRUE) {


    savelist = lapply_flex(X = 1:nrow(combn_DT), cores = cores, fun = function(row) {

      cell_type_1 = combn_DT[row][['V1']]
      cell_type_2 = combn_DT[row][['V2']]

      specific_scores = specificCellCellcommunicationScores(gobject = gobject,
                                                            feat_type = feat_type,
                                                            cluster_column = cluster_column,
                                                            random_iter = random_iter,
                                                            cell_type_1 = cell_type_1,
                                                            cell_type_2 = cell_type_2,
                                                            feat_set_1 = feat_set_1,
                                                            feat_set_2 = feat_set_2,
                                                            spatial_network_name = spatial_network_name,
                                                            log2FC_addendum = log2FC_addendum,
                                                            min_observations = min_observations,
                                                            detailed = detailed,
                                                            adjust_method = adjust_method,
                                                            adjust_target = adjust_target,
                                                            set_seed = set_seed,
                                                            seed_number = seed_number)

    })


  } else {

    ## for loop over all combinations ##
    savelist = list()
    countdown = nrow(combn_DT)

    for(row in 1:nrow(combn_DT)) {

      cell_type_1 = combn_DT[row][['V1']]
      cell_type_2 = combn_DT[row][['V2']]

      if(verbose == 'a little' | verbose == 'a lot') cat('\n\n PROCESS nr ', countdown,': ', cell_type_1, ' and ', cell_type_2, '\n\n')

      if(verbose %in% c('a little', 'none')) {
        specific_verbose = F
      } else {
        specific_verbose = T
      }

      specific_scores = specificCellCellcommunicationScores(gobject = gobject,
                                                            feat_type = feat_type,
                                                            cluster_column = cluster_column,
                                                            random_iter = random_iter,
                                                            cell_type_1 = cell_type_1,
                                                            cell_type_2 = cell_type_2,
                                                            feat_set_1 = feat_set_1,
                                                            feat_set_2 = feat_set_2,
                                                            spatial_network_name = spatial_network_name,
                                                            log2FC_addendum = log2FC_addendum,
                                                            min_observations = min_observations,
                                                            detailed = detailed,
                                                            adjust_method = adjust_method,
                                                            adjust_target = adjust_target,
                                                            set_seed = set_seed,
                                                            seed_number = seed_number,
                                                            verbose = specific_verbose)
      savelist[[row]] = specific_scores
      countdown = countdown - 1
    }

  }

  finalDT = do.call('rbind', savelist)

  # data.table variables
  LR_comb = LR_expr = NULL

  data.table::setorder(finalDT, LR_comb, -LR_expr)

  return(finalDT)
}




#' @title combCCcom
#' @name combCCcom
#' @description Combine spatial and expression based cell-cell communication data.tables
#' @param spatialCC spatial cell-cell communication scores
#' @param exprCC expression cell-cell communication scores
#' @param min_lig_nr minimum number of ligand cells
#' @param min_rec_nr minimum number of receptor cells
#' @param min_padj_value minimum adjusted p-value
#' @param min_log2fc minimum log2 fold-change
#' @param min_av_diff minimum average expression difference
#' @param detailed detailed option used with \code{\link{spatCellCellcom}} (default = FALSE)
#' @return combined data.table with spatial and expression communication data
#' @export
combCCcom = function(spatialCC,
                     exprCC,
                     min_lig_nr = 3,
                     min_rec_nr = 3,
                     min_padj_value = 1,
                     min_log2fc = 0,
                     min_av_diff = 0,
                     detailed = FALSE) {


  # data.table variables
  lig_nr = rec_nr = p.adj = log2fc = av_diff = NULL

  spatialCC = spatialCC[lig_nr >= min_lig_nr & rec_nr >= min_rec_nr &
                          p.adj <= min_padj_value & abs(log2fc) >= min_log2fc & abs(av_diff) >= min_av_diff]


  if(detailed == TRUE) {
    old_detailed = c('sd_diff', 'z_score')
    new_detailed = c('sd_diff_spat', 'z_score_spat')
  } else {
    old_detailed = NULL
    new_detailed = NULL
  }


  data.table::setnames(x = spatialCC,
                       old = c('lig_expr', 'rec_expr', 'LR_expr', 'lig_nr', 'rec_nr',
                               'rand_expr', 'av_diff', old_detailed, 'log2fc', 'pvalue', 'p.adj', 'PI'),
                       new = c('lig_expr_spat', 'rec_expr_spat', 'LR_expr_spat', 'lig_nr_spat', 'rec_nr_spat',
                               'rand_expr_spat', 'av_diff_spat', new_detailed, 'log2fc_spat', 'pvalue_spat', 'p.adj_spat', 'PI_spat'))

  merge_DT = data.table::merge.data.table(spatialCC, exprCC, by = c('LR_comb', 'LR_cell_comb',
                                                                    'lig_cell_type', 'rec_cell_type',
                                                                    'ligand', 'receptor'))

  # data.table variables
  LR_expr_rnk = LR_expr = LR_comb = LR_spat_rnk = LR_expr_spat = exprPI_rnk = PI = spatPI_rnk = PI_spat = NULL

  # rank for expression levels
  merge_DT[, LR_expr_rnk := rank(-LR_expr), by = LR_comb]
  merge_DT[, LR_spat_rnk := rank(-LR_expr_spat), by = LR_comb]

  # rank for differential activity levels
  merge_DT[, exprPI_rnk := rank(-PI), by = LR_comb]
  merge_DT[, spatPI_rnk := rank(-PI_spat), by = LR_comb]

  return(merge_DT)

}
<|MERGE_RESOLUTION|>--- conflicted
+++ resolved
@@ -573,11 +573,8 @@
     seed_number_list = seed_number:(seed_number + (n-1))
   }
 
-<<<<<<< HEAD
   result = lapply_flex(X = 1:n, cores = cores, fun = function(x) {
-=======
-  result = lapply_flex(X = 1:n, cores = cores, FUN = function(x) {
->>>>>>> da12bfd1
+
 
     seed_number = seed_number_list[x]
 
