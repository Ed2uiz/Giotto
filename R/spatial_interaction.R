# cell type proximity enrichment ####

#' @title make_simulated_network
#' @name make_simulated_network
#' @description Simulate random network.
#' @returns data.table
#' @keywords internal
make_simulated_network <- function(gobject,
    spat_unit = NULL,
    feat_type = NULL,
    spatial_network_name = "Delaunay_network",
    cluster_column,
    number_of_simulations = 100,
    set_seed = TRUE,
    seed_number = 1234) {
    # Set feat_type and spat_unit
    spat_unit <- set_default_spat_unit(
        gobject = gobject,
        spat_unit = spat_unit
    )
    feat_type <- set_default_feat_type(
        gobject = gobject,
        spat_unit = spat_unit,
        feat_type = feat_type
    )

    # data.table variables
    unified_cells <- NULL

    spatial_network_annot <- annotateSpatialNetwork(
        gobject = gobject,
        feat_type = feat_type,
        spat_unit = spat_unit,
        spatial_network_name = spatial_network_name,
        cluster_column = cluster_column
    )

    # remove double edges between same cells #
    spatial_network_annot <- dt_sort_combine_two_columns(spatial_network_annot,
        column1 = "from", column2 = "to",
        myname = "unified_cells"
    )
    spatial_network_annot <- spatial_network_annot[!duplicated(unified_cells)]

    # create a simulated network
    length_ints <- nrow(spatial_network_annot)
    s1_list <- list()
    s2_list <- list()

    all_cell_type <- c(spatial_network_annot$from_cell_type,
                        spatial_network_annot$to_cell_type)
    middle_point <- length(all_cell_type) / 2

    for (sim in 1:number_of_simulations) {
        if (set_seed == TRUE) {
            seed_number <- seed_number + sim
            set.seed(seed = seed_number)
        }

        reshuffled_all_cell_type <- sample(
            x = all_cell_type, size = length(all_cell_type), replace = FALSE)

        new_from_cell_type <- reshuffled_all_cell_type[1:middle_point]
        s1_list[[sim]] <- new_from_cell_type

        new_to_cell_type <- reshuffled_all_cell_type[
            (middle_point + 1):length(all_cell_type)]
        s2_list[[sim]] <- new_to_cell_type
    }

    s1_vector <- do.call("c", s1_list)
    s2_vector <- do.call("c", s2_list)
    round_vector <- rep(x = 1:number_of_simulations, each = length_ints)
    round_vector <- paste0("sim", round_vector)

    # data.table variables
    s1 <- s2 <- unified_int <- type_int <- NULL

    sample_dt <- data.table::data.table(
        s1 = s1_vector, s2 = s2_vector, round = round_vector)
    uniq_sim_comb <- unique(sample_dt[, .(s1, s2)])
    uniq_sim_comb[, unified_int := paste(
        sort(c(s1, s2)), collapse = "--"), by = 1:nrow(uniq_sim_comb)]
    sample_dt[uniq_sim_comb, unified_int := unified_int, on = c(
        s1 = "s1", s2 = "s2")]
    sample_dt[, type_int := ifelse(s1 == s2, "homo", "hetero")]

    return(sample_dt)
}



#' @title cellProximityEnrichment
#' @name cellProximityEnrichment
#' @description Compute cell-cell interaction enrichment (observed vs expected)
#' @param gobject giotto object
#' @param spat_unit spatial unit
#' @param feat_type feature type
#' @param spatial_network_name name of spatial network to use
#' @param cluster_column name of column to use for clusters
#' @param number_of_simulations number of simulations to create expected
#' observations
#' @param adjust_method method to adjust p.values
#' @param set_seed use of seed
#' @param seed_number seed number to use
<<<<<<< HEAD
#' @return List of cell Proximity scores (CPscores) in data.table format. The
#' first data.table (raw_sim_table) shows the raw observations of both the
#' original and simulated networks. The second data.table (enrichm_res) shows
=======
#' @returns List of cell Proximity scores (CPscores) in data.table format. The 
#' first data.table (raw_sim_table) shows the raw observations of both the 
#' original and simulated networks. The second data.table (enrichm_res) shows 
>>>>>>> 0659ee21
#' the enrichment results.
#' @details Spatial proximity enrichment or depletion between pairs of cell
#' types is calculated by calculating the observed over the expected frequency
#' of cell-cell proximity interactions. The expected frequency is the average
#' frequency calculated from a number of spatial network simulations. Each
#' individual simulation is obtained by reshuffling the cell type labels of
#' each node (cell) in the spatial network.
#' @examples
#' g <- GiottoData::loadGiottoMini("visium")
#' 
#' cellProximityEnrichment(g, cluster_column = "leiden_clus")
#' @export
cellProximityEnrichment <- function(gobject,
    spat_unit = NULL,
    feat_type = NULL,
    spatial_network_name = "Delaunay_network",
    cluster_column,
    number_of_simulations = 1000,
    adjust_method = c(
        "none", "fdr", "bonferroni", "BH",
        "holm", "hochberg", "hommel",
        "BY"
    ),
    set_seed = TRUE,
    seed_number = 1234) {
    # Set feat_type and spat_unit
    spat_unit <- set_default_spat_unit(
        gobject = gobject,
        spat_unit = spat_unit
    )
    feat_type <- set_default_feat_type(
        gobject = gobject,
        spat_unit = spat_unit,
        feat_type = feat_type
    )

    # p.adj test
    sel_adjust_method <- match.arg(adjust_method, choices = c(
        "none", "fdr", "bonferroni", "BH",
        "holm", "hochberg", "hommel",
        "BY"
    ))

    spatial_network_annot <- annotateSpatialNetwork(
        gobject = gobject,
        feat_type = feat_type,
        spat_unit = spat_unit,
        spatial_network_name = spatial_network_name,
        cluster_column = cluster_column
    )

    # remove double edges between same cells #
    # a simplified network does not have double edges between cells #

    # data.table variables
    unified_cells <- type_int <- N <- NULL

    spatial_network_annot <- dt_sort_combine_two_columns(
        spatial_network_annot, "to", "from", "unified_cells")
    spatial_network_annot <- spatial_network_annot[!duplicated(unified_cells)]

    sample_dt <- make_simulated_network(
        gobject = gobject,
        spat_unit = spat_unit,
        feat_type = feat_type,
        spatial_network_name = spatial_network_name,
        cluster_column = cluster_column,
        number_of_simulations = number_of_simulations,
        set_seed = set_seed,
        seed_number = seed_number
    )

    # combine original and simulated network
    table_sim_results <- sample_dt[, .N, by = c(
        "unified_int", "type_int", "round")]

    ## create complete simulations
    ## add 0 if no single interaction was found
    unique_ints <- unique(table_sim_results[, .(unified_int, type_int)])

    # data.table with 0's for all interactions
    minimum_simulations <- unique_ints[rep(
        seq_len(nrow(unique_ints)), number_of_simulations), ]
    minimum_simulations[, round := rep(
        paste0("sim", 1:number_of_simulations), each = nrow(unique_ints))]
    minimum_simulations[, N := 0]

    table_sim_minimum_results <- rbind(table_sim_results, minimum_simulations)
    table_sim_minimum_results[, V1 := sum(N), by = c(
        "unified_int", "type_int", "round")]
    table_sim_minimum_results <- unique(
        table_sim_minimum_results[, .(unified_int, type_int, round, V1)])
    table_sim_results <- table_sim_minimum_results


    # data.table variables
    orig <- unified_int <- V1 <- original <- enrichm <- simulations <- NULL

    table_sim_results[, orig := "simulations"]
    spatial_network_annot[, round := "original"]

    table_orig_results <- spatial_network_annot[, .N, by = c(
        "unified_int", "type_int", "round")]
    table_orig_results[, orig := "original"]
    data.table::setnames(table_orig_results, old = "N", new = "V1")

    table_results <- rbind(table_orig_results, table_sim_results)



    # add missing combinations from original or simulations
    # probably not needed anymore
    all_simulation_ints <- as.character(unique(table_results[
        orig == "simulations"]$unified_int))
    all_original_ints <- as.character(unique(table_results[
        orig == "original"]$unified_int))
    missing_in_original <- all_simulation_ints[
        !all_simulation_ints %in% all_original_ints]
    missing_in_simulations <- all_original_ints[
        !all_original_ints %in% all_simulation_ints]
    create_missing_for_original <- table_results[
        unified_int %in% missing_in_original]
    create_missing_for_original <- unique(create_missing_for_original[
        , c("orig", "V1") := list("original", 0)])
    create_missing_for_simulations <- table_results[
        unified_int %in% missing_in_simulations]
    create_missing_for_simulations <- unique(
        create_missing_for_simulations[, c("orig", "V1") := list(
            "simulations", 0)])

    table_results <- do.call(
        "rbind",
        list(table_results, create_missing_for_original,
            create_missing_for_simulations))


    ## p-values
    combo_list <- rep(NA, length = length(unique(table_results$unified_int)))
    p_high <- rep(NA, length = length(unique(table_results$unified_int)))
    p_low <- rep(NA, length = length(unique(table_results$unified_int)))

    for (int_combo in seq_along(unique(table_results$unified_int))) {
        this_combo <- as.character(unique(table_results$unified_int)[int_combo])

        sub <- table_results[unified_int == this_combo]

        orig_value <- sub[orig == "original"]$V1
        sim_values <- sub[orig == "simulations"]$V1

        length_simulations <- length(sim_values)
        if (length_simulations != number_of_simulations) {
            additional_length_needed <- number_of_simulations -
                length_simulations
            sim_values <- c(sim_values, rep(0, additional_length_needed))
        }

        p_orig_higher <- 1 - (sum((orig_value + 1) > (sim_values + 1)) /
                                number_of_simulations)
        p_orig_lower <- 1 - (sum((orig_value + 1) < (sim_values + 1)) /
                                number_of_simulations)

        combo_list[[int_combo]] <- this_combo
        p_high[[int_combo]] <- p_orig_higher
        p_low[[int_combo]] <- p_orig_lower
    }
    res_pvalue_DT <- data.table::data.table(
        unified_int = as.vector(combo_list),
        p_higher_orig = p_high,
        p_lower_orig = p_low)


    # depletion or enrichment in barplot format
    table_mean_results <- table_results[, .(mean(V1)), by = c(
        "orig", "unified_int", "type_int")]
    table_mean_results_dc <- data.table::dcast.data.table(
        data = table_mean_results, formula = type_int + unified_int ~ orig,
        value.var = "V1")
    table_mean_results_dc[, original := ifelse(is.na(original), 0, original)]
    table_mean_results_dc[, enrichm := log2((original + 1) / (simulations + 1))]


    table_mean_results_dc <- merge(
        table_mean_results_dc, res_pvalue_DT, by = "unified_int")
    data.table::setorder(table_mean_results_dc, enrichm)
    table_mean_results_dc[, unified_int := factor(unified_int, unified_int)]

    # adjust p-values for mht

    # data.table variables
    p.adj_higher <- p.adj_lower <- p_lower_orig <- p_higher_orig <-
        PI_value <- int_ranking <- NULL

    table_mean_results_dc[, p.adj_higher := stats::p.adjust(
        p_higher_orig, method = sel_adjust_method)]
    table_mean_results_dc[, p.adj_lower := stats::p.adjust(
        p_lower_orig, method = sel_adjust_method)]


    table_mean_results_dc[, PI_value := ifelse(p.adj_higher <= p.adj_lower,
        -log10(p.adj_higher + (1 / number_of_simulations)) * enrichm,
        -log10(p.adj_lower + (1 / number_of_simulations)) * enrichm
    )]
    data.table::setorder(table_mean_results_dc, PI_value)

    # order
    table_mean_results_dc <- table_mean_results_dc[order(-PI_value)]
    table_mean_results_dc[, int_ranking := 1:.N]

    return(list(raw_sim_table = table_results,
                enrichm_res = table_mean_results_dc))
}



#' @title addCellIntMetadata
#' @name addCellIntMetadata
#' @description Creates an additional metadata column with information about
#' interacting and non-interacting cell types of the
#' selected cell-cell interaction.
#' @param gobject giotto object
#' @param feat_type feature type
#' @param spat_unit spatial unit
#' @param spatial_network name of spatial network to use
#' @param cluster_column column of cell types
#' @param cell_interaction cell-cell interaction to use
#' @param name name for the new metadata column
#' @param return_gobject return an updated giotto object
<<<<<<< HEAD
#' @return Giotto object
#' @details This function will create an additional metadata column which
=======
#' @returns Giotto object
#' @details This function will create an additional metadata column which 
>>>>>>> 0659ee21
#' selects interacting cell types for a specific cell-cell
#' interaction. For example, if you want to color interacting astrocytes and
#' oligodendrocytes it will create a new metadata column with
#' the values "select_astrocytes", "select_oligodendrocytes",
#' "other_astrocytes", "other_oligodendroyctes" and "other". Where "other" is
#' all other cell types found within the selected cell type column.
#' @examples
#' g <- GiottoData::loadGiottoMini("visium")
#' 
#' addCellIntMetadata(g, cluster_column = "leiden_clus", 
#' cell_interaction = "custom_leiden")
#' @export
addCellIntMetadata <- function(gobject,
    spat_unit = NULL,
    feat_type = NULL,
    spatial_network = "spatial_network",
    cluster_column,
    cell_interaction,
    name = "select_int",
    return_gobject = TRUE) {
    # set spatial unit and feature type
    spat_unit <- set_default_spat_unit(
        gobject = gobject,
        spat_unit = spat_unit
    )
    feat_type <- set_default_feat_type(
        gobject = gobject,
        spat_unit = spat_unit,
        feat_type = feat_type
    )


    if (is.null(spatial_network)) {
        stop("spatial_network must be provided, this must be an existing
            spatial network")
    }

    if (is.null(cluster_column)) {
        stop("cluster_column must be provided, this must be an existing cell
            metadata column, see pData(your_giotto_object)")
    }

    if (is.null(cell_interaction)) {
        stop("cell_interaction must be provided, this must be cell--cell
            interaction between cell types in cluster_column")
    }

    # create spatial network
    spatial_network_annot <- annotateSpatialNetwork(
        gobject = gobject,
        feat_type = feat_type,
        spat_unit = spat_unit,
        spatial_network_name = spatial_network,
        cluster_column = cluster_column
    )

    # selected vs other cells

    # data.table variables
    unified_int <- cell_ID <- NULL

    selected_cells <- unique(c(
        spatial_network_annot[unified_int == cell_interaction]$to,
        spatial_network_annot[unified_int == cell_interaction]$from
    ))

    cell_metadata <- getCellMetadata(gobject,
        spat_unit = spat_unit,
        feat_type = feat_type,
        output = "cellMetaObj",
        copy_obj = TRUE
    )

    cell_type_1 <- strsplit(cell_interaction, split = "--")[[1]][1]
    cell_type_2 <- strsplit(cell_interaction, split = "--")[[1]][2]

    cell_metadata[][, c(name) := ifelse(!get(cluster_column) %in% c(
        cell_type_1, cell_type_2), "other",
        ifelse(get(cluster_column) == cell_type_1 & cell_ID %in% selected_cells,
                paste0("select_", cell_type_1),
            ifelse(get(cluster_column) == cell_type_2 & cell_ID %in%
                        selected_cells, paste0("select_", cell_type_2),
                ifelse(get(cluster_column) == cell_type_1,
                        paste0("other_", cell_type_1),
                        paste0("other_", cell_type_2))
            )
        )
    )]

    if (return_gobject == TRUE) {
        ### ### ### ### ### ### ### ### ### ### ### ### ### ### ### ### ### ###
        gobject <- set_cell_metadata(gobject,
            metadata = cell_metadata,
            verbose = FALSE
        )
        ### ### ### ### ### ### ### ### ### ### ### ### ### ### ### ### ### ###

        ## update parameters used ##
        gobject <- update_giotto_params(gobject,
                                        description = "_add_cell_int_info")

        return(gobject)
    } else {
        return(cell_metadata)
    }
}





# * ####
# ICF cell proximity feature changes ####

#' @title Interaction changed features test methods
#' @name cell_proximity_tests
#' @description
#' Perform specified test on subsets of a matrix
#' @returns cell proximity values
NULL


#' @describeIn cell_proximity_tests t.test
#' @keywords internal
.do_ttest <- function(expr_values,
    select_ind,
    other_ind,
    adjust_method,
    mean_method,
    offset = 0.1) {
    vmsg(.is_debug = TRUE, ".do_ttest")

    # data.table variables
    p.value <- p.adj <- NULL

    mean_sel <- my_rowMeans(
        expr_values[, select_ind], method = mean_method, offset = offset)
    mean_all <- my_rowMeans(
        expr_values[, other_ind], method = mean_method, offset = offset)

    if (length(select_ind) == 1 | length(other_ind) == 1) {
        results <- NaN
    } else {
        results <- apply(expr_values, MARGIN = 1, function(x) {
            p.value <- stats::t.test(x[select_ind], x[other_ind])$p.value
        })
    }

    # other info
    log2fc <- log2((mean_sel + offset) / (mean_all + offset))
    diff <- mean_sel - mean_all

    resultsDT <- data.table(
        "feats" = rownames(expr_values),
        "sel" = mean_sel, "other" = mean_all,
        "log2fc" = log2fc, "diff" = diff,
        "p.value" = unlist(results))
    resultsDT[, p.value := ifelse(is.nan(p.value), 1, p.value)]
    resultsDT[, p.adj := stats::p.adjust(p.value, method = adjust_method)]
    setorder(resultsDT, p.adj)

    return(resultsDT)
}




#' @describeIn cell_proximity_tests limma t.test
#' @keywords internal
.do_limmatest <- function(expr_values,
    select_ind,
    other_ind,
    mean_method,
    offset = 0.1) {
    vmsg(.is_debug = TRUE, ".do_limmatest")

    # data.table variables
    sel <- other <- feats <- P.Value <- adj.P.Val <- p.adj <- NULL

    expr_values_subset <- cbind(
        expr_values[, select_ind], expr_values[, other_ind])
    mygroups <- c(rep("sel", length(select_ind)),
                rep("other", length(other_ind)))
    mygroups <- factor(mygroups, levels = unique(mygroups))

    design <- stats::model.matrix(~ 0 + mygroups)
    colnames(design) <- levels(mygroups)
    fit <- limma::lmFit(expr_values_subset, design = design)


    cont.matrix <- limma::makeContrasts(
        sel_vs_other = sel - other,
        levels = design
    )

    fitcontrast <- limma::contrasts.fit(fit, cont.matrix)
    fitc_ebayes <- limma::eBayes(fitcontrast)

    # limma to DT
    limma_result <- limma::topTable(
        fitc_ebayes, coef = 1, number = 100000, confint = TRUE)
    limmaDT <- data.table::as.data.table(limma_result)
    limmaDT[, feats := rownames(limma_result)]

    # other info
    mean_sel <- my_rowMeans(
        expr_values[, select_ind], method = mean_method, offset = offset)
    mean_all <- my_rowMeans(
        expr_values[, other_ind], method = mean_method, offset = offset)

    log2fc <- log2((mean_sel + offset) / (mean_all + offset))
    diff <- mean_sel - mean_all

    tempDT <- data.table::data.table(
        "feats" = rownames(expr_values),
        "sel" = mean_sel,
        "other" = mean_all,
        "log2fc" = log2fc,
        "diff" = diff
    )
    limmaDT <- data.table::merge.data.table(limmaDT, tempDT, by = "feats")
    limmaDT <- limmaDT[
        , .(feats, sel, other, log2fc, diff, P.Value, adj.P.Val)]
    colnames(limmaDT) <- c("feats", "sel", "other", "log2fc", "diff",
                            "p.value", "p.adj")

    setorder(limmaDT, p.adj)

    return(limmaDT)
}




#' @describeIn cell_proximity_tests wilcoxon
#' @keywords internal
.do_wilctest <- function(expr_values,
    select_ind,
    other_ind,
    adjust_method,
    mean_method,
    offset = 0.1) {
    vmsg(.is_debug = TRUE, ".do_wilctest")

    # data.table variables
    p.value <- p.adj <- NULL

    mean_sel <- my_rowMeans(
        expr_values[, select_ind], method = mean_method, offset = offset)
    mean_all <- my_rowMeans(
        expr_values[, other_ind], method = mean_method, offset = offset)

    if (length(select_ind) == 1 | length(other_ind) == 1) {
        results <- NaN
    } else {
        results <- apply(expr_values, MARGIN = 1, function(x) {
            p.value <- stats::wilcox.test(x[select_ind], x[other_ind])$p.value
        })
    }

    # other info
    log2fc <- log2((mean_sel + offset) / (mean_all + offset))
    diff <- mean_sel - mean_all

    resultsDT <- data.table(
        "feats" = rownames(expr_values),
        "sel" = mean_sel,
        "other" = mean_all,
        "log2fc" = log2fc,
        "diff" = diff,
        "p.value" = unlist(results))
    resultsDT[, p.value := ifelse(is.nan(p.value), 1, p.value)]
    resultsDT[, p.adj := stats::p.adjust(p.value, method = adjust_method)]
    setorder(resultsDT, p.adj)

    return(resultsDT)
}


# calculate original values
.do_permuttest_original <- function(expr_values,
    select_ind,
    other_ind,
    name = "orig",
    mean_method,
    offset = 0.1) {
    # data.table variables
    feats <- NULL

    mean_sel <- my_rowMeans(expr_values[
        , select_ind], method = mean_method, offset = offset)
    mean_all <- my_rowMeans(expr_values[
        , other_ind], method = mean_method, offset = offset)

    log2fc <- log2((mean_sel + offset) / (mean_all + offset))
    diff <- mean_sel - mean_all

    resultsDT <- data.table(
        "sel" = mean_sel, "other" = mean_all, "log2fc" = log2fc, "diff" = diff)
    resultsDT[, feats := rownames(expr_values)]
    resultsDT[, name := name]

    return(resultsDT)
}



# calculate random values
.do_permuttest_random <- function(expr_values,
    select_ind,
    other_ind,
    name = "perm_1",
    mean_method,
    offset = 0.1,
    set_seed = TRUE,
    seed_number = 1234) {
    # data.table variables
    feats <- NULL

    l_select_ind <- length(select_ind)
    l_other_ind <- length(other_ind)

    all_ind <- c(select_ind, other_ind)

    if (set_seed == TRUE) {
        set.seed(seed = seed_number)
    }
    random_select <- sample(all_ind, size = l_select_ind, replace = FALSE)
    random_other <- all_ind[!all_ind %in% random_select]

    # alternative
    mean_sel <- my_rowMeans(
        expr_values[, random_select], method = mean_method, offset = offset)
    mean_all <- my_rowMeans(
        expr_values[, random_other], method = mean_method, offset = offset)

    log2fc <- log2((mean_sel + offset) / (mean_all + offset))
    diff <- mean_sel - mean_all

    resultsDT <- data.table(
        "sel" = mean_sel, "other" = mean_all, "log2fc" = log2fc, "diff" = diff)
    resultsDT[, feats := rownames(expr_values)]
    resultsDT[, name := name]

    return(resultsDT)
}




# calculate multiple random values
.do_multi_permuttest_random <- function(expr_values,
    select_ind,
    other_ind,
    mean_method,
    offset = 0.1,
    n = 100,
    set_seed = TRUE,
    seed_number = 1234) {
    if (set_seed == TRUE) {
        seed_number_list <- seed_number:(seed_number + (n - 1))
    }

    result <- lapply(X = 1:n, FUN = function(x) {
        seed_number <- seed_number_list[x]

        perm_rand <- .do_permuttest_random(
            expr_values = expr_values,
            select_ind = select_ind,
            other_ind = other_ind,
            name = paste0("perm_", x),
            mean_method = mean_method,
            offset = offset,
            set_seed = set_seed,
            seed_number = seed_number
        )
    })

    final_result <- do.call("rbind", result)
}


#' @describeIn cell_proximity_tests random permutation
#' @keywords internal
.do_permuttest <- function(expr_values,
    select_ind, other_ind,
    n_perm = 1000,
    adjust_method = "fdr",
    mean_method,
    offset = 0.1,
    set_seed = TRUE,
    seed_number = 1234) {
    # data.table variables
    log2fc_diff <- log2fc <- sel <- other <- feats <- p_higher <- p_lower <-
        perm_sel <- NULL
    perm_other <- perm_log2fc <- perm_diff <- p.value <- p.adj <- NULL

    ## original data
    vmsg(.is_debug = TRUE, "ok1")
    original <- .do_permuttest_original(
        expr_values = expr_values,
        select_ind = select_ind, other_ind = other_ind,
        name = "orig",
        mean_method = mean_method,
        offset = offset
    )

    ## random permutations
    vmsg(.is_debug = TRUE, "ok2")
    random_perms <- .do_multi_permuttest_random(
        expr_values = expr_values,
        n = n_perm,
        select_ind = select_ind,
        other_ind = other_ind,
        mean_method = mean_method,
        offset = offset,
        set_seed = set_seed,
        seed_number = seed_number
    )

    ##
    random_perms[, log2fc_diff := rep(original$log2fc, n_perm) - log2fc]
    random_perms[,
                c("perm_sel", "perm_other", "perm_log2fc", "perm_diff") := list(
                    mean(sel), mean(other), mean(log2fc), mean(diff)),
                by = feats]

    ## get p-values
    random_perms[, p_higher := sum(log2fc_diff > 0), by = feats]
    random_perms[, p_higher := 1 - (p_higher / n_perm)]
    random_perms[, p_lower := sum(log2fc_diff < 0), by = feats]
    random_perms[, p_lower := 1 - (p_lower / n_perm)]

    ## combine results permutation and original
    random_perms_res <- unique(random_perms[
        , .(feats, perm_sel, perm_other, perm_log2fc, perm_diff, p_higher,
            p_lower)])
    results_m <- data.table::merge.data.table(
        random_perms_res, original[, .(feats, sel, other, log2fc, diff)],
        by = "feats")

    # select lowest p-value and perform p.adj
    results_m[, p.value := ifelse(p_higher <= p_lower, p_higher, p_lower)]
    results_m[, p.adj := stats::p.adjust(p.value, method = adjust_method)]

    results_m <- results_m[
        , .(feats, sel, other, log2fc, diff, p.value, p.adj, perm_sel,
            perm_other, perm_log2fc, perm_diff)]
    setorder(results_m, p.adj, -log2fc)

    return(results_m)
}



#' @title Do cell proximity test
#' @name .do_cell_proximity_test
#' @description Performs a selected differential test on subsets of a matrix
#' @param expr_values Matrix object
#' @returns differential test on subsets of a matrix
#' @keywords internal
#' @seealso [cell_proximity_tests]
.do_cell_proximity_test <- function(expr_values,
    select_ind, other_ind,
    diff_test = c("permutation", "limma", "t.test", "wilcox"),
    mean_method = c("arithmic", "geometric"),
    offset = 0.1,
    n_perm = 100,
    adjust_method = c(
        "bonferroni", "BH", "holm", "hochberg", "hommel",
        "BY", "fdr", "none"
    ),
    set_seed = TRUE,
    seed_number = 1234,
    verbose = FALSE) {
    # get parameters
    diff_test <- match.arg(
        diff_test, choices = c("permutation", "limma", "t.test", "wilcox"))
    adjust_method <- match.arg(adjust_method, choices = c(
        "bonferroni", "BH", "holm", "hochberg", "hommel",
        "BY", "fdr", "none"
    ))
    mean_method <- match.arg(mean_method, choices = c("arithmic", "geometric"))

    vmsg(.is_debug = TRUE, ".do_cell_proximity_test")

    if (diff_test == "permutation") {
        result <- .do_permuttest(
            expr_values = expr_values,
            select_ind = select_ind, other_ind = other_ind,
            n_perm = n_perm, adjust_method = adjust_method,
            mean_method = mean_method, offset = offset,
            set_seed = set_seed,
            seed_number = seed_number
        )
    } else if (diff_test == "limma") {
        result <- .do_limmatest(
            expr_values = expr_values,
            select_ind = select_ind, other_ind = other_ind,
            mean_method = mean_method, offset = offset
        )
    } else if (diff_test == "t.test") {
        result <- .do_ttest(
            expr_values = expr_values,
            select_ind = select_ind, other_ind = other_ind,
            mean_method = mean_method, offset = offset,
            adjust_method = adjust_method
        )
    } else if (diff_test == "wilcox") {
        result <- .do_wilctest(
            expr_values = expr_values,
            select_ind = select_ind, other_ind = other_ind,
            mean_method = mean_method, offset = offset,
            adjust_method = adjust_method
        )
    }

    return(result)
}




#' @title Find cell proximity features per interaction
#' @name .findCellProximityFeats_per_interaction
#' @description Identifies features that are differentially expressed due to
#' proximity to other cell types.
#' @param expr_values Matrix object
#' @returns data.table
#' @keywords internal
#' @seealso [.do_cell_proximity_test()] for specific tests
.findCellProximityFeats_per_interaction <- function(sel_int,
    expr_values,
    cell_metadata,
    annot_spatnetwork,
    cluster_column = NULL,
    minimum_unique_cells = 1,
    minimum_unique_int_cells = 1,
    exclude_selected_cells_from_test = TRUE,
    diff_test = c("permutation", "limma", "t.test", "wilcox"),
    mean_method = c("arithmic", "geometric"),
    offset = 0.1,
    adjust_method = "bonferroni",
    nr_permutations = 100,
    set_seed = TRUE,
    seed_number = 1234) {
    # data.table variables
    unified_int <- to_cell_type <- from_cell_type <- cell_type <-
        int_cell_type <- NULL
    nr_select <- int_nr_select <- nr_other <- int_nr_other <- unif_int <- NULL

    # select test to perform
    diff_test <- match.arg(
        arg = diff_test,
        choices = c("permutation", "limma", "t.test", "wilcox"))

    # select subnetwork
    sub_spatnetwork <- annot_spatnetwork[unified_int == sel_int]

    # unique cell types
    unique_cell_types <- unique(
        c(sub_spatnetwork$to_cell_type, sub_spatnetwork$from_cell_type))

    if (length(unique_cell_types) == 2) {
        first_cell_type <- unique_cell_types[1]
        second_cell_type <- unique_cell_types[2]

        # first cell type ids
        to1 <- sub_spatnetwork[to_cell_type == first_cell_type][["to"]]
        from1 <- sub_spatnetwork[from_cell_type == first_cell_type][["from"]]
        cell1_ids <- unique(c(to1, from1))

        # second cell type ids
        to2 <- sub_spatnetwork[to_cell_type == second_cell_type][["to"]]
        from2 <- sub_spatnetwork[from_cell_type == second_cell_type][["from"]]
        cell2_ids <- unique(c(to2, from2))

        ## all cell ids
        all_cell1 <- cell_metadata[get(cluster_column) == first_cell_type][[
            "cell_ID"]]
        all_cell2 <- cell_metadata[get(cluster_column) == second_cell_type][[
            "cell_ID"]]

        ## exclude selected
        if (exclude_selected_cells_from_test == TRUE) {
            all_cell1 <- all_cell1[!all_cell1 %in% cell1_ids]
            all_cell2 <- all_cell2[!all_cell2 %in% cell2_ids]
        }

        ## FOR CELL TYPE 1
        sel_ind1 <- which(colnames(expr_values) %in% cell1_ids)
        all_ind1 <- which(colnames(expr_values) %in% all_cell1)

        ## FOR CELL TYPE 2
        sel_ind2 <- which(colnames(expr_values) %in% cell2_ids)
        all_ind2 <- which(colnames(expr_values) %in% all_cell2)


        ## do not continue if too few cells ##
        if (length(sel_ind1) < minimum_unique_cells |
            length(all_ind1) < minimum_unique_cells |
            length(sel_ind2) < minimum_unique_int_cells) {
            result_cell_1 <- NULL
        } else {
            result_cell_1 <- .do_cell_proximity_test(
                expr_values = expr_values,
                select_ind = sel_ind1,
                other_ind = all_ind1,
                diff_test = diff_test,
                n_perm = nr_permutations,
                mean_method = mean_method,
                offset = offset,
                adjust_method = adjust_method,
                set_seed = set_seed,
                seed_number = seed_number
            )
            result_cell_1[, cell_type := first_cell_type]
            result_cell_1[, int_cell_type := second_cell_type]
            result_cell_1[, nr_select := length(sel_ind1)]
            result_cell_1[, int_nr_select := length(sel_ind2)]
            result_cell_1[, nr_other := length(all_ind1)]
            result_cell_1[, int_nr_other := length(all_ind2)]
        }


        ## do not continue if too few cells ##
        if (length(sel_ind2) < minimum_unique_cells |
            length(all_ind2) < minimum_unique_cells |
            length(sel_ind1) < minimum_unique_int_cells) {
            result_cell_2 <- NULL
        } else {
            result_cell_2 <- .do_cell_proximity_test(
                expr_values = expr_values,
                select_ind = sel_ind2, other_ind = all_ind2,
                diff_test = diff_test,
                n_perm = nr_permutations,
                mean_method = mean_method,
                offset = offset,
                adjust_method = adjust_method,
                set_seed = set_seed,
                seed_number = seed_number
            )
            result_cell_2[, cell_type := second_cell_type]
            result_cell_2[, int_cell_type := first_cell_type]
            result_cell_2[, nr_select := length(sel_ind2)]
            result_cell_2[, int_nr_select := length(sel_ind1)]
            result_cell_2[, nr_other := length(all_ind2)]
            result_cell_2[, int_nr_other := length(all_ind1)]
        }


        ## COMBINE

        if (is.null(result_cell_1) & is.null(result_cell_2)) {
            return(NULL)
        } else {
            result_cells <- rbind(result_cell_1, result_cell_2)
        }
    } else if (length(unique_cell_types) == 1) {
        first_cell_type <- unique_cell_types[1]

        # first cell type ids
        to1 <- sub_spatnetwork[to_cell_type == first_cell_type][["to"]]
        from1 <- sub_spatnetwork[from_cell_type == first_cell_type][["from"]]
        cell1_ids <- unique(c(to1, from1))

        ## all cell ids
        all_cell1 <- cell_metadata[get(cluster_column) == first_cell_type][[
            "cell_ID"]]

        ## exclude selected
        if (exclude_selected_cells_from_test == TRUE) {
            all_cell1 <- all_cell1[!all_cell1 %in% cell1_ids]
        }

        ## FOR CELL TYPE 1
        sel_ind1 <- which(colnames(expr_values) %in% cell1_ids)
        all_ind1 <- which(colnames(expr_values) %in% all_cell1)


        ## do not continue if too few cells ##
        if (length(sel_ind1) < minimum_unique_cells |
            length(all_ind1) < minimum_unique_cells) {
            return(NULL)
        }

        result_cells <- .do_cell_proximity_test(
            expr_values = expr_values,
            select_ind = sel_ind1, other_ind = all_ind1,
            diff_test = diff_test,
            n_perm = nr_permutations,
            mean_method = mean_method,
            offset = offset,
            adjust_method = adjust_method,
            set_seed = set_seed,
            seed_number = seed_number
        )

        result_cells[, cell_type := first_cell_type]
        result_cells[, int_cell_type := first_cell_type]
        result_cells[, nr_select := length(sel_ind1)]
        result_cells[, int_nr_select := length(sel_ind1)]
        result_cells[, nr_other := length(all_ind1)]
        result_cells[, int_nr_other := length(all_ind1)]
    }

    result_cells[, unif_int := sel_int]

    return(result_cells)
}




#' @title findInteractionChangedFeats
#' @name findInteractionChangedFeats
#' @description Identifies cell-to-cell Interaction Changed Features (ICF),
#' i.e. features that are differentially expressed due to proximity to other
#' cell types.
#' @param gobject giotto object
#' @param feat_type feature type
#' @param spat_unit spatial unit
#' @param expression_values expression values to use
#' @param selected_feats subset of selected features (optional)
#' @param cluster_column name of column to use for cell types
#' @param spatial_network_name name of spatial network to use
#' @param minimum_unique_cells minimum number of target cells required
#' @param minimum_unique_int_cells minimum number of interacting cells required
#' @param diff_test which differential expression test
#' @param mean_method method to use to calculate the mean
#' @param offset offset value to use when calculating log2 ratio
#' @param adjust_method which method to adjust p-values
#' @param nr_permutations number of permutations if diff_test = permutation
#' @param exclude_selected_cells_from_test exclude interacting cells other cells
#' @param do_parallel run calculations in parallel with mclapply
#' @param set_seed set a seed for reproducibility
#' @param seed_number seed number
<<<<<<< HEAD
#' @return icfObject that contains the Interaction Changed differential feature
=======
#' @returns icfObject that contains the Interaction Changed differential feature 
>>>>>>> 0659ee21
#' scores
#' @details Function to calculate if features are differentially expressed in
#' cell types when they interact (approximated by physical proximity) with
#' other cell types. The results data.table in the icfObject contains
#' - at least - the following columns:
#' \itemize{
#'  \item{features:}{ All or selected list of tested features}
#'  \item{sel:}{ average feature expression in the interacting cells from the target cell type }
#'  \item{other:}{ average feature expression in the NOT-interacting cells from the target cell type }
#'  \item{log2fc:}{ log2 fold-change between sel and other}
#'  \item{diff:}{ spatial expression difference between sel and other}
#'  \item{p.value:}{ associated p-value}
#'  \item{p.adj:}{ adjusted p-value}
#'  \item{cell_type:}{ target cell type}
#'  \item{int_cell_type:}{ interacting cell type}
#'  \item{nr_select:}{ number of cells for selected target cell type}
#'  \item{int_nr_select:}{ number of cells for interacting cell type}
#'  \item{nr_other:}{ number of other cells of selected target cell type}
#'  \item{int_nr_other:}{ number of other cells for interacting cell type}
#'  \item{unif_int:}{ cell-cell interaction}
#' }
#' @examples
#' g <- GiottoData::loadGiottoMini("visium")
#' 
#' findInteractionChangedFeats(g, cluster_column = "leiden_clus",
#' selected_feats = c("Gna12", "Ccnd2", "Btbd17"), nr_permutations = 10)
#' @export
findInteractionChangedFeats <- function(gobject,
    feat_type = NULL,
    spat_unit = NULL,
    expression_values = "normalized",
    selected_feats = NULL,
    cluster_column,
    spatial_network_name = "Delaunay_network",
    minimum_unique_cells = 1,
    minimum_unique_int_cells = 1,
    diff_test = c("permutation", "limma", "t.test", "wilcox"),
    mean_method = c("arithmic", "geometric"),
    offset = 0.1,
    adjust_method = c(
        "bonferroni", "BH", "holm", "hochberg", "hommel",
        "BY", "fdr", "none"
    ),
    nr_permutations = 1000,
    exclude_selected_cells_from_test = TRUE,
    do_parallel = TRUE,
    set_seed = TRUE,
    seed_number = 1234) {
    # Set feat_type and spat_unit
    spat_unit <- set_default_spat_unit(
        gobject = gobject,
        spat_unit = spat_unit
    )
    feat_type <- set_default_feat_type(
        gobject = gobject,
        spat_unit = spat_unit,
        feat_type = feat_type
    )

    # expression values to be used
    values <- match.arg(
        expression_values,
        unique(c("normalized", "scaled", "custom", expression_values)))
    expr_values <- getExpression(
        gobject = gobject,
        spat_unit = spat_unit,
        feat_type = feat_type,
        values = values,
        output = "matrix"
    ) # as matrix (never set back)

    ## test selected feats ##
    if (!is.null(selected_feats)) {
        expr_values <- expr_values[rownames(expr_values) %in% selected_feats, ]
    }

    ## stop test selected feats ##

    # difference test
    diff_test <- match.arg(
        diff_test, choices = c("permutation", "limma", "t.test", "wilcox"))

    # p.adj test
    adjust_method <- match.arg(adjust_method, choices = c(
        "bonferroni", "BH", "holm", "hochberg", "hommel",
        "BY", "fdr", "none"
    ))
    # how to calculate mean
    mean_method <- match.arg(mean_method, choices = c("arithmic", "geometric"))

    ## metadata
    cell_metadata <- pDataDT(gobject, feat_type = feat_type)



    ## annotated spatial network
    annot_spatnetwork <- annotateSpatialNetwork(gobject,
        feat_type = feat_type,
        spat_unit = spat_unit,
        spatial_network_name = spatial_network_name,
        cluster_column = cluster_column
    )

    all_interactions <- unique(annot_spatnetwork$unified_int)

    if (do_parallel == TRUE) {
        fin_result <- lapply_flex(
            X = all_interactions, future.seed = TRUE, FUN = function(x) {

            tempres <- .findCellProximityFeats_per_interaction(
                expr_values = expr_values,
                cell_metadata = cell_metadata,
                annot_spatnetwork = annot_spatnetwork,
                minimum_unique_cells = minimum_unique_cells,
                minimum_unique_int_cells = minimum_unique_int_cells,
                sel_int = x,
                cluster_column = cluster_column,
                exclude_selected_cells_from_test = exclude_selected_cells_from_test,
                diff_test = diff_test,
                mean_method = mean_method,
                offset = offset,
                adjust_method = adjust_method,
                nr_permutations = nr_permutations,
                set_seed = set_seed,
                seed_number = seed_number
            )
        })
    } else {
        fin_result <- list()

        for (i in seq_along(all_interactions)) {
            x <- all_interactions[i]


            tempres <- .findCellProximityFeats_per_interaction(
                expr_values = expr_values,
                cell_metadata = cell_metadata,
                annot_spatnetwork = annot_spatnetwork,
                minimum_unique_cells = minimum_unique_cells,
                minimum_unique_int_cells = minimum_unique_int_cells,
                sel_int = x,
                cluster_column = cluster_column,
                exclude_selected_cells_from_test = exclude_selected_cells_from_test,
                diff_test = diff_test,
                mean_method = mean_method,
                offset = offset,
                adjust_method = adjust_method,
                nr_permutations = nr_permutations,
                set_seed = set_seed,
                seed_number = seed_number
            )

            fin_result[[i]] <- tempres
        }
    }

    final_result <- do.call("rbind", fin_result)



    # data.table variables
    spec_int <- cell_type <- int_cell_type <- type_int <- NULL

    final_result[, spec_int := paste0(cell_type, "--", int_cell_type)]
    final_result[, type_int := ifelse(
        cell_type == int_cell_type, "homo", "hetero")]


    # return(final_result)

    permutation_test <- ifelse(
        diff_test == "permutation", nr_permutations, "no permutations")

    icfObject <- list(
        ICFscores = final_result,
        Giotto_info = list(
            "values" = values,
            "cluster" = cluster_column,
            "spatial network" = spatial_network_name
        ),
        test_info = list(
            "test" = diff_test,
            "p.adj" = adjust_method,
            "min cells" = minimum_unique_cells,
            "min interacting cells" = minimum_unique_int_cells,
            "exclude selected cells" = exclude_selected_cells_from_test,
            "perm" = permutation_test
        )
    )
    class(icfObject) <- append("icfObject", class(icfObject))
    return(icfObject)
}



#' @title findInteractionChangedGenes
#' @name findInteractionChangedGenes
#' @description Identifies cell-to-cell Interaction Changed Features (ICF),
#' i.e. genes that are differentially expressed due to interactions with other
#' cell types.
#' @param ... params to pass to \code{findInteractionChangedFeats}
#' @seealso \code{\link{findInteractionChangedFeats}}
#' @returns interaction changed genes
#' @export
findInteractionChangedGenes <- function(...) {
    .Deprecated(new = "findInteractionChangedFeats")

    findInteractionChangedFeats(...)
}



#' @title findCellProximityGenes
#' @name findCellProximityGenes
#' @description Identifies cell-to-cell Interaction Changed Features (ICF),
#' i.e. genes that are differentially expressed due to proximity to other cell
#' types.
#' @inheritDotParams findInteractionChangedFeats
#' @seealso \code{\link{findInteractionChangedFeats}}
#' @returns cell-cell interaction changed genes
#' @export
findCellProximityGenes <- function(...) {
    .Deprecated(new = "findInteractionChangedFeats")

    findInteractionChangedFeats(...)
}





#' @title findICF
#' @name findICF
#' @description Identifies cell-to-cell Interaction Changed Features (ICF),
#' i.e. features that are differentially expressed due to proximity to other
#' cell types.
#' @param gobject giotto object
#' @param feat_type feature type
#' @param spat_unit spatial unit
#' @param expression_values expression values to use
#' @param selected_feats subset of selected features (optional)
#' @param cluster_column name of column to use for cell types
#' @param spatial_network_name name of spatial network to use
#' @param minimum_unique_cells minimum number of target cells required
#' @param minimum_unique_int_cells minimum number of interacting cells required
#' @param diff_test which differential expression test
#' @param mean_method method to use to calculate the mean
#' @param offset offset value to use when calculating log2 ratio
#' @param adjust_method which method to adjust p-values
#' @param nr_permutations number of permutations if diff_test = permutation
#' @param exclude_selected_cells_from_test exclude interacting cells other cells
#' @param do_parallel run calculations in parallel with mclapply
#' @param set_seed set a seed for reproducibility
#' @param seed_number seed number
<<<<<<< HEAD
#' @return icfObject that contains the Interaction Changed differential gene
=======
#' @returns icfObject that contains the Interaction Changed differential gene 
>>>>>>> 0659ee21
#' scores
#' @details Function to calculate if genes are differentially expressed in
#' cell types when they interact (approximated by physical proximity) with
#' other cell types. The results data.table in the icfObject contains
#' - at least - the following columns:
#' \itemize{
#'  \item{features:}{ All or selected list of tested features}
#'  \item{sel:}{ average feature expression in the interacting cells from the target cell type }
#'  \item{other:}{ average feature expression in the NOT-interacting cells from the target cell type }
#'  \item{log2fc:}{ log2 fold-change between sel and other}
#'  \item{diff:}{ spatial expression difference between sel and other}
#'  \item{p.value:}{ associated p-value}
#'  \item{p.adj:}{ adjusted p-value}
#'  \item{cell_type:}{ target cell type}
#'  \item{int_cell_type:}{ interacting cell type}
#'  \item{nr_select:}{ number of cells for selected target cell type}
#'  \item{int_nr_select:}{ number of cells for interacting cell type}
#'  \item{nr_other:}{ number of other cells of selected target cell type}
#'  \item{int_nr_other:}{ number of other cells for interacting cell type}
#'  \item{unif_int:}{ cell-cell interaction}
#' }
#' @seealso \code{\link{findInteractionChangedFeats}}
#' @examples
#' g <- GiottoData::loadGiottoMini("visium")
#' 
#' findICF(g, cluster_column = "leiden_clus",
#' selected_feats = c("Gna12", "Ccnd2", "Btbd17"), nr_permutations = 10)
#' @export
findICF <- function(gobject,
    feat_type = NULL,
    spat_unit = NULL,
    expression_values = "normalized",
    selected_feats = NULL,
    cluster_column,
    spatial_network_name = "Delaunay_network",
    minimum_unique_cells = 1,
    minimum_unique_int_cells = 1,
    diff_test = c("permutation", "limma", "t.test", "wilcox"),
    mean_method = c("arithmic", "geometric"),
    offset = 0.1,
    adjust_method = c(
        "bonferroni", "BH", "holm", "hochberg", "hommel",
        "BY", "fdr", "none"
    ),
    nr_permutations = 100,
    exclude_selected_cells_from_test = TRUE,
    do_parallel = TRUE,
    set_seed = TRUE,
    seed_number = 1234) {
    findInteractionChangedFeats(
        gobject = gobject,
        feat_type = feat_type,
        spat_unit = spat_unit,
        expression_values = expression_values,
        selected_feats = selected_feats,
        cluster_column = cluster_column,
        spatial_network_name = spatial_network_name,
        minimum_unique_cells = minimum_unique_cells,
        minimum_unique_int_cells = minimum_unique_int_cells,
        diff_test = diff_test,
        mean_method = mean_method,
        offset = offset,
        adjust_method = adjust_method,
        nr_permutations = nr_permutations,
        exclude_selected_cells_from_test = exclude_selected_cells_from_test,
        do_parallel = do_parallel,
        set_seed = set_seed,
        seed_number = seed_number
    )
}




#' @title findICG
#' @name findICG
#' @description Identifies cell-to-cell Interaction Changed Features (ICF),
#' i.e. genes that are differentially expressed due to interaction with other
#' cell types.
#' @inheritDotParams findICF
#' @seealso \code{\link{findICF}}
#' @returns cell-cell interaction changed features
#' @export
findICG <- function(...) {
    .Deprecated(new = "findICF")

    findICF(...)
}



#' @title findCPG
#' @name findCPG
#' @description Identifies cell-to-cell Interaction Changed Features (ICF),
#' i.e. genes that are differentially expressed due to proximity to other cell
#' types.
#' @inheritDotParams findICF
#' @returns cell-to-cell Interaction Changed Genes
#' @seealso \code{\link{findICF}}
#' @export
findCPG <- function(...) {
    .Deprecated(new = "findICF")

    findICF(...)
}




#' @title filterInteractionChangedFeats
#' @name filterInteractionChangedFeats
#' @description Filter Interaction Changed Feature scores.
#' @param icfObject ICF (interaction changed feature) score object
#' @param min_cells minimum number of source cell type
#' @param min_cells_expr minimum expression level for source cell type
#' @param min_int_cells minimum number of interacting neighbor cell type
#' @param min_int_cells_expr minimum expression level for interacting neighbor
#' cell type
#' @param min_fdr minimum adjusted p-value
#' @param min_spat_diff minimum absolute spatial expression difference
#' @param min_log2_fc minimum log2 fold-change
#' @param min_zscore minimum z-score change
#' @param zscores_column calculate z-scores over cell types or genes
#' @param direction differential expression directions to keep
#' @returns icfObject that contains the filtered differential feature scores
#' @export
filterInteractionChangedFeats <- function(icfObject,
    min_cells = 4,
    min_cells_expr = 1,
    min_int_cells = 4,
    min_int_cells_expr = 1,
    min_fdr = 0.1,
    min_spat_diff = 0.2,
    min_log2_fc = 0.2,
    min_zscore = 2,
    zscores_column = c("cell_type", "feats"),
    direction = c("both", "up", "down")) {
    # data.table variables
    nr_select <- int_nr_select <- zscores <- log2fc <- sel <- other <-
        p.adj <- NULL

    if (!"icfObject" %in% class(icfObject)) {
        stop("icfObject needs to be the output from
            findInteractionChangedFeats() or findICF()")
    }

    zscores_column <- match.arg(
        zscores_column, choices = c("cell_type", "feats"))

    ICFscore <- copy(icfObject[["ICFscores"]])

    # other parameters
    direction <- match.arg(direction, choices = c("both", "up", "down"))


    ## sequential filter steps ##
    # 1. minimum number of source and target cells
    selection_scores <- ICFscore[nr_select >= min_cells &
                                    int_nr_select >= min_int_cells]

    # 2. create z-scores for log2fc per cell type
    selection_scores[, zscores := scale(log2fc), by = c(zscores_column)]

    # 3. filter based on z-scores and minimum levels
    comb_DT <- rbind(
        selection_scores[zscores >= min_zscore &
                            abs(diff) >= min_spat_diff &
                            log2fc >= min_log2_fc & sel >= min_cells_expr],
        selection_scores[zscores <= -min_zscore &
                            abs(diff) >= min_spat_diff &
                            log2fc <= -min_log2_fc &
                            other >= min_int_cells_expr]
    )

    # 4. filter based on adjusted p-value (fdr)
    comb_DT <- comb_DT[p.adj < min_fdr]


    if (direction == "both") {
        selection_scores <- selection_scores
    } else if (direction == "up") {
        selection_scores <- selection_scores[log2fc >= min_log2_fc]
    } else if (direction == "down") {
        selection_scores <- selection_scores[log2fc <= -min_log2_fc]
    }


    newobj <- copy(icfObject)
    newobj[["ICFscores"]] <- comb_DT

    return(newobj)
}


#' @title filterInteractionChangedGenes
#' @name filterInteractionChangedGenes
#' @description Filter Interaction Changed Feature scores.
#' @inheritDotParams filterInteractionChangedFeats
#' @seealso \code{\link{filterInteractionChangedFeats}}
#' @returns filtered interaction changed feature scores
#' @export
filterInteractionChangedGenes <- function(...) {
    .Deprecated(new = "filterInteractionChangedFeats")

    filterInteractionChangedFeats(...)
}


#' @title filterCellProximityGenes
#' @name filterCellProximityGenes
#' @description Filter Interaction Changed Feature scores.
#' @inheritDotParams filterInteractionChangedFeats
#' @seealso \code{\link{filterInteractionChangedFeats}}
#' @returns proximity genes
#' @export
filterCellProximityGenes <- function(...) {
    .Deprecated(new = "filterInteractionChangedFeats")

    filterInteractionChangedFeats(...)
}





#' @title filterICF
#' @name filterICF
#' @description Filter Interaction Changed Feature scores.
#' @param icfObject ICF (interaction changed feature) score object
#' @param min_cells minimum number of source cell type
#' @param min_cells_expr minimum expression level for source cell type
#' @param min_int_cells minimum number of interacting neighbor cell type
#' @param min_int_cells_expr minimum expression level for interacting neighbor
#' cell type
#' @param min_fdr minimum adjusted p-value
#' @param min_spat_diff minimum absolute spatial expression difference
#' @param min_log2_fc minimum log2 fold-change
#' @param min_zscore minimum z-score change
#' @param zscores_column calculate z-scores over cell types or features
#' @param direction differential expression directions to keep
#' @returns icfObject that contains the filtered differential feature scores
#' @examples
#' g <- GiottoData::loadGiottoMini("visium")
#' 
#' g_icf <- findInteractionChangedFeats(g, cluster_column = "leiden_clus")
#' 
#' filterICF(g_icf)
#' @export
filterICF <- function(icfObject,
    min_cells = 4,
    min_cells_expr = 1,
    min_int_cells = 4,
    min_int_cells_expr = 1,
    min_fdr = 0.1,
    min_spat_diff = 0.2,
    min_log2_fc = 0.2,
    min_zscore = 2,
    zscores_column = c("cell_type", "feats"),
    direction = c("both", "up", "down")) {
    filterInteractionChangedFeats(
        icfObject = icfObject,
        min_cells = min_cells,
        min_cells_expr = min_cells_expr,
        min_int_cells = min_int_cells,
        min_int_cells_expr = min_int_cells_expr,
        min_fdr = min_fdr,
        min_spat_diff = min_spat_diff,
        min_log2_fc = min_log2_fc,
        min_zscore = min_zscore,
        zscores_column = zscores_column,
        direction = direction
    )
}




#' @title filterICG
#' @name filterICG
#' @description Filter Interaction Changed Gene scores.
#' @inheritDotParams filterICF
#' @seealso \code{\link{filterICF}}
#' @returns filtered interaction changed gene scores
#' @export
filterICG <- function(...) {
    .Deprecated(new = "filterICF")

    filterICF(...)
}



#' @title filterCPG
#' @name filterCPG
#' @description Filter Interaction Changed Gene scores.
#' @inheritDotParams filterICF
#' @seealso \code{\link{filterICF}}
#' @returns filtered interaction changed gene scores
#' @export
filterCPG <- function(...) {
    .Deprecated(new = "filterICF")

    filterICF(...)
}




# * ####
# FTF feat-to-feat (pairs of ICF) ####

#' @title Combine ICF scores per interaction
#' @name .combineInteractionChangedFeatures_per_interaction
#' @description Combine ICF scores per interaction
#' @returns data.table
#' @keywords internal
.combineInteractionChangedFeatures_per_interaction <- function(icfObject,
    sel_int,
    selected_feats = NULL,
    specific_feats_1 = NULL,
    specific_feats_2 = NULL,
    min_cells = 5,
    min_int_cells = 3,
    min_fdr = 0.05,
    min_spat_diff = 0,
    min_log2_fc = 0.5) {
    # data.table variables
    unif_int <- feats <- cell_type <- p.adj <- nr_select <-
        int_nr_select <- log2fc <- sel <- NULL
    other <- p.value <- perm_sel <- perm_other <- perm_log2fc <-
        perm_diff <- NULL
    int_cell_type <- nr_other <- feats_combo <- feats_1 <- feats_2 <-
        type_int <- NULL

    if (!"icfObject" %in% class(icfObject)) {
        stop("icfObject needs to be the output from
            findInteractionChangedFeats() or findICF()")
    }

    ICFscore <- copy(icfObject[["ICFscores"]])

    test_used <- icfObject[["test_info"]][["test"]]

    ## subset on selected interaction
    subset <- ICFscore[unif_int == sel_int]

    ##  type of interactions
    type_interaction <- unique(subset[["type_int"]])

    ## first filtering ICFscores on feats
    if ((!is.null(specific_feats_1) & !is.null(specific_feats_2))) {
        if (length(specific_feats_1) != length(specific_feats_2)) {
            stop("specific_feats_1 must have the same length as
                specific_feats_2")
        }
        subset <- subset[feats %in% c(specific_feats_1, specific_feats_2)]
    } else if (!is.null(selected_feats)) {
        subset <- subset[feats %in% c(selected_feats)]
    }

    ## find number of unique cell types
    unique_cell_types <- unique(c(subset$cell_type, subset$int_cell_type))

    if (length(unique_cell_types) == 2) {
        ## CELL TYPE 1
        subset_cell_1 <- subset[cell_type == unique_cell_types[1]]

        if (nrow(subset_cell_1) == 0) {
            if (test_used == "permutation") {
                subset_cell_1 <- data.table::data.table(
                    "feats_1" = subset[["feats"]],
                    "sel_1" = NA,
                    "other_1" = NA,
                    "log2fc_1" = NA,
                    "diff_1" = NA,
                    "p.value_1" = NA,
                    "p.adj_1" = NA,
                    "perm_sel_1" = NA,
                    "perm_other_1" = NA,
                    "perm_log2fc_1" = NA,
                    "perm_diff_1" = NA,
                    "cell_type_1" = unique_cell_types[1],
                    "int_cell_type_1" = unique_cell_types[2],
                    "nr_select_1" = NA,
                    "nr_other_1" = NA,
                    "unif_int" = subset[["unif_int"]]
                )
            } else {
                subset_cell_1 <- data.table::data.table(
                    "feats_1" = subset[["feats"]],
                    "sel_1" = NA,
                    "other_1" = NA,
                    "log2fc_1" = NA,
                    "diff_1" = NA,
                    "p.value_1" = NA,
                    "p.adj_1" = NA,
                    "cell_type_1" = unique_cell_types[1],
                    "int_cell_type_1" = unique_cell_types[2],
                    "nr_select_1" = NA,
                    "nr_other_1" = NA,
                    "unif_int" = subset[["unif_int"]]
                )
            }
        } else {
            # filter on statistics
            subset_cell_1 <- subset_cell_1[p.adj <= min_fdr]
            subset_cell_1 <- subset_cell_1[nr_select >= min_cells]
            subset_cell_1 <- subset_cell_1[int_nr_select >= min_int_cells]
            subset_cell_1 <- subset_cell_1[abs(log2fc) >= min_log2_fc]
            subset_cell_1 <- subset_cell_1[abs(diff) >= min_spat_diff]

            if (test_used == "permutation") {
                # make it specific
                subset_cell_1 <- subset_cell_1[, .(
                    feats, sel, other, log2fc, diff, p.value, p.adj,
                    perm_sel, perm_other, perm_log2fc, perm_diff,
                    cell_type, int_cell_type, nr_select, nr_other, unif_int
                )]
                data.table::setnames(subset_cell_1,
                    old = c(
                        "feats", "sel", "other", "log2fc", "diff", "p.value",
                        "p.adj",
                        "perm_sel", "perm_other", "perm_log2fc", "perm_diff",
                        "cell_type", "int_cell_type", "nr_select", "nr_other"
                    ),
                    new = c(
                        "feats_1", "sel_1", "other_1", "log2fc_1", "diff_1",
                        "p.value_1", "p.adj_1",
                        "perm_sel_1", "perm_other_1", "perm_log2fc_1",
                        "perm_diff_1",
                        "cell_type_1", "int_cell_type_1", "nr_select_1",
                        "nr_other_1"
                    )
                )
            } else {
                # make it specific
                subset_cell_1 <- subset_cell_1[
                    , .(feats, sel, other, log2fc, diff, p.value, p.adj,
                        cell_type, int_cell_type, nr_select, nr_other,
                        unif_int)]
                data.table::setnames(subset_cell_1,
                    old = c("feats", "sel", "other", "log2fc", "diff",
                            "p.value", "p.adj", "cell_type", "int_cell_type",
                            "nr_select", "nr_other"),
                    new = c("feats_1", "sel_1", "other_1", "log2fc_1",
                            "diff_1", "p.value_1", "p.adj_1", "cell_type_1",
                            "int_cell_type_1", "nr_select_1", "nr_other_1")
                )
            }
        }




        ## CELL TYPE 2
        subset_cell_2 <- subset[cell_type == unique_cell_types[2]]

        if (nrow(subset_cell_2) == 0) {
            if (test_used == "permutation") {
                subset_cell_2 <- data.table::data.table(
                    "feats_2" = subset[["feats"]],
                    "sel_2" = NA,
                    "other_2" = NA,
                    "log2fc_2" = NA,
                    "diff_2" = NA,
                    "p.value_2" = NA,
                    "p.adj_2" = NA,
                    "perm_sel_2" = NA,
                    "perm_other_2" = NA,
                    "perm_log2fc_2" = NA,
                    "perm_diff_2" = NA,
                    "cell_type_2" = unique_cell_types[2],
                    "int_cell_type_2" = unique_cell_types[1],
                    "nr_select_2" = NA,
                    "nr_other_2" = NA,
                    "unif_int" = subset[["unif_int"]]
                )
            } else {
                subset_cell_2 <- data.table::data.table(
                    "feats_2" = subset[["feats"]],
                    "sel_2" = NA,
                    "other_2" = NA,
                    "log2fc_2" = NA,
                    "diff_2" = NA,
                    "p.value_2" = NA,
                    "p.adj_2" = NA,
                    "cell_type_2" = unique_cell_types[2],
                    "int_cell_type_2" = unique_cell_types[1],
                    "nr_select_2" = NA,
                    "nr_other_2" = NA,
                    "unif_int" = subset[["unif_int"]]
                )
            }
        } else {
            # filter on statistics
            subset_cell_2 <- subset_cell_2[p.adj <= min_fdr]
            subset_cell_2 <- subset_cell_2[nr_select >= min_cells]
            subset_cell_2 <- subset_cell_2[int_nr_select >= min_int_cells]
            subset_cell_2 <- subset_cell_2[abs(log2fc) >= min_log2_fc]
            subset_cell_2 <- subset_cell_2[abs(diff) >= min_spat_diff]

            if (test_used == "permutation") {
                subset_cell_2 <- subset_cell_2[, .(
                    feats, sel, other, log2fc, diff, p.value, p.adj,
                    perm_sel, perm_other, perm_log2fc, perm_diff,
                    cell_type, int_cell_type, nr_select, nr_other, unif_int
                )]
                data.table::setnames(subset_cell_2,
                    old = c(
                        "feats", "sel", "other", "log2fc", "diff", "p.value",
                        "p.adj",
                        "perm_sel", "perm_other", "perm_log2fc", "perm_diff",
                        "cell_type", "int_cell_type", "nr_select", "nr_other"
                    ),
                    new = c(
                        "feats_2", "sel_2", "other_2", "log2fc_2", "diff_2",
                        "p.value_2", "p.adj_2",
                        "perm_sel_2", "perm_other_2", "perm_log2fc_2",
                        "perm_diff_2",
                        "cell_type_2", "int_cell_type_2", "nr_select_2",
                        "nr_other_2"
                    )
                )
            } else {
                subset_cell_2 <- subset_cell_2[
                    , .(feats, sel, other, log2fc, diff, p.value, p.adj,
                        cell_type, int_cell_type, nr_select, nr_other,
                        unif_int)]
                data.table::setnames(subset_cell_2,
                    old = c("feats", "sel", "other", "log2fc", "diff",
                            "p.value", "p.adj", "cell_type", "int_cell_type",
                            "nr_select", "nr_other"),
                    new = c("feats_2", "sel_2", "other_2", "log2fc_2",
                            "diff_2", "p.value_2", "p.adj_2", "cell_type_2",
                            "int_cell_type_2", "nr_select_2", "nr_other_2")
                )
            }
        }

        merge_subsets <- data.table::merge.data.table(
            subset_cell_1, subset_cell_2, by = c("unif_int"),
            allow.cartesian = TRUE)
    } else if (length(unique_cell_types) == 1) {
        ## CELL TYPE 1
        subset_cell_1 <- subset[cell_type == unique_cell_types[1]]

        # filter on statistics
        subset_cell_1 <- subset_cell_1[p.adj <= min_fdr]
        subset_cell_1 <- subset_cell_1[nr_select >= min_cells]
        subset_cell_1 <- subset_cell_1[int_nr_select >= min_int_cells]
        subset_cell_1 <- subset_cell_1[abs(log2fc) >= min_log2_fc]
        subset_cell_1 <- subset_cell_1[abs(diff) >= min_spat_diff]

        # make it specific

        if (test_used == "permutation") {
            subset_cell_1A <- subset_cell_1[, .(
                feats, sel, other, log2fc, diff, p.value, p.adj,
                perm_sel, perm_other, perm_log2fc, perm_diff,
                cell_type, int_cell_type, nr_select, nr_other, unif_int
            )]
            data.table::setnames(subset_cell_1A,
                old = c(
                    "feats", "sel", "other", "log2fc", "diff", "p.value",
                    "p.adj",
                    "perm_sel", "perm_other", "perm_log2fc", "perm_diff",
                    "cell_type", "int_cell_type", "nr_select", "nr_other"
                ),
                new = c(
                    "feats_1", "sel_1", "other_1", "log2fc_1", "diff_1",
                    "p.value_1", "p.adj_1",
                    "perm_sel_1", "perm_other_1", "perm_log2fc_1",
                    "perm_diff_1",
                    "cell_type_1", "int_cell_type_1", "nr_select_1",
                    "nr_other_1"
                )
            )
        } else {
            subset_cell_1A <- subset_cell_1[
                , .(feats, sel, other, log2fc, diff, p.value, p.adj,
                    cell_type, int_cell_type, nr_select, nr_other, unif_int)]
            data.table::setnames(subset_cell_1A,
                old = c("feats", "sel", "other", "log2fc", "diff", "p.value",
                        "p.adj", "cell_type", "int_cell_type", "nr_select",
                        "nr_other"),
                new = c("feats_1", "sel_1", "other_1", "log2fc_1", "diff_1",
                        "p.value_1", "p.adj_1", "cell_type_1",
                        "int_cell_type_1", "nr_select_1", "nr_other_1")
            )
        }


        ## CELL TYPE 2

        if (test_used == "permutation") {
            subset_cell_1B <- subset_cell_1[, .(
                feats, sel, other, log2fc, diff, p.value, p.adj,
                perm_sel, perm_other, perm_log2fc, perm_diff,
                cell_type, int_cell_type, nr_select, nr_other, unif_int
            )]
            data.table::setnames(subset_cell_1B,
                old = c(
                    "feats", "sel", "other", "log2fc", "diff", "p.value",
                    "p.adj",
                    "perm_sel", "perm_other", "perm_log2fc", "perm_diff",
                    "cell_type", "int_cell_type", "nr_select", "nr_other"
                ),
                new = c(
                    "feats_2", "sel_2", "other_2", "log2fc_2", "diff_2",
                    "p.value_2", "p.adj_2",
                    "perm_sel_2", "perm_other_2", "perm_log2fc_2",
                    "perm_diff_2",
                    "cell_type_2", "int_cell_type_2", "nr_select_2",
                    "nr_other_2"
                )
            )
        } else {
            subset_cell_1B <- subset_cell_1[
                , .(feats, sel, other, log2fc, diff, p.value, p.adj,
                    cell_type, int_cell_type, nr_select, nr_other, unif_int)]
            data.table::setnames(subset_cell_1B,
                old = c("feats", "sel", "other", "log2fc", "diff", "p.value",
                        "p.adj", "cell_type", "int_cell_type", "nr_select",
                        "nr_other"),
                new = c("feats_2", "sel_2", "other_2", "log2fc_2", "diff_2",
                        "p.value_2", "p.adj_2", "cell_type_2",
                        "int_cell_type_2", "nr_select_2", "nr_other_2")
            )
        }

        merge_subsets <- data.table::merge.data.table(
            subset_cell_1A, subset_cell_1B, by = c("unif_int"),
            allow.cartesian = TRUE)
    }

    # restrict to feature combinations if needed
    if ((!is.null(specific_feats_1) & !is.null(specific_feats_2))) {
        merge_subsets[, feats_combo := paste0(feats_1, "--", feats_2)]
        all_combos <- c(
            paste0(specific_feats_1, "--", specific_feats_2),
            paste0(specific_feats_2, "--", specific_feats_1)
        )
        merge_subsets <- merge_subsets[feats_combo %in% all_combos]
        merge_subsets[, feats_combo := NULL]
    }

    merge_subsets[, type_int := type_interaction]
    return(merge_subsets)
}


#' @title combineInteractionChangedFeats
#' @name combineInteractionChangedFeats
#' @description Combine ICF scores in a pairwise manner.
#' @param icfObject ICF (interaction changed feat) score object
#' @param selected_ints subset of selected cell-cell interactions (optional)
#' @param selected_feats subset of selected Features (optional)
#' @param specific_feats_1 specific Featureset combo
#' (need to position match specific_feats_2)
#' @param specific_feats_2 specific Featureset combo
#' (need to position match specific_feats_1)
#' @param min_cells minimum number of target cell type
#' @param min_int_cells minimum number of interacting cell type
#' @param min_fdr minimum adjusted p-value
#' @param min_spat_diff minimum absolute spatial expression difference
#' @param min_log2_fc minimum absolute log2 fold-change
#' @param do_parallel run calculations in parallel with mclapply
#' @param verbose verbose
#' @returns combIcfObject that contains the filtered differential feature scores
#' @examples
#' g <- GiottoData::loadGiottoMini("visium")
#' g_icf <- findInteractionChangedFeats(g, 
#' cluster_column = "leiden_clus", 
#' selected_feats = c("Gna12", "Ccnd2", "Btbd17"), nr_permutations = 10)
#' 
#' combineInteractionChangedFeats(g_icf)
#' @export
combineInteractionChangedFeats <- function(icfObject,
    selected_ints = NULL,
    selected_feats = NULL,
    specific_feats_1 = NULL,
    specific_feats_2 = NULL,
    min_cells = 5,
    min_int_cells = 3,
    min_fdr = 0.05,
    min_spat_diff = 0,
    min_log2_fc = 0.5,
    do_parallel = TRUE,
    verbose = TRUE) {
    # data.table variables
    unif_int <- feat1_feat2 <- feats_1 <- feats_2 <- comb_logfc <-
        log2fc_1 <- log2fc_2 <- direction <- NULL

    ## check validity
    if (!"icfObject" %in% class(icfObject)) {
        stop("icfObject needs to be the output from
            findInteractionChangedFeats() or findICF()")
    }
    ICFscore <- copy(icfObject[["ICFscores"]])

    if (!is.null(selected_ints)) {
        ICFscore <- ICFscore[unif_int %in% selected_ints]
    }

    all_ints <- unique(ICFscore[["unif_int"]])

    # parallel
    if (do_parallel == TRUE) {
        FTFresults <- lapply_flex(X = all_ints, FUN = function(x) {
            tempres <- .combineInteractionChangedFeatures_per_interaction(
                icfObject = icfObject,
                sel_int = x,
                selected_feats = selected_feats,
                specific_feats_1 = specific_feats_1,
                specific_feats_2 = specific_feats_2,
                min_cells = min_cells,
                min_int_cells = min_int_cells,
                min_fdr = min_fdr,
                min_spat_diff = min_spat_diff,
                min_log2_fc = min_log2_fc
            )
        })
    } else {
        # for loop
        FTFresults <- list()

        for (i in seq_along(all_ints)) {
            x <- all_ints[[i]]

            if (verbose == TRUE) print(x)

            tempres <- .combineInteractionChangedFeatures_per_interaction(
                icfObject = icfObject,
                sel_int = x,
                selected_feats = selected_feats,
                specific_feats_1 = specific_feats_1,
                specific_feats_2 = specific_feats_2,
                min_cells = min_cells,
                min_int_cells = min_int_cells,
                min_fdr = min_fdr,
                min_spat_diff = min_spat_diff,
                min_log2_fc = min_log2_fc
            )
            FTFresults[[i]] <- tempres
        }
    }

    final_results <- do.call("rbind", FTFresults)

    final_results[, feat1_feat2 := paste0(feats_1, "--", feats_2)]

    final_results <- dt_sort_combine_two_columns(final_results,
        column1 = "feats_1", column2 = "feats_2",
        myname = "unif_feat_feat"
    )

    final_results[, comb_logfc := abs(log2fc_1) + abs(log2fc_2)]
    setorder(final_results, -comb_logfc)
    final_results[, direction := ifelse(log2fc_1 > 0 & log2fc_2 > 0, "both_up",
        ifelse(log2fc_1 < 0 & log2fc_2 < 0, "both_down", "mixed")
    )]

    combIcfObject <- list(
        combICFscores = final_results,
        Giotto_info = list(
            "values" = icfObject[["Giotto_info"]][["values"]],
            "cluster" = icfObject[["Giotto_info"]][["cluster"]],
            "spatial network" = icfObject[["Giotto_info"]][["spatial network"]]
        ),
        test_info = list(
            "test" = icfObject[["test_info"]][["test"]],
            "p.adj" = icfObject[["test_info"]][["p.adj"]],
            "min cells" = icfObject[["test_info"]][["min cells"]],
            "min interacting cells" = icfObject[["test_info"]][[
                "min interacting cells"]],
            "exclude selected cells" = icfObject[["test_info"]][[
                "exclude selected cells"]],
            "perm" = icfObject[["test_info"]][["perm"]]
        )
    )
    class(combIcfObject) <- append(class(combIcfObject), "combIcfObject")
    return(combIcfObject)
}


#' @title combineInteractionChangedGenes
#' @name combineInteractionChangedGenes
#' @description Combine ICF scores in a pairwise manner.
#' @inheritDotParams combineInteractionChangedFeats
#' @returns ICF scores
#' @seealso \code{\link{combineInteractionChangedFeats}}
#' @export
combineInteractionChangedGenes <- function(...) {
    .Deprecated(new = "combineInteractionChangedFeats")

    combineInteractionChangedFeats(...)
}


#' @title combineCellProximityGenes
#' @name combineCellProximityGenes
#' @description Combine ICF scores in a pairwise manner.
#' @inheritDotParams combineInteractionChangedFeats
#' @returns ICF scores
#' @seealso \code{\link{combineInteractionChangedFeats}}
#' @export
combineCellProximityGenes <- function(...) {
    .Deprecated(new = "combineInteractionChangedFeats")

    combineInteractionChangedFeats(...)
}

#' @title combineICF
#' @name combineICF
#' @description Combine ICF scores in a pairwise manner.
#' @param icfObject ICF (interaction changed feat) score object
#' @param selected_ints subset of selected cell-cell interactions (optional)
#' @param selected_feats subset of selected Feats (optional)
#' @param specific_feats_1 specific Featset combo
#' (need to position match specific_genes_2)
#' @param specific_feats_2 specific Featset combo
#' (need to position match specific_genes_1)
#' @param min_cells minimum number of target cell type
#' @param min_int_cells minimum number of interacting cell type
#' @param min_fdr minimum adjusted p-value
#' @param min_spat_diff minimum absolute spatial expression difference
#' @param min_log2_fc minimum absolute log2 fold-change
#' @param do_parallel run calculations in parallel with mclapply
#' @param verbose verbose
#' @returns icfObject that contains the filtered differential feats scores
#' @examples
#' g <- GiottoData::loadGiottoMini("visium")
#' g_icf <- findInteractionChangedFeats(g, cluster_column = "leiden_clus",
#' selected_feats = c("Gna12", "Ccnd2", "Btbd17"), nr_permutations = 10)
#' 
#' combineICF(g_icf)
#' @export
combineICF <- function(icfObject,
    selected_ints = NULL,
    selected_feats = NULL,
    specific_feats_1 = NULL,
    specific_feats_2 = NULL,
    min_cells = 5,
    min_int_cells = 3,
    min_fdr = 0.05,
    min_spat_diff = 0,
    min_log2_fc = 0.5,
    do_parallel = TRUE,
    verbose = TRUE) {
    combineInteractionChangedFeats(
        icfObject = icfObject,
        selected_ints = selected_ints,
        selected_feats = selected_feats,
        specific_feats_1 = specific_feats_1,
        specific_feats_2 = specific_feats_2,
        min_cells = min_cells,
        min_int_cells = min_int_cells,
        min_fdr = min_fdr,
        min_spat_diff = min_spat_diff,
        min_log2_fc = min_log2_fc,
        do_parallel = do_parallel,
        verbose = verbose
    )
}


#' @title combineICG
#' @name combineICG
#' @description Combine ICF scores in a pairwise manner.
#' @inheritDotParams combineICF
#' @returns ICF scores
#' @seealso \code{\link{combineICF}}
#' @export
combineICG <- function(...) {
    .Deprecated(new = "combineICF")

    combineICF(...)
}

#' @title combineCPG
#' @name combineCPG
#' @description Combine ICF scores in a pairwise manner.
#' @inheritDotParams combineICF
#' @returns ICF scores
#' @seealso \code{\link{combineICF}}
#' @export
combineCPG <- function(...) {
    .Deprecated(new = "combineICF")

    combineICF(...)
}




# * ####
# cell communication ####


#' @title average_feat_feat_expression_in_groups
#' @name average_feat_feat_expression_in_groups
#' @description calculate average expression per cluster
#' @param gobject giotto object to use
#' @param spat_unit spatial unit
#' @param feat_type feature type
#' @param cluster_column cluster column with cell type information
#' @param feat_set_1 first specific feat set from feat pairs
#' @param feat_set_2 second specific feat set from feat pairs
#' @returns data.table with average expression scores for each cluster
#' @keywords internal
average_feat_feat_expression_in_groups <- function(gobject,
    spat_unit = NULL,
    feat_type = NULL,
    cluster_column = "cell_types",
    feat_set_1,
    feat_set_2) {
    # Set feat_type and spat_unit
    spat_unit <- set_default_spat_unit(
        gobject = gobject,
        spat_unit = spat_unit
    )
    feat_type <- set_default_feat_type(
        gobject = gobject,
        spat_unit = spat_unit,
        feat_type = feat_type
    )

    average_DT <- create_average_DT(
        gobject = gobject,
        feat_type = feat_type,
        spat_unit = spat_unit,
        meta_data_name = cluster_column
    )

    # change column names back to original
    new_colnames <- gsub(
        pattern = "cluster_", replacement = "", colnames(average_DT))
    colnames(average_DT) <- new_colnames

    # keep order of colnames
    colnames_order <- sort(new_colnames)

    # feat_set_1 and feat_set_2 need to have same length and all feats need
    # to be present in data
    if (length(feat_set_1) != length(feat_set_2)) {
        stop("length of set1 needs to be the same as that of set2")
    }

    if (!all(c(feat_set_1, feat_set_2) %in% rownames(average_DT) == TRUE)) {
        stop("all selected feats from set 1 and 2 need to be present")
    }

    LR_pairs <- paste0(feat_set_1, "-", feat_set_2)

    # get ligand and receptor information
    ligand_match <- average_DT[
        match(feat_set_1, rownames(average_DT)), , drop = FALSE]
    receptor_match <- average_DT[
        match(feat_set_2, rownames(average_DT)), , drop = FALSE]

    # data.table variables
    ligand <- LR_comb <- receptor <- LR_expr <- lig_expr <- rec_expr <-
        lig_cell_type <- rec_cell_type <- NULL

    all_ligand_cols <- colnames(ligand_match)
    lig_test <- data.table::as.data.table(
        reshape2::melt(ligand_match, measure.vars = all_ligand_cols))
    lig_test[, ligand := rep(rownames(ligand_match), ncol(ligand_match))]
    lig_test[, ligand := strsplit(ligand, "\\.")[[1]][1], by = 1:nrow(lig_test)]
    lig_test[, LR_comb := rep(LR_pairs, ncol(ligand_match))]
    setnames(lig_test, "value", "lig_expr")
    setnames(lig_test, "variable", "lig_cell_type")

    all_receptor_cols <- colnames(receptor_match)
    rec_test <- data.table::as.data.table(reshape2::melt(
        receptor_match, measure.vars = all_receptor_cols))
    rec_test[, receptor := rep(rownames(receptor_match), ncol(receptor_match))]
    rec_test[, receptor := strsplit(
        receptor, "\\.")[[1]][1], by = 1:nrow(rec_test)]
    rec_test[, LR_comb := rep(LR_pairs, ncol(receptor_match))]
    setnames(rec_test, "value", "rec_expr")
    setnames(rec_test, "variable", "rec_cell_type")

    lig_rec_test <- merge(
        lig_test, rec_test, by = "LR_comb", allow.cartesian = TRUE)
    lig_rec_test[, LR_expr := lig_expr + rec_expr]


    lig_rec_test[, lig_cell_type := factor(
        lig_cell_type, levels = colnames_order)]
    lig_rec_test[, rec_cell_type := factor(
        rec_cell_type, levels = colnames_order)]
    setorder(lig_rec_test, LR_comb, lig_cell_type, rec_cell_type)

    return(lig_rec_test)
}


#' @title exprCellCellcom
#' @name exprCellCellcom
#' @description Cell-Cell communication scores based on expression only
#' @param gobject giotto object to use
#' @param feat_type feature type
#' @param spat_unit spatial unit
#' @param cluster_column cluster column with cell type information
#' @param random_iter number of iterations
#' @param feat_set_1 first specific feature set from feature pairs
#' @param feat_set_2 second specific feature set from feature pairs
#' @param log2FC_addendum addendum to add when calculating log2FC
#' @param detailed provide more detailed information
#' (random variance and z-score)
#' @param adjust_method which method to adjust p-values
#' @param adjust_target adjust multiple hypotheses at the cell or feature level
#' @param set_seed set seed for random simulations (default = TRUE)
#' @param seed_number seed number
#' @param verbose verbose
<<<<<<< HEAD
#' @return Cell-Cell communication scores for feature pairs based on
=======
#' @returns Cell-Cell communication scores for feature pairs based on 
>>>>>>> 0659ee21
#' expression only
#' @details Statistical framework to identify if pairs of features
#' (such as ligand-receptor combinations)
#' are expressed at higher levels than expected based on a reshuffled null
#' distribution of feature expression values,
#' without considering the spatial position of cells.
#' More details will follow soon.
#' @examples
#' g <- GiottoData::loadGiottoMini("visium")
#' 
#' exprCellCellcom(g, cluster_column = "leiden_clus", 
#' feat_set_1 = "Gm19935", feat_set_2 = "9630013A20Rik")
#' @export
exprCellCellcom <- function(gobject,
    feat_type = NULL,
    spat_unit = NULL,
    cluster_column = "cell_types",
    random_iter = 1000,
    feat_set_1,
    feat_set_2,
    log2FC_addendum = 0.1,
    detailed = FALSE,
    adjust_method = c(
        "fdr", "bonferroni", "BH", "holm", "hochberg", "hommel",
        "BY", "none"
    ),
    adjust_target = c("feats", "cells"),
    set_seed = TRUE,
    seed_number = 1234,
    verbose = TRUE) {
    # Set feat_type and spat_unit
    spat_unit <- set_default_spat_unit(
        gobject = gobject,
        spat_unit = spat_unit
    )
    feat_type <- set_default_feat_type(
        gobject = gobject,
        spat_unit = spat_unit,
        feat_type = feat_type
    )

    # data.table variables
    lig_nr <- lig_cell_type <- rec_nr <- rec_cell_type <- rand_expr <-
        av_diff <- log2fc <- LR_expr <- pvalue <- NULL
    LR_cell_comb <- p.adj <- LR_comb <- PI <- sd_diff <- z_score <- NULL

    # get parameters
    adjust_method <- match.arg(adjust_method, choices = c(
        "fdr", "bonferroni", "BH", "holm", "hochberg", "hommel",
        "BY", "none"
    ))
    adjust_target <- match.arg(adjust_target, choices = c("feats", "cells"))

    # get information about number of cells
    cell_metadata <- pDataDT(gobject,
        feat_type = feat_type,
        spat_unit = spat_unit
    )
    nr_cell_types <- cell_metadata[, .N, by = c(cluster_column)]
    nr_cells <- nr_cell_types$N
    names(nr_cells) <- nr_cell_types$cluster_column


    comScore <- average_feat_feat_expression_in_groups(
        gobject = gobject,
        feat_type = feat_type,
        spat_unit = spat_unit,
        cluster_column = cluster_column,
        feat_set_1 = feat_set_1,
        feat_set_2 = feat_set_2
    )

    comScore[, lig_nr := nr_cells[lig_cell_type]]
    comScore[, rec_nr := nr_cells[rec_cell_type]]

    # prepare for randomized scores
    total_av <- rep(0, nrow(comScore))

    if (detailed == FALSE) {
        total_sum <- rep(0, nrow(comScore))
    } else {
        total_sum <- matrix(nrow = nrow(comScore), ncol = random_iter)
    }

    total_bool <- rep(0, nrow(comScore))


    ## parallel option ##
    # not yet available


    for (sim in 1:random_iter) {
        if (verbose == TRUE) cat("simulation ", sim)


        # create temporary giotto
        tempGiotto <- subsetGiotto(
            gobject = gobject,
            feat_type = feat_type,
            spat_unit = spat_unit
        )

        # randomize annoation
        cell_types <- cell_metadata[[cluster_column]]
        if (set_seed == TRUE) {
            seed_number <- seed_number + sim
            set.seed(seed = seed_number)
        }
        random_cell_types <- sample(x = cell_types, size = length(cell_types))
        tempGiotto <- addCellMetadata(
            gobject = tempGiotto,
            feat_type = feat_type,
            spat_unit = spat_unit,
            new_metadata = random_cell_types,
            by_column = FALSE # on purpose since values are random
        )

        # get random communication scores
        randomScore <- average_feat_feat_expression_in_groups(
            gobject = tempGiotto,
            feat_type = feat_type,
            spat_unit = spat_unit,
            cluster_column = "random_cell_types",
            feat_set_1 = feat_set_1,
            feat_set_2 = feat_set_2
        )

        # average random score
        total_av <- total_av + randomScore[["LR_expr"]]

        # difference between observed and random
        difference <- comScore[["LR_expr"]] - randomScore[["LR_expr"]]

        # calculate total difference
        if (detailed == FALSE) {
            total_sum <- total_sum + difference
        } else {
            total_sum[, sim] <- difference
        }

        # calculate p-values
        difference[difference > 0] <- 1
        difference[difference < 0] <- -1
        total_bool <- total_bool + difference
    }

    comScore[, rand_expr := total_av / random_iter]

    if (detailed == TRUE) {
        av_difference_scores <- rowMeans_flex(total_sum)
        sd_difference_scores <- apply(total_sum, MARGIN = 1, FUN = stats::sd)

        comScore[, av_diff := av_difference_scores]
        comScore[, sd_diff := sd_difference_scores]
        comScore[, z_score := (LR_expr - rand_expr) / sd_diff]
    } else {
        comScore[, av_diff := total_sum / random_iter]
    }

    comScore[, log2fc := log2((LR_expr + log2FC_addendum) / (
        rand_expr + log2FC_addendum))]
    comScore[, pvalue := total_bool / random_iter]
    comScore[, pvalue := ifelse(pvalue > 0, 1 - pvalue, 1 + pvalue)]
    comScore[, LR_cell_comb := paste0(lig_cell_type, "--", rec_cell_type)]

    if (adjust_target == "feats") {
        comScore[, p.adj := stats::p.adjust(pvalue, method = adjust_method),
                by = .(LR_cell_comb)]
    } else if (adjust_target == "cells") {
        comScore[, p.adj := stats::p.adjust(pvalue, method = adjust_method),
                by = .(LR_comb)]
    }


    # get minimum adjusted p.value that is not zero
    all_p.adj <- comScore[["p.adj"]]
    lowest_p.adj <- min(all_p.adj[all_p.adj != 0])
    comScore[, PI := ifelse(p.adj == 0, log2fc * (-log10(lowest_p.adj)),
                            log2fc * (-log10(p.adj)))]

    data.table::setorder(comScore, LR_comb, -LR_expr)

    return(comScore)
}



#' @title Create randomized cell IDs within a selection of cell types
#' @name .create_cell_type_random_cell_IDs
#' @description creates randomized cell ids within a selection of cell types
#' @param gobject giotto object to use
#' @param feat_type feature type
#' @param cluster_column cluster column with cell type information
#' @param needed_cell_types vector of cell type names for which a random id
#' will be found
#' @param set_seed set a seed for reproducibility
#' @param seed_number seed number
#' @returns list of randomly sampled cell ids with same cell type composition
#' @keywords internal
.create_cell_type_random_cell_IDs <- function(gobject,
    feat_type = NULL,
    spat_unit = NULL,
    cluster_column = "cell_types",
    needed_cell_types,
    set_seed = FALSE,
    seed_number = 1234) {
    # Set feat_type and spat_unit
    spat_unit <- set_default_spat_unit(
        gobject = gobject,
        spat_unit = spat_unit
    )
    feat_type <- set_default_feat_type(
        gobject = gobject,
        spat_unit = spat_unit,
        feat_type = feat_type
    )

    # subset metadata to choose from
    full_metadata <- pDataDT(gobject,
        feat_type = feat_type,
        spat_unit = spat_unit
    )
    possible_metadata <- full_metadata[get(cluster_column) %in% unique(
        needed_cell_types)]

    sample_ids <- list()

    uniq_types <- unique(needed_cell_types)

    for (i in seq_along(uniq_types)) {
        uniq_type <- uniq_types[i]
        length_random <- length(needed_cell_types[
            needed_cell_types == uniq_type])
        if (set_seed == TRUE) {
            set.seed(seed = seed_number)
        }
        sub_sample_ids <- possible_metadata[get(cluster_column) == uniq_type][
            sample(x = 1:.N, size = length_random)][["cell_ID"]]
        sample_ids[[i]] <- sub_sample_ids
    }
    return(unlist(sample_ids))
}




#' @title specificCellCellcommunicationScores
#' @name specificCellCellcommunicationScores
#' @description Specific Cell-Cell communication scores based on spatial
#' expression of interacting cells
#' @param gobject giotto object to use
#' @param feat_type feature type
#' @param spat_unit spatial unit
#' @param spatial_network_name spatial network to use for identifying
#' interacting cells
#' @param cluster_column cluster column with cell type information
#' @param random_iter number of iterations
#' @param cell_type_1 first cell type
#' @param cell_type_2 second cell type
#' @param feat_set_1 first specific gene set from gene pairs
#' @param feat_set_2 second specific gene set from gene pairs
#' @param gene_set_1 deprecated, use feat_set_1
#' @param gene_set_2 deprecated, use feat_set_2
#' @param log2FC_addendum addendum to add when calculating log2FC
#' @param min_observations minimum number of interactions needed to be
#' considered
#' @param detailed provide more detailed information
#' (random variance and z-score)
#' @param adjust_method which method to adjust p-values
#' @param adjust_target adjust multiple hypotheses at the cell or feature level
#' @param set_seed set a seed for reproducibility
#' @param seed_number seed number
#' @param verbose verbose
#' @return Cell-Cell communication scores for feature pairs based on spatial
#' interaction
#' @details Statistical framework to identify if pairs of features
#' (such as ligand-receptor combinations)
#' are expressed at higher levels than expected based on a reshuffled null
#' distribution of feature expression values in cells that are spatially in
#' proximity to eachother.
#' \itemize{
#'  \item{LR_comb:}{Pair of ligand and receptor}
#'  \item{lig_cell_type:}{ cell type to assess expression level of ligand }
#'  \item{lig_expr:}{ average expression of ligand in lig_cell_type }
#'  \item{ligand:}{ ligand name }
#'  \item{rec_cell_type:}{ cell type to assess expression level of receptor }
#'  \item{rec_expr:}{ average expression of receptor in rec_cell_type}
#'  \item{receptor:}{ receptor name }
#'  \item{LR_expr:}{ combined average ligand and receptor expression }
#'  \item{lig_nr:}{ total number of cells from lig_cell_type that spatially interact with cells from rec_cell_type }
#'  \item{rec_nr:}{ total number of cells from rec_cell_type that spatially interact with cells from lig_cell_type }
#'  \item{rand_expr:}{ average combined ligand and receptor expression from random spatial permutations }
#'  \item{av_diff:}{ average difference between LR_expr and rand_expr over all random spatial permutations }
#'  \item{sd_diff:}{ (optional) standard deviation of the difference between LR_expr and rand_expr over all random spatial permutations }
#'  \item{z_score:}{ (optinal) z-score }
#'  \item{log2fc:}{ log2 fold-change (LR_expr/rand_expr) }
#'  \item{pvalue:}{ p-value }
#'  \item{LR_cell_comb:}{ cell type pair combination }
#'  \item{p.adj:}{ adjusted p-value }
#'  \item{PI:}{ significanc score: log2fc * -log10(p.adj) }
#' }
#' @export
specificCellCellcommunicationScores <- function(gobject,
    feat_type = NULL,
    spat_unit = NULL,
    spatial_network_name = "Delaunay_network",
    cluster_column = "cell_types",
    random_iter = 100,
    cell_type_1 = "astrocyte",
    cell_type_2 = "endothelial",
    feat_set_1,
    feat_set_2,
    gene_set_1 = NULL,
    gene_set_2 = NULL,
    log2FC_addendum = 0.1,
    min_observations = 2,
    detailed = FALSE,
    adjust_method = c(
        "fdr", "bonferroni", "BH", "holm", "hochberg", "hommel",
        "BY", "none"
    ),
    adjust_target = c("feats", "cells"),
    set_seed = FALSE,
    seed_number = 1234,
    verbose = TRUE) {
    # Set feat_type and spat_unit
    spat_unit <- set_default_spat_unit(
        gobject = gobject,
        spat_unit = spat_unit
    )
    feat_type <- set_default_feat_type(
        gobject = gobject,
        spat_unit = spat_unit,
        feat_type = feat_type
    )

    ## deprecated arguments
    if (!is.null(gene_set_1)) {
        feat_set_1 <- gene_set_1
        warning("gene_set_1 is deprecated, use feat_set_1 in the future")
    }
    if (!is.null(gene_set_2)) {
        feat_set_2 <- gene_set_2
        warning("gene_set_2 is deprecated, use feat_set_2 in the future")
    }


    # data.table variables
    from_to <- cell_ID <- lig_cell_type <- rec_cell_type <- lig_nr <-
        rec_nr <- rand_expr <- NULL
    av_diff <- log2fc <- LR_expr <- pvalue <- LR_cell_comb <- p.adj <-
        LR_comb <- PI <- NULL
    sd_diff <- z_score <- NULL

    # get parameters
    adjust_method <- match.arg(adjust_method, choices = c(
        "fdr", "bonferroni", "BH", "holm", "hochberg", "hommel",
        "BY", "none"
    ))
    adjust_target <- match.arg(adjust_target, choices = c("feats", "cells"))

    # metadata
    cell_metadata <- pDataDT(
        gobject = gobject,
        feat_type = feat_type,
        spat_unit = spat_unit
    )

    # get annotated spatial network
    annot_network <- annotateSpatialNetwork(gobject,
        feat_type = feat_type,
        spat_unit = spat_unit,
        spatial_network_name = spatial_network_name,
        cluster_column = cluster_column
    )

    cell_direction_1 <- paste0(cell_type_1, "-", cell_type_2)
    cell_direction_2 <- paste0(cell_type_2, "-", cell_type_1)

    subset_annot_network <- annot_network[from_to %in% c(
        cell_direction_1, cell_direction_2)]

    # make sure that there are sufficient observations
    if (nrow(subset_annot_network) <= min_observations) {
        return(NULL)
    } else {
        # subset giotto object to only interacting cells
        subset_ids <- unique(c(
            subset_annot_network$to, subset_annot_network$from))
        subsetGiotto <- subsetGiotto(
            gobject = gobject,
            cell_ids = subset_ids,
            feat_type = feat_type,
            spat_unit = spat_unit
        )

        # get information about number of cells
        temp_meta <- pDataDT(subsetGiotto,
            feat_type = feat_type,
            spat_unit = spat_unit
        )
        nr_cell_types <- temp_meta[cell_ID %in% subset_ids][
            , .N, by = c(cluster_column)]
        nr_cells <- nr_cell_types$N
        names(nr_cells) <- nr_cell_types$cell_types

        # get average communication scores
        comScore <- average_feat_feat_expression_in_groups(
            gobject = subsetGiotto,
            feat_type = feat_type,
            spat_unit = spat_unit,
            cluster_column = cluster_column,
            feat_set_1 = feat_set_1,
            feat_set_2 = feat_set_2
        )
        comScore <- comScore[(lig_cell_type == cell_type_1 &
                                rec_cell_type == cell_type_2) |
            (lig_cell_type == cell_type_2 & rec_cell_type == cell_type_1)]

        comScore[, lig_nr := nr_cells[lig_cell_type]]
        comScore[, rec_nr := nr_cells[rec_cell_type]]

        # prepare for randomized scores
        total_av <- rep(0, nrow(comScore))

        if (detailed == FALSE) {
            total_sum <- rep(0, nrow(comScore))
        } else {
            total_sum <- matrix(nrow = nrow(comScore), ncol = random_iter)
        }

        total_bool <- rep(0, nrow(comScore))

        # identify which cell types you need
        subset_metadata <- cell_metadata[cell_ID %in% subset_ids]
        needed_cell_types <- subset_metadata[[cluster_column]]



        ## simulations ##
        for (sim in 1:random_iter) {
            if (verbose == TRUE) cat("simulation ", sim)

            # get random ids and subset
            if (set_seed == TRUE) {
                seed_number <- seed_number + sim
                set.seed(seed = seed_number)
            }
            random_ids <- .create_cell_type_random_cell_IDs(
                gobject = gobject,
                feat_type = feat_type,
                spat_unit = spat_unit,
                cluster_column = cluster_column,
                needed_cell_types = needed_cell_types,
                set_seed = set_seed,
                seed_number = seed_number
            )
            tempGiotto <- subsetGiotto(
                gobject = gobject,
                cell_ids = random_ids,
                feat_type = feat_type,
                spat_unit = spat_unit
            )

            # get random communication scores
            randomScore <- average_feat_feat_expression_in_groups(
                gobject = tempGiotto,
                feat_type = feat_type,
                spat_unit = spat_unit,
                cluster_column = cluster_column,
                feat_set_1 = feat_set_1,
                feat_set_2 = feat_set_2
            )
            randomScore <- randomScore[(lig_cell_type == cell_type_1 &
                                            rec_cell_type == cell_type_2) |
                (lig_cell_type == cell_type_2 & rec_cell_type == cell_type_1)]




            # average random score
            total_av <- total_av + randomScore[["LR_expr"]]

            # difference between observed and random
            difference <- comScore[["LR_expr"]] - randomScore[["LR_expr"]]

            # calculate total difference
            if (detailed == FALSE) {
                total_sum <- total_sum + difference
            } else {
                total_sum[, sim] <- difference
            }

            # calculate p-values
            difference[difference > 0] <- 1
            difference[difference < 0] <- -1
            total_bool <- total_bool + difference
        }

        comScore[, rand_expr := total_av / random_iter]

        if (detailed == TRUE) {
            av_difference_scores <- rowMeans_flex(total_sum)
            sd_difference_scores <- apply(
                total_sum, MARGIN = 1, FUN = stats::sd)

            comScore[, av_diff := av_difference_scores]
            comScore[, sd_diff := sd_difference_scores]
            comScore[, z_score := (LR_expr - rand_expr) / sd_diff]
        } else {
            comScore[, av_diff := total_sum / random_iter]
        }


        comScore[, log2fc := log2((LR_expr + log2FC_addendum) / (
            rand_expr + log2FC_addendum))]
        comScore[, pvalue := total_bool / random_iter]
        comScore[, pvalue := ifelse(pvalue > 0, 1 - pvalue, 1 + pvalue)]
        comScore[, LR_cell_comb := paste0(lig_cell_type, "--", rec_cell_type)]

        if (adjust_target == "feats") {
            comScore[, p.adj := stats::p.adjust(
                pvalue, method = adjust_method), by = .(LR_cell_comb)]
        } else if (adjust_target == "cells") {
            comScore[, p.adj := stats::p.adjust(
                pvalue, method = adjust_method), by = .(LR_comb)]
        }

        # get minimum adjusted p.value that is not zero
        all_p.adj <- comScore[["p.adj"]]
        lowest_p.adj <- min(all_p.adj[all_p.adj != 0])
        comScore[, PI := ifelse(p.adj == 0, log2fc * (
            -log10(lowest_p.adj)), log2fc * (-log10(p.adj)))]

        return(comScore)
    }
}


#' @title spatCellCellcom
#' @name spatCellCellcom
#' @description Spatial Cell-Cell communication scores based on spatial
#' expression of interacting cells
#' @param gobject giotto object to use
#' @param feat_type feature type
#' @param spat_unit spatial unit
#' @param spatial_network_name spatial network to use for identifying
#' interacting cells
#' @param cluster_column cluster column with cell type information
#' @param random_iter number of iterations
#' @param feat_set_1 first specific feature set from feature pairs
#' @param feat_set_2 second specific feature set from feature pairs
#' @param gene_set_1 deprecated, use feat_set_1
#' @param gene_set_2 deprecated, use feat_set_2
#' @param log2FC_addendum addendum to add when calculating log2FC
#' @param min_observations minimum number of interactions needed to be
#' considered
#' @param detailed provide more detailed information
#' (random variance and z-score)
#' @param adjust_method which method to adjust p-values
#' @param adjust_target adjust multiple hypotheses at the cell or feature level
#' @param do_parallel run calculations in parallel with mclapply
#' @param cores number of cores to use if do_parallel = TRUE
#' @param set_seed set a seed for reproducibility
#' @param seed_number seed number
#' @param verbose verbose
<<<<<<< HEAD
#' @return Cell-Cell communication scores for feature pairs based on spatial
=======
#' @returns Cell-Cell communication scores for feature pairs based on spatial 
>>>>>>> 0659ee21
#' interaction
#' @details Statistical framework to identify if pairs of genes
#' (such as ligand-receptor combinations)
#' are expressed at higher levels than expected based on a reshuffled null
#' distribution of feature expression values in cells that are spatially in
#' proximity to each other.
<<<<<<< HEAD
#' * **LR_comb:** Pair of ligand and receptor
#' * **lig_cell_type:** cell type to assess expression level of ligand
#' * **lig_expr:** average expression of ligand in lig_cell_type
#' * **ligand:** ligand name
#' * **rec_cell_type:** cell type to assess expression level of receptor
#' * **rec_expr:** average expression of receptor in rec_cell_type
#' * **receptor:** receptor name
#' * **LR_expr:** combined average ligand and receptor expression
#' * **lig_nr:** total number of cells from lig_cell_type that spatially
#' interact with cells from rec_cell_type
#' * **rec_nr:** total number of cells from rec_cell_type that spatially
#' interact with cells from lig_cell_type
#' * **rand_expr:** average combined ligand and receptor expression from
#' random spatial permutations
#' * **av_diff:** average difference between LR_expr and rand_expr over all
#' random spatial permutations
#' * **sd_diff:** (optional) standard deviation of the difference between
#' LR_expr and rand_expr over all random spatial permutations
#' * **z_score:** (optional) z-score
#' * **log2fc:** log2 fold-change (LR_expr/rand_expr)
#' * **pvalue:** p-value
#' * **LR_cell_comb:** cell type pair combination
#' * **p.adj:** adjusted p-value
#' * **PI:** significance score: log2fc * -log10(p.adj)
#' @md
=======
#' \itemize{
#'  \item{LR_comb:}{Pair of ligand and receptor}
#'  \item{lig_cell_type:}{ cell type to assess expression level of ligand }
#'  \item{lig_expr:}{ average expression of ligand in lig_cell_type }
#'  \item{ligand:}{ ligand name }
#'  \item{rec_cell_type:}{ cell type to assess expression level of receptor }
#'  \item{rec_expr:}{ average expression of receptor in rec_cell_type}
#'  \item{receptor:}{ receptor name }
#'  \item{LR_expr:}{ combined average ligand and receptor expression }
#'  \item{lig_nr:}{ total number of cells from lig_cell_type that spatially interact with cells from rec_cell_type }
#'  \item{rec_nr:}{ total number of cells from rec_cell_type that spatially interact with cells from lig_cell_type }
#'  \item{rand_expr:}{ average combined ligand and receptor expression from random spatial permutations }
#'  \item{av_diff:}{ average difference between LR_expr and rand_expr over all random spatial permutations }
#'  \item{sd_diff:}{ (optional) standard deviation of the difference between LR_expr and rand_expr over all random spatial permutations }
#'  \item{z_score:}{ (optinal) z-score }
#'  \item{log2fc:}{ log2 fold-change (LR_expr/rand_expr) }
#'  \item{pvalue:}{ p-value }
#'  \item{LR_cell_comb:}{ cell type pair combination }
#'  \item{p.adj:}{ adjusted p-value }
#'  \item{PI:}{ significanc score: log2fc * -log10(p.adj) }
#' }
#' @examples
#' g <- GiottoData::loadGiottoMini("visium")
#' 
#' spatCellCellcom(gobject = g, cluster_column = "leiden_clus",
#' feat_set_1 = "Gm19935", feat_set_2 = "9630013A20Rik", verbose = "a lot",
#' random_iter = 10)
>>>>>>> 0659ee21
#' @export
spatCellCellcom <- function(gobject,
    feat_type = NULL,
    spat_unit = NULL,
    spatial_network_name = "Delaunay_network",
    cluster_column = "cell_types",
    random_iter = 1000,
    feat_set_1,
    feat_set_2,
    gene_set_1 = NULL,
    gene_set_2 = NULL,
    log2FC_addendum = 0.1,
    min_observations = 2,
    detailed = FALSE,
    adjust_method = c(
        "fdr", "bonferroni", "BH", "holm", "hochberg", "hommel",
        "BY", "none"
    ),
    adjust_target = c("feats", "cells"),
    do_parallel = TRUE,
    cores = NA,
    set_seed = TRUE,
    seed_number = 1234,
    verbose = c("a little", "a lot", "none")) {
    verbose <- match.arg(verbose, choices = c("a little", "a lot", "none"))

    # Set feat_type and spat_unit
    spat_unit <- set_default_spat_unit(
        gobject = gobject,
        spat_unit = spat_unit
    )
    feat_type <- set_default_feat_type(
        gobject = gobject,
        spat_unit = spat_unit,
        feat_type = feat_type
    )

    ## check if spatial network exists ##
    spat_networks <- list_spatial_networks_names(gobject,
        spat_unit = spat_unit
    )

    if (!spatial_network_name %in% spat_networks) {
        stop(
            spatial_network_name, " is not an existing spatial network \n",
            "use showNetworks() to see the available networks \n",
            "or create a new spatial network with createSpatialNetwork()"
        )
    }

    ## deprecated arguments
    if (!is.null(gene_set_1)) {
        feat_set_1 <- gene_set_1
        warning("gene_set_1 is deprecated, use feat_set_1 in the future")
    }
    if (!is.null(gene_set_2)) {
        feat_set_2 <- gene_set_2
        warning("gene_set_2 is deprecated, use feat_set_2 in the future")
    }


    cell_metadata <- pDataDT(gobject,
        feat_type = feat_type,
        spat_unit = spat_unit
    )

    ## get all combinations between cell types
    all_uniq_values <- unique(cell_metadata[[cluster_column]])
    same_DT <- data.table::data.table(
        V1 = all_uniq_values, V2 = all_uniq_values)
    combn_DT <- data.table::as.data.table(t(combn(all_uniq_values, m = 2)))
    combn_DT <- rbind(same_DT, combn_DT)

    ## parallel option ##
    if (do_parallel == TRUE) {
        savelist <- lapply_flex(
            X = 1:nrow(combn_DT), future.seed = TRUE,
            cores = cores, fun = function(row) {
            cell_type_1 <- combn_DT[row][["V1"]]
            cell_type_2 <- combn_DT[row][["V2"]]

            specific_scores <- specificCellCellcommunicationScores(
                gobject = gobject,
                feat_type = feat_type,
                spat_unit = spat_unit,
                cluster_column = cluster_column,
                random_iter = random_iter,
                cell_type_1 = cell_type_1,
                cell_type_2 = cell_type_2,
                feat_set_1 = feat_set_1,
                feat_set_2 = feat_set_2,
                spatial_network_name = spatial_network_name,
                log2FC_addendum = log2FC_addendum,
                min_observations = min_observations,
                detailed = detailed,
                adjust_method = adjust_method,
                adjust_target = adjust_target,
                set_seed = set_seed,
                seed_number = seed_number
            )
        })
    } else {
        ## for loop over all combinations ##
        savelist <- list()
        countdown <- nrow(combn_DT)

        for (row in 1:nrow(combn_DT)) {
            cell_type_1 <- combn_DT[row][["V1"]]
            cell_type_2 <- combn_DT[row][["V2"]]

            if (verbose == "a little" | verbose == "a lot")
                cat("PROCESS nr ", countdown, ": ", cell_type_1, " and ",
                    cell_type_2)

            if (verbose %in% c("a little", "none")) {
                specific_verbose <- FALSE
            } else {
                specific_verbose <- TRUE
            }

            specific_scores <- specificCellCellcommunicationScores(
                gobject = gobject,
                feat_type = feat_type,
                spat_unit = spat_unit,
                cluster_column = cluster_column,
                random_iter = random_iter,
                cell_type_1 = cell_type_1,
                cell_type_2 = cell_type_2,
                feat_set_1 = feat_set_1,
                feat_set_2 = feat_set_2,
                spatial_network_name = spatial_network_name,
                log2FC_addendum = log2FC_addendum,
                min_observations = min_observations,
                detailed = detailed,
                adjust_method = adjust_method,
                adjust_target = adjust_target,
                set_seed = set_seed,
                seed_number = seed_number,
                verbose = specific_verbose
            )
            savelist[[row]] <- specific_scores
            countdown <- countdown - 1
        }
    }

    finalDT <- do.call("rbind", savelist)

    # data.table variables
    LR_comb <- LR_expr <- NULL

    data.table::setorder(finalDT, LR_comb, -LR_expr)

    return(finalDT)
}




#' @title combCCcom
#' @name combCCcom
#' @description Combine spatial and expression based cell-cell communication
#' data.tables
#' @param spatialCC spatial cell-cell communication scores
#' @param exprCC expression cell-cell communication scores
#' @param min_lig_nr minimum number of ligand cells
#' @param min_rec_nr minimum number of receptor cells
#' @param min_padj_value minimum adjusted p-value
#' @param min_log2fc minimum log2 fold-change
#' @param min_av_diff minimum average expression difference
#' @param detailed detailed option used with \code{\link{spatCellCellcom}}
#' (default = FALSE)
#' @returns combined data.table with spatial and expression communication data
#' @examples
#' g <- GiottoData::loadGiottoMini("visium")
#' 
#' exprCC <- exprCellCellcom(g, cluster_column = "leiden_clus", 
#' feat_set_1 = "Gm19935", feat_set_2 = "9630013A20Rik")
#' spatialCC <- spatCellCellcom(gobject = g, cluster_column = "leiden_clus",
#' feat_set_1 = "Gm19935", feat_set_2 = "9630013A20Rik", verbose = "a lot",
#' random_iter = 10)
#' 
#' combCCcom(spatialCC = spatialCC, exprCC = exprCC)
#' @export
combCCcom <- function(spatialCC,
    exprCC,
    min_lig_nr = 3,
    min_rec_nr = 3,
    min_padj_value = 1,
    min_log2fc = 0,
    min_av_diff = 0,
    detailed = FALSE) {
    # data.table variables
    lig_nr <- rec_nr <- p.adj <- log2fc <- av_diff <- NULL

    spatialCC <- spatialCC[lig_nr >= min_lig_nr & rec_nr >= min_rec_nr &
        p.adj <= min_padj_value & abs(log2fc) >= min_log2fc &
            abs(av_diff) >= min_av_diff]


    if (detailed == TRUE) {
        old_detailed <- c("sd_diff", "z_score")
        new_detailed <- c("sd_diff_spat", "z_score_spat")
    } else {
        old_detailed <- NULL
        new_detailed <- NULL
    }


    data.table::setnames(
        x = spatialCC,
        old = c(
            "lig_expr", "rec_expr", "LR_expr", "lig_nr", "rec_nr",
            "rand_expr", "av_diff", old_detailed,
            "log2fc", "pvalue", "p.adj", "PI"
        ),
        new = c(
            "lig_expr_spat", "rec_expr_spat", "LR_expr_spat", "lig_nr_spat",
            "rec_nr_spat",
            "rand_expr_spat", "av_diff_spat", new_detailed, "log2fc_spat",
            "pvalue_spat", "p.adj_spat", "PI_spat"
        )
    )

    merge_DT <- data.table::merge.data.table(spatialCC, exprCC, by = c(
        "LR_comb", "LR_cell_comb",
        "lig_cell_type", "rec_cell_type",
        "ligand", "receptor"
    ))

    # data.table variables
    LR_expr_rnk <- LR_expr <- LR_comb <- LR_spat_rnk <- LR_expr_spat <-
        exprPI_rnk <- PI <- spatPI_rnk <- PI_spat <- NULL

    # rank for expression levels
    merge_DT[, LR_expr_rnk := rank(-LR_expr), by = LR_comb]
    merge_DT[, LR_spat_rnk := rank(-LR_expr_spat), by = LR_comb]

    # rank for differential activity levels
    merge_DT[, exprPI_rnk := rank(-PI), by = LR_comb]
    merge_DT[, spatPI_rnk := rank(-PI_spat), by = LR_comb]

    return(merge_DT)
}<|MERGE_RESOLUTION|>--- conflicted
+++ resolved
@@ -103,15 +103,9 @@
 #' @param adjust_method method to adjust p.values
 #' @param set_seed use of seed
 #' @param seed_number seed number to use
-<<<<<<< HEAD
-#' @return List of cell Proximity scores (CPscores) in data.table format. The
+#' @returns List of cell Proximity scores (CPscores) in data.table format. The
 #' first data.table (raw_sim_table) shows the raw observations of both the
 #' original and simulated networks. The second data.table (enrichm_res) shows
-=======
-#' @returns List of cell Proximity scores (CPscores) in data.table format. The 
-#' first data.table (raw_sim_table) shows the raw observations of both the 
-#' original and simulated networks. The second data.table (enrichm_res) shows 
->>>>>>> 0659ee21
 #' the enrichment results.
 #' @details Spatial proximity enrichment or depletion between pairs of cell
 #' types is calculated by calculating the observed over the expected frequency
@@ -121,7 +115,7 @@
 #' each node (cell) in the spatial network.
 #' @examples
 #' g <- GiottoData::loadGiottoMini("visium")
-#' 
+#'
 #' cellProximityEnrichment(g, cluster_column = "leiden_clus")
 #' @export
 cellProximityEnrichment <- function(gobject,
@@ -339,13 +333,8 @@
 #' @param cell_interaction cell-cell interaction to use
 #' @param name name for the new metadata column
 #' @param return_gobject return an updated giotto object
-<<<<<<< HEAD
-#' @return Giotto object
+#' @returns Giotto object
 #' @details This function will create an additional metadata column which
-=======
-#' @returns Giotto object
-#' @details This function will create an additional metadata column which 
->>>>>>> 0659ee21
 #' selects interacting cell types for a specific cell-cell
 #' interaction. For example, if you want to color interacting astrocytes and
 #' oligodendrocytes it will create a new metadata column with
@@ -354,8 +343,8 @@
 #' all other cell types found within the selected cell type column.
 #' @examples
 #' g <- GiottoData::loadGiottoMini("visium")
-#' 
-#' addCellIntMetadata(g, cluster_column = "leiden_clus", 
+#'
+#' addCellIntMetadata(g, cluster_column = "leiden_clus",
 #' cell_interaction = "custom_leiden")
 #' @export
 addCellIntMetadata <- function(gobject,
@@ -1083,12 +1072,8 @@
 #' @param do_parallel run calculations in parallel with mclapply
 #' @param set_seed set a seed for reproducibility
 #' @param seed_number seed number
-<<<<<<< HEAD
-#' @return icfObject that contains the Interaction Changed differential feature
-=======
-#' @returns icfObject that contains the Interaction Changed differential feature 
->>>>>>> 0659ee21
-#' scores
+#' @returns icfObject that contains the Interaction Changed differential
+#' feature scores
 #' @details Function to calculate if features are differentially expressed in
 #' cell types when they interact (approximated by physical proximity) with
 #' other cell types. The results data.table in the icfObject contains
@@ -1111,7 +1096,7 @@
 #' }
 #' @examples
 #' g <- GiottoData::loadGiottoMini("visium")
-#' 
+#'
 #' findInteractionChangedFeats(g, cluster_column = "leiden_clus",
 #' selected_feats = c("Gna12", "Ccnd2", "Btbd17"), nr_permutations = 10)
 #' @export
@@ -1342,15 +1327,11 @@
 #' @param do_parallel run calculations in parallel with mclapply
 #' @param set_seed set a seed for reproducibility
 #' @param seed_number seed number
-<<<<<<< HEAD
-#' @return icfObject that contains the Interaction Changed differential gene
-=======
-#' @returns icfObject that contains the Interaction Changed differential gene 
->>>>>>> 0659ee21
+#' @returns `icfObject` that contains the Interaction Changed differential gene
 #' scores
 #' @details Function to calculate if genes are differentially expressed in
 #' cell types when they interact (approximated by physical proximity) with
-#' other cell types. The results data.table in the icfObject contains
+#' other cell types. The results data.table in the `icfObject` contains
 #' - at least - the following columns:
 #' \itemize{
 #'  \item{features:}{ All or selected list of tested features}
@@ -1371,7 +1352,7 @@
 #' @seealso \code{\link{findInteractionChangedFeats}}
 #' @examples
 #' g <- GiottoData::loadGiottoMini("visium")
-#' 
+#'
 #' findICF(g, cluster_column = "leiden_clus",
 #' selected_feats = c("Gna12", "Ccnd2", "Btbd17"), nr_permutations = 10)
 #' @export
@@ -1590,9 +1571,9 @@
 #' @returns icfObject that contains the filtered differential feature scores
 #' @examples
 #' g <- GiottoData::loadGiottoMini("visium")
-#' 
+#'
 #' g_icf <- findInteractionChangedFeats(g, cluster_column = "leiden_clus")
-#' 
+#'
 #' filterICF(g_icf)
 #' @export
 filterICF <- function(icfObject,
@@ -2018,10 +1999,10 @@
 #' @returns combIcfObject that contains the filtered differential feature scores
 #' @examples
 #' g <- GiottoData::loadGiottoMini("visium")
-#' g_icf <- findInteractionChangedFeats(g, 
-#' cluster_column = "leiden_clus", 
+#' g_icf <- findInteractionChangedFeats(g,
+#' cluster_column = "leiden_clus",
 #' selected_feats = c("Gna12", "Ccnd2", "Btbd17"), nr_permutations = 10)
-#' 
+#'
 #' combineInteractionChangedFeats(g_icf)
 #' @export
 combineInteractionChangedFeats <- function(icfObject,
@@ -2181,7 +2162,7 @@
 #' g <- GiottoData::loadGiottoMini("visium")
 #' g_icf <- findInteractionChangedFeats(g, cluster_column = "leiden_clus",
 #' selected_feats = c("Gna12", "Ccnd2", "Btbd17"), nr_permutations = 10)
-#' 
+#'
 #' combineICF(g_icf)
 #' @export
 combineICF <- function(icfObject,
@@ -2363,11 +2344,7 @@
 #' @param set_seed set seed for random simulations (default = TRUE)
 #' @param seed_number seed number
 #' @param verbose verbose
-<<<<<<< HEAD
-#' @return Cell-Cell communication scores for feature pairs based on
-=======
-#' @returns Cell-Cell communication scores for feature pairs based on 
->>>>>>> 0659ee21
+#' @returns Cell-Cell communication scores for feature pairs based on
 #' expression only
 #' @details Statistical framework to identify if pairs of features
 #' (such as ligand-receptor combinations)
@@ -2377,8 +2354,8 @@
 #' More details will follow soon.
 #' @examples
 #' g <- GiottoData::loadGiottoMini("visium")
-#' 
-#' exprCellCellcom(g, cluster_column = "leiden_clus", 
+#'
+#' exprCellCellcom(g, cluster_column = "leiden_clus",
 #' feat_set_1 = "Gm19935", feat_set_2 = "9630013A20Rik")
 #' @export
 exprCellCellcom <- function(gobject,
@@ -2934,18 +2911,13 @@
 #' @param set_seed set a seed for reproducibility
 #' @param seed_number seed number
 #' @param verbose verbose
-<<<<<<< HEAD
-#' @return Cell-Cell communication scores for feature pairs based on spatial
-=======
-#' @returns Cell-Cell communication scores for feature pairs based on spatial 
->>>>>>> 0659ee21
+#' @returns Cell-Cell communication scores for feature pairs based on spatial
 #' interaction
 #' @details Statistical framework to identify if pairs of genes
 #' (such as ligand-receptor combinations)
 #' are expressed at higher levels than expected based on a reshuffled null
 #' distribution of feature expression values in cells that are spatially in
 #' proximity to each other.
-<<<<<<< HEAD
 #' * **LR_comb:** Pair of ligand and receptor
 #' * **lig_cell_type:** cell type to assess expression level of ligand
 #' * **lig_expr:** average expression of ligand in lig_cell_type
@@ -2971,35 +2943,17 @@
 #' * **p.adj:** adjusted p-value
 #' * **PI:** significance score: log2fc * -log10(p.adj)
 #' @md
-=======
-#' \itemize{
-#'  \item{LR_comb:}{Pair of ligand and receptor}
-#'  \item{lig_cell_type:}{ cell type to assess expression level of ligand }
-#'  \item{lig_expr:}{ average expression of ligand in lig_cell_type }
-#'  \item{ligand:}{ ligand name }
-#'  \item{rec_cell_type:}{ cell type to assess expression level of receptor }
-#'  \item{rec_expr:}{ average expression of receptor in rec_cell_type}
-#'  \item{receptor:}{ receptor name }
-#'  \item{LR_expr:}{ combined average ligand and receptor expression }
-#'  \item{lig_nr:}{ total number of cells from lig_cell_type that spatially interact with cells from rec_cell_type }
-#'  \item{rec_nr:}{ total number of cells from rec_cell_type that spatially interact with cells from lig_cell_type }
-#'  \item{rand_expr:}{ average combined ligand and receptor expression from random spatial permutations }
-#'  \item{av_diff:}{ average difference between LR_expr and rand_expr over all random spatial permutations }
-#'  \item{sd_diff:}{ (optional) standard deviation of the difference between LR_expr and rand_expr over all random spatial permutations }
-#'  \item{z_score:}{ (optinal) z-score }
-#'  \item{log2fc:}{ log2 fold-change (LR_expr/rand_expr) }
-#'  \item{pvalue:}{ p-value }
-#'  \item{LR_cell_comb:}{ cell type pair combination }
-#'  \item{p.adj:}{ adjusted p-value }
-#'  \item{PI:}{ significanc score: log2fc * -log10(p.adj) }
-#' }
 #' @examples
 #' g <- GiottoData::loadGiottoMini("visium")
-#' 
-#' spatCellCellcom(gobject = g, cluster_column = "leiden_clus",
-#' feat_set_1 = "Gm19935", feat_set_2 = "9630013A20Rik", verbose = "a lot",
-#' random_iter = 10)
->>>>>>> 0659ee21
+#'
+#' spatCellCellcom(
+#'     gobject = g,
+#'     cluster_column = "leiden_clus",
+#'     feat_set_1 = "Gm19935",
+#'     feat_set_2 = "9630013A20Rik",
+#'     verbose = "a lot",
+#'     random_iter = 10
+#' )
 #' @export
 spatCellCellcom <- function(gobject,
     feat_type = NULL,
@@ -3174,13 +3128,13 @@
 #' @returns combined data.table with spatial and expression communication data
 #' @examples
 #' g <- GiottoData::loadGiottoMini("visium")
-#' 
-#' exprCC <- exprCellCellcom(g, cluster_column = "leiden_clus", 
+#'
+#' exprCC <- exprCellCellcom(g, cluster_column = "leiden_clus",
 #' feat_set_1 = "Gm19935", feat_set_2 = "9630013A20Rik")
 #' spatialCC <- spatCellCellcom(gobject = g, cluster_column = "leiden_clus",
 #' feat_set_1 = "Gm19935", feat_set_2 = "9630013A20Rik", verbose = "a lot",
 #' random_iter = 10)
-#' 
+#'
 #' combCCcom(spatialCC = spatialCC, exprCC = exprCC)
 #' @export
 combCCcom <- function(spatialCC,
