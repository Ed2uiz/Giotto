--- conflicted
+++ resolved
@@ -1954,21 +1954,14 @@
 
   # expression values to be used
   values = match.arg(expression_values, unique(c('raw', 'normalized', 'scaled', 'custom', expression_values)))
-<<<<<<< HEAD
-  expr_values = get_expression_values(gobject = gobject,
-                                      spat_unit = spat_unit,
-                                      feat_type = feat_type,
-                                      values = values,
-                                      output = output)
-
-=======
+
   expr_obj = get_expression_values(gobject = gobject,
                                    spat_unit = spat_unit,
                                    feat_type = feat_type,
                                    values = values,
                                    output = 'exprObj')
   expr_values = slot(expr_obj, 'exprMat')
->>>>>>> 770ff4dc
+
 
   # approach:
   # 1. first remove genes that are not frequently detected
