--- conflicted
+++ resolved
@@ -3361,11 +3361,7 @@
                                     spat_unit = spat_unit,
                                     feat_type = feat_type,
                                     values = expression_values,
-<<<<<<< HEAD
                                     output = 'exprObj')
-=======
-                                    output = 'matrix')
->>>>>>> 51011da2
 
   # calculate stats
   feat_stats = data.table::data.table(feats = rownames(expr_data[]),
@@ -3385,7 +3381,6 @@
 
     # remove previous statistics
     feat_metadata = get_feature_metadata(gobject,
-<<<<<<< HEAD
                                          spat_unit = spat_unit,
                                          feat_type = feat_type,
                                          output = 'featMetaObj',
@@ -3396,12 +3391,6 @@
     }
 
     metadata_names = colnames(feat_metadata[])
-=======
-                                         feat_type = feat_type,
-                                         spat_unit = spat_unit,
-                                         output = 'data.table')
-    metadata_names = colnames(feat_metadata)
->>>>>>> 51011da2
 
     if('nr_cells' %in% metadata_names) {
       cat('\n feat statistics has already been applied once, will be overwritten \n')
@@ -3533,11 +3522,7 @@
                                     spat_unit = spat_unit,
                                     feat_type = feat_type,
                                     values = expression_values,
-<<<<<<< HEAD
                                     output = 'exprObj')
-=======
-                                    output = 'matrix')
->>>>>>> 51011da2
 
   # calculate stats
   #print('ok 1')
@@ -3550,7 +3535,6 @@
 
     # remove previous statistics
     cell_metadata = get_cell_metadata(gobject,
-<<<<<<< HEAD
                                       spat_unit = spat_unit,
                                       feat_type = feat_type,
                                       output = 'cellMetaObj',
@@ -3561,13 +3545,6 @@
     }
 
     metadata_names = colnames(cell_metadata[])
-=======
-                            feat_type = feat_type,
-                            spat_unit = spat_unit,
-                            output = 'data.table')
-
-    metadata_names = colnames(cell_metadata)
->>>>>>> 51011da2
     if('nr_feats' %in% metadata_names) {
       cat('\n cells statistics has already been applied once, will be overwritten \n')
       cell_metadata[][, c('nr_feats', 'perc_feats', 'total_expr') := NULL]
