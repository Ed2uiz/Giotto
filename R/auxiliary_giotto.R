--- conflicted
+++ resolved
@@ -86,16 +86,11 @@
 
   libsizes = colSums_flex(mymatrix)
 
-<<<<<<< HEAD
-  # catch for libs with size of 0
-  if(any(libsizes == 0)) stop('0 total counts detected for some feature(s).\nNot allowed for library normalization and these features must first be filtered out')
-=======
   if(any(libsizes == 0)) {
     warning('Total library size or counts for individual spat units are 0 \n,
             This will likely result in normalization problems \n,
             filter (filterGiotto) or impute (imputeGiotto) spatial units \n')
   }
->>>>>>> 204c1c26
 
   norm_expr = t_flex(t_flex(mymatrix)/ libsizes)*scalefactor
 
@@ -2066,22 +2061,13 @@
                                       spat_unit = spat_unit,
                                       feat_type = feat_type,
                                       values = values,
-                                      output = 'exprObj')
+                                      output = 'matrix')
 
   # approach:
   # 1. first remove genes that are not frequently detected
   # 2. then remove cells that do not have sufficient detected genes
 
   ## filter features
-<<<<<<< HEAD
-  filter_index_feats = rowSums_flex(expr_values[] >= expression_threshold) >= feat_det_in_min_cells
-  selected_feat_ids = gobject@feat_ID[[feat_type]][filter_index_feats]
-
-
-  ## filter cells
-  filter_index_cells = colSums_flex(expr_values[][filter_index_feats, ] >= expression_threshold) >= min_det_feats_per_cell
-  selected_cell_ids = gobject@cell_ID[[spat_unit]][filter_index_cells]
-=======
   filter_index_feats = rowSums_flex(expr_values >= expression_threshold) >= feat_det_in_min_cells
   selected_feat_ids = names(filter_index_feats[filter_index_feats == TRUE])
 
@@ -2093,7 +2079,6 @@
   selected_cell_ids = names(filter_index_cells[filter_index_cells == TRUE])
 
   #selected_cell_ids = gobject@cell_ID[[spat_unit]][filter_index_cells]
->>>>>>> 204c1c26
 
 
   print(selected_cell_ids[1:4])
