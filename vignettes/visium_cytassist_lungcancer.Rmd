--- conflicted
+++ resolved
@@ -330,12 +330,6 @@
            pdcs_markers))
 
 # 1.3 enrichment test with PAGE
-<<<<<<< HEAD
-
-giotto_SC = getSpatialDataset(dataset = 'mol_cart_lung_873_C1', directory = data_path, method = "curl")
-
-=======
->>>>>>> 2c1645ae
 markers_scran = findMarkers_one_vs_all(gobject=giotto_SC, method="scran",
                                        expression_values="normalized", cluster_column = "leiden_clus", min_feats=3)
 
@@ -482,11 +476,7 @@
                      heatmap_legend_param = list(title = NULL))
 ```
 
-<<<<<<< HEAD
-![](images/visium_cytassist_lungcancer/22-z1-heatmap_correlated_genes.pdf){width="50.0%"}
-=======
 ![](images/visium_cytassist_lungcancer/22-z1-heatmap_correlated_genes.png){width="50.0%"}
->>>>>>> 2c1645ae
 
 ```{r, eval=FALSE}
 # 4. rank spatial correlated clusters and show genes for selected clusters
