--- conflicted
+++ resolved
@@ -101,47 +101,6 @@
 
 ## 9. spatial genes ####
 
-<<<<<<< HEAD
-install.packages('bench')
-library(bench)
-
-mark(memory = T,
-  km_spatialgenes = binSpect(VC_small, spatial_network_name = 'kNN_network', do_parallel = F)
-)
-
-install.packages('profvis')
-library(profvis)
-
-
-
-profvis({
-
-  spatial_network = Giotto:::select_spatialNetwork(gobject = VC_small ,name = 'kNN_network',return_network_Obj = FALSE)
-  dc_spat_network = data.table::dcast.data.table(spatial_network, formula = to~from, value.var = 'distance', fill = 0)
-  spat_mat = Giotto:::dt_to_matrix(dc_spat_network)
-  spat_mat[spat_mat > 0] = 1
-
-  expr_values = VC_small@norm_expr
-  bin_matrix = Giotto:::t_giotto(apply(X = expr_values, MARGIN = 1, FUN = Giotto:::kmeans_binarize, nstart = 3, iter.max = 10))
-
-
-  gene = 'Aanat'
-  gene_vector = bin_matrix[rownames(bin_matrix) == gene,]
-  gene_vectorA = gene_vector[names(gene_vector) %in% rownames(spat_mat)]
-  gene_vectorA = gene_vectorA[match(rownames(spat_mat), names(gene_vectorA))]
-  gene_vectorB = gene_vector[names(gene_vector) %in% colnames(spat_mat)]
-  gene_vectorB = gene_vectorB[match(colnames(spat_mat), names(gene_vectorB))]
-  test1 = spat_mat*gene_vectorA
-  test2 = Giotto:::t_giotto(Giotto:::t_giotto(spat_mat)*gene_vectorB)
-})
-
-
-
-?binSpect
-
-=======
-km_spatialgenes = binSpect(VC_small, spatial_network_name = 'kNN_network', do_parallel = F)
->>>>>>> 7fbbd316
 
 spatGenePlot(VC_small, expression_values = 'scaled', genes = km_spatialgenes[1:6]$genes,
              point_shape = 'border', point_border_stroke = 0.1,
