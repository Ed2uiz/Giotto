--- conflicted
+++ resolved
@@ -66,14 +66,7 @@
     sp,
     sparseMatrixStats,
     terra (>= 1.5-12),
-    uwot (>= 0.0.0.9010),
-<<<<<<< HEAD
-    zellkonverter
-=======
-    S4Vectors,
-    SummarizedExperiment,
-    SpatialExperiment
->>>>>>> 77048d1e
+    uwot (>= 0.0.0.9010)
 Suggests:
     Biobase,
     biomaRt,
