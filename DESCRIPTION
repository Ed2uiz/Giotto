Package: Giotto
Title: Spatial single-cell transcriptomics toolbox
<<<<<<< HEAD
Version: 0.3.6.9057
=======
Version: 0.3.6.9058
>>>>>>> b0913bdb
Authors@R: c(
	person("Ruben", "Dries", email = "rubendries@gmail.com",
		 role = c("aut", "cre")),
	person("Qian", "Zhu", email = "zqian@jimmy.harvard.edu",
		 role = c("aut")),
	person("Huipeng", "Li", email = "Huipeng_Li@DFCI.HARVARD.EDU",
		role = c("aut")),
	person("Rui", "Dong", email = "rdong@jimmy.harvard.edu",
		 role = c("aut")),
	person("Guo-Cheng", "Yuan", email = "gcyuan@ds.dfci.harvard.edu",
		 role = c("aut"))
	)
Description: Toolbox to process, analyze and visualize spatial single-cell expression data.
License: MIT + file LICENSE
Encoding: UTF-8
LazyData: true
URL: https://rubd.github.io/Giotto/, https://github.com/RubD/Giotto
BugReports: https://github.com/RubD/Giotto/issues
RoxygenNote: 7.1.1
Depends:
    base (>= 3.5.0),
    utils (>= 3.5.0),
    R (>= 3.5.0)
Imports:
    data.table (>= 1.12.2),
    deldir,
    dendextend (>= 1.13.0),
    ggplot2 (>= 3.1.1),
    Matrix,
    magick,
    matrixStats (>= 0.55.0),
    methods,
    uwot (>= 0.0.0.9010),
    cowplot (>= 0.9.4),
    ClusterR,
    grDevices,
    graphics,
    RColorBrewer (>= 1.1-2),
    dbscan (>= 1.1-3),
    farver (>= 2.0.3),
    ggalluvial (>= 0.9.1),
    scales (>= 1.0.0),
    ComplexHeatmap (>= 1.20.0),
    qvalue (>= 2.14.1),
    lfa (>= 1.12.0),
    igraph (>= 1.2.4.1),
    irlba,
    plotly,
    parallel,
    reticulate (>= 1.14),
    magrittr,
    limma,
    ggdendro,
    smfishHmrf,
    devtools,
    reshape2,
    ggraph,
    Rcpp,
    Rfast,
    Rtsne (>= 0.15),
    rlang (>= 0.4.3),
    R.utils,
    fitdistrplus,
    quadprog
Suggests:
    Biobase,
    biomaRt,
    circlize,
    FactoMineR,
    factoextra,
    geometry,
    ggforce,
    ggrepel,
    htmlwidgets,
    jackstraw,
    knitr,
    MAST,
    multinet (>= 3.0.2),
    png,
    rmarkdown,
    RTriangle (>= 1.6-0.10),
    scran (>= 1.10.1),
    SingleCellExperiment,
    SPARK,
    tiff,
    trendsceek
biocViews:
VignetteBuilder: knitr
LinkingTo: 
    Rcpp,
    RcppArmadillo
Remotes: lambdamoses/smfishhmrf-r<|MERGE_RESOLUTION|>--- conflicted
+++ resolved
@@ -1,10 +1,6 @@
 Package: Giotto
 Title: Spatial single-cell transcriptomics toolbox
-<<<<<<< HEAD
-Version: 0.3.6.9057
-=======
 Version: 0.3.6.9058
->>>>>>> b0913bdb
 Authors@R: c(
 	person("Ruben", "Dries", email = "rubendries@gmail.com",
 		 role = c("aut", "cre")),
