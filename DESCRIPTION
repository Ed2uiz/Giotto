Package: Giotto
Title: Spatial Single-Cell Transcriptomics Toolbox
<<<<<<< HEAD
Version: 3.3.2
=======
Version: 4.0.0
>>>>>>> ff11ea55
Authors@R: c(
	person("Ruben", "Dries", email = "rubendries@gmail.com",
		 role = c("aut", "cre")),
	person("Jiaji", "George Chen", email = "jiajic@bu.edu",
		 role = c("aut")),
	person("Natalie", "Del Rossi", email = "natalie.delrossi@mssm.edu",
		 role = c("aut")),
	person("Guo-Cheng", "Yuan", email = "guo-cheng.yuan@mssm.edu",
		 role = c("aut")),
    person("Matthew", "O'Brien", email = "mobrien2@bu.edu",
		 role = c("aut")),
		 person("Joselyn", "Chávez", email = "joselynchavezf@gmail.com",
		 role = c("aut"), comment = c(ORCID = "0000-0002-4974-4591"))
	)
Maintainer: Ruben Dries <rubendries@gmail.com>
Description: Toolbox to process, analyze and visualize spatial single-cell expression data.
License: GPL (>= 3)
Encoding: UTF-8
LazyData: true
URL: https://drieslab.github.io/Giotto/, https://github.com/drieslab/Giotto
BugReports: https://github.com/drieslab/Giotto/issues
RoxygenNote: 7.2.3
Depends:
    base (>= 3.5.0),
    utils (>= 3.5.0),
    R (>= 3.5.0),
    methods,
    GiottoUtils,
    GiottoClass,
    GiottoVisuals
Imports:
    BiocParallel,
    BiocSingular,
    checkmate,
    cowplot (>= 0.9.4),
    data.table (>= 1.12.2),
    dbscan (>= 1.1-3),
    future.apply,
    ggplot2 (>= 3.1.1),
    ggrepel,
    grDevices,
    graphics,
    igraph (>= 1.2.4.1),
    jsonlite,
    limma,
    Matrix,
    MatrixGenerics,
    plotly,
    progressr,
    reshape2,
    reticulate (>= 1.25),
    Rtsne (>= 0.15),
    scales (>= 1.0.0),
    sparseMatrixStats,
    stats,
    terra (>= 1.5-12),
    uwot (>= 0.0.0.9010)
Suggests:
    arrow,
    Biobase,
    biomaRt,
    ClusterR,
    clustree,
    ComplexHeatmap (>= 1.20.0),
    DelayedArray,
    DelayedMatrixStats,
    dendextend (>= 1.13.0),
    dplyr,
    exactextractr,
    FactoMineR,
    factoextra,
    fitdistrplus,
    FNN,
    geometry,
    GiottoData,
    ggalluvial,
    ggdendro,
    ggforce,
    ggraph,
    HDF5Array (>= 1.18.1),
    hdf5r,
    htmlwidgets,
    jackstraw,
    knitr,
    MAST,
    miniUI,
    multinet (>= 3.0.2),
    networkD3,
    png,
    quadprog,
    harmony,
    R.utils,
    remotes,
    Rfast,
    rhdf5,
    RTriangle (>= 1.6-0.10),
    Rvision,
    S4Vectors,
    scatterpie,
    scattermore,
    scran (>= 1.10.1),
    Seurat,
    sf,
    shiny,
    SingleCellExperiment,
    smfishHmrf,
    SPARK,
    SpatialExperiment,
    spdep,
    SummarizedExperiment,
    tiff,
    trendsceek,
    testthat (>= 3.0.0),
    qs
Remotes:
    drieslab/GiottoUtils,
    drieslab/GiottoClass,
    drieslab/GiottoVisuals
Collate:
    'auxiliary_giotto.R'
    'cell_segmentation.R'
    'clustering.R'
    'convenience.R'
    'cross_section.R'
    'dd.R'
    'differential_expression.R'
    'dimension_reduction.R'
    'feature_set_enrichment.R'
    'general_help.R'
    'giotto_viewer.R'
    'globals.R'
    'suite_reexports.R'
    'image_registration.R'
    'interactivity.R'
    'package_imports.R'
    'poly_influence.R'
<<<<<<< HEAD
    'python_bento.R'
    'python_environment.R'
=======
>>>>>>> ff11ea55
    'python_hmrf.R'
    'python_scrublet.R'
    'spatial_clusters.R'
    'spatial_enrichment.R'
    'spatial_enrichment_visuals.R'
    'spatial_genes.R'
    'spatial_interaction.R'
    'spatial_interaction_spot.R'
    'spatial_interaction_visuals.R'
<<<<<<< HEAD
    'spatial_structures.R'
    'spatial_visuals.R'
    'spdep.R'
    'utilities.R'
    'utils-pipe.R'
=======
    'spdep.R'
>>>>>>> ff11ea55
    'variable_genes.R'
    'wnn.R'
    'zzz.R'
biocViews:
VignetteBuilder: knitr
Config/testthat/edition: 3<|MERGE_RESOLUTION|>--- conflicted
+++ resolved
@@ -1,10 +1,6 @@
 Package: Giotto
 Title: Spatial Single-Cell Transcriptomics Toolbox
-<<<<<<< HEAD
-Version: 3.3.2
-=======
 Version: 4.0.0
->>>>>>> ff11ea55
 Authors@R: c(
 	person("Ruben", "Dries", email = "rubendries@gmail.com",
 		 role = c("aut", "cre")),
@@ -141,11 +137,6 @@
     'interactivity.R'
     'package_imports.R'
     'poly_influence.R'
-<<<<<<< HEAD
-    'python_bento.R'
-    'python_environment.R'
-=======
->>>>>>> ff11ea55
     'python_hmrf.R'
     'python_scrublet.R'
     'spatial_clusters.R'
@@ -155,15 +146,7 @@
     'spatial_interaction.R'
     'spatial_interaction_spot.R'
     'spatial_interaction_visuals.R'
-<<<<<<< HEAD
-    'spatial_structures.R'
-    'spatial_visuals.R'
     'spdep.R'
-    'utilities.R'
-    'utils-pipe.R'
-=======
-    'spdep.R'
->>>>>>> ff11ea55
     'variable_genes.R'
     'wnn.R'
     'zzz.R'
