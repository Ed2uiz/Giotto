--- conflicted
+++ resolved
@@ -1,10 +1,6 @@
 Package: Giotto
 Title: Spatial Single-Cell Transcriptomics Toolbox
-<<<<<<< HEAD
 Version: 2.0.0.9031
-=======
-Version: 1.0.4
->>>>>>> a1e6844a
 Authors@R: c(
 	person("Ruben", "Dries", email = "rubendries@gmail.com",
 		 role = c("aut", "cre")),
@@ -41,11 +37,8 @@
     deldir,
     farver (>= 2.0.3),
     fitdistrplus,
-<<<<<<< HEAD
     future,
     future.apply,
-=======
->>>>>>> a1e6844a
     ggplot2 (>= 3.1.1),
     ggraph,
     ggrepel,
@@ -82,12 +75,8 @@
     FactoMineR,
     factoextra,
     geometry,
-<<<<<<< HEAD
     ggalluvial,
     ggdendro,
-=======
-    ggalluvial (>= 0.9.1),
->>>>>>> a1e6844a
     ggforce,
     hdf5r,
     htmlwidgets,
