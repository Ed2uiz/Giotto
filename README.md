--- conflicted
+++ resolved
@@ -29,11 +29,4 @@
 
 ## References
 
-<<<<<<< HEAD
-  - [Dries, R., Zhu, Q. et al. Giotto, a toolbox for integrative
-    analysis and visualization of spatial expression data.
-    bioRxiv 701680
-    (2019).](https://www.biorxiv.org/content/10.1101/701680v3)
-=======
-  - [Dries, R., Zhu, Q. et al. Giotto: a toolbox for integrative analysis and visualization of spatial expression data. Genome Biol. 2021 Mar 8;22(1):78.](https://genomebiology.biomedcentral.com/articles/10.1186/s13059-021-02286-2)
->>>>>>> a1e6844a
+- [Dries, R., Zhu, Q. et al. Giotto: a toolbox for integrative analysis and visualization of spatial expression data. Genome Biol. 2021 Mar 8;22(1):78.](https://genomebiology.biomedcentral.com/articles/10.1186/s13059-021-02286-2)
