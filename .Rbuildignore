^renv$
^renv\.lock$
^Giotto\.Rproj$
^\.Rproj\.user$

^LICENSE\.md$
^README\.Rmd$
^CODE_OF_CONDUCT\.md$

<<<<<<< HEAD
^inst
=======
>>>>>>> 8e968e63
^docs
^vignettes
^\.github

^codecov\.yml$
^_pkgdown\.yml$
^pkgdown
<|MERGE_RESOLUTION|>--- conflicted
+++ resolved
@@ -7,10 +7,6 @@
 ^README\.Rmd$
 ^CODE_OF_CONDUCT\.md$
 
-<<<<<<< HEAD
-^inst
-=======
->>>>>>> 8e968e63
 ^docs
 ^vignettes
 ^\.github
